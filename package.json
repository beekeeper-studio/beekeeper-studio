--- conflicted
+++ resolved
@@ -25,12 +25,8 @@
     "test:ci": "yarn workspace beekeeper-studio test:ci",
     "all:lint": "yarn workspace beekeeper-studio lint && yarn workspace sqltools lint && npx eslint 'shared/**' --fix"
   },
-<<<<<<< HEAD
   "resolutions": {
     "duckdb": "beekeeper-studio/duckdb-node#27bbc4c60a6a32300df2947e83d499f0cde2318a"
-  }
-=======
-  "resolutions": {},
+  },
   "packageManager": "yarn@1.22.22+sha512.a6b2f7906b721bba3d67d4aff083df04dad64c399707841b7acf00f6b133b7ac24255f2652fa22ae3534329dc6180534e98d17432037ff6fd140556e2bb3137e"
->>>>>>> 52a433d4
 }