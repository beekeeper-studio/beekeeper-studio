{
  "name": "bks-root",
  "version": "1.0.0",
  "repository": "git@github.com:beekeeper-studio/beekeeper-studio.git",
  "author": "Matthew Rathbone <matthew.rathbone@gmail.com>",
  "license": "MIT",
  "private": true,
  "workspaces": {
    "packages": [
      "apps/*"
    ]
  },
  "scripts": {
    "bks:build": "yarn workspace beekeeper-studio electron:build",
    "bks:dev": "yarn workspace beekeeper-studio electron:serve",
    "sqltools:build": "yarn workspace sqltools build",
    "sqltools:dev": "yarn workspace sqltools serve",
    "electron:build": "yarn bks:build",
    "electron:serve": "yarn bks:dev",
    "docs:serve": "yarn workspace beekeeper-studio docs:serve",
    "web:serve": "yarn sqltools:dev",
    "test:e2e": "yarn workspace beekeeper-studio test:e2e",
    "test:integration": "yarn workspace beekeeper-studio test:integration",
    "test:unit": "yarn workspace beekeeper-studio test:unit",
    "test:ci": "yarn workspace beekeeper-studio test:ci",
    "all:lint": "yarn workspace beekeeper-studio lint && yarn workspace sqltools lint && npx eslint 'shared/**' --fix"
  },
  "devDependencies": {
<<<<<<< HEAD
=======
    "@google-cloud/bigquery": "^6.2.0",
    "@typescript-eslint/eslint-plugin": "^4.18.0",
    "@typescript-eslint/parser": "^4.18.0",
    "@vue/eslint-config-typescript": "^11.0.2",
    "@vue/vue2-jest": "^29.2.6",
    "eslint": "^6.7.2",
    "eslint-plugin-vue": "^6.2.2",
    "log-timestamp": "latest",
    "npm-run-all": "^4.1.5",
    "vue-cli-plugin-electron-builder": "latest"
>>>>>>> 8c17b544
  },
  "resolutions": {
    "nan": "2.17.0",
    "node-abi": "^3.34.0",
    "cpu-features": "./.yarn/packages/empty-package",
    "electron-builder": "23.0.2",
    "jest": "27.1.0",
    "ts-jest": "27.1.0",
    "babel-jest": "27.5.1"
  },
  "volta": {
    "node": "16.19.1",
    "yarn": "1.22.21"
  }
}<|MERGE_RESOLUTION|>--- conflicted
+++ resolved
@@ -26,19 +26,7 @@
     "all:lint": "yarn workspace beekeeper-studio lint && yarn workspace sqltools lint && npx eslint 'shared/**' --fix"
   },
   "devDependencies": {
-<<<<<<< HEAD
-=======
-    "@google-cloud/bigquery": "^6.2.0",
-    "@typescript-eslint/eslint-plugin": "^4.18.0",
-    "@typescript-eslint/parser": "^4.18.0",
-    "@vue/eslint-config-typescript": "^11.0.2",
     "@vue/vue2-jest": "^29.2.6",
-    "eslint": "^6.7.2",
-    "eslint-plugin-vue": "^6.2.2",
-    "log-timestamp": "latest",
-    "npm-run-all": "^4.1.5",
-    "vue-cli-plugin-electron-builder": "latest"
->>>>>>> 8c17b544
   },
   "resolutions": {
     "nan": "2.17.0",
