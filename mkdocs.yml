site_name: Beekeeper Studio Documentation
site_url: https://docs.beekeeperstudio.io
site_description: Beekeeper Studio user documentation - how to install, configure, and use Beekeeper Studio
copyright: Copyright &copy; Beekeeper Studio, Inc
repo_url: https://github.com/beekeeper-studio/beekeeper-studio
repo_name: beekeeper-studio
edit_uri: edit/master/docs
extra:
  social:
    - icon: fontawesome/brands/x-twitter
      link: https://twitter.com/beekeeperdata
      name: Beekeeper on X (Twitter)
    - icon: fontawesome/brands/github
      link: https://github.com/beekeeper-studio/beekeeper-studio
      name: Beekeeper Studio on GitHub
  generator: false
theme:
  logo: assets/bks.svg
  favicon: assets/favicon.ico
  name: material
  icon:
    repo: fontawesome/brands/github
  font:
    text: Rubik
  features:
    - navigation.instant
    # - navigation.tabs
    - navigation.tabs.sticky
    - navigation.tracking
    # - navigation.sections
    - navigation.footer
    - navigation.top
    - navigation.tabs
    - search.suggest
    - search.highlight
    - content.action.edit
    - content.action.view
    - content.code.copy
    - content.tooltips

  palette:
    scheme: slate
    primary: custom
    accent: custom

extra_css:
  - stylesheets/extra.css
extra_javascript:
  - javascript/extra.js
plugins:
  - search
  - include-markdown
#  - social:
#      cards_layout_options:
#        background_color: "#2c2c2c"
#        color: "#ffffff"
#        font_family: Rubik

markdown_extensions:
  - admonition
  - pymdownx.details
  - pymdownx.superfences
  - pymdownx.highlight:
      anchor_linenums: true
      line_spans: __span
      pygments_lang_class: true
  - pymdownx.inlinehilite
  - pymdownx.snippets
  - pymdownx.superfences
  - tables
  - abbr
  - attr_list
  - md_in_html
  - nl2br
  - pymdownx.emoji:
      emoji_index: !!python/name:material.extensions.emoji.twemoji
      emoji_generator: !!python/name:material.extensions.emoji.to_svg

nav:
  - Introduction:
    - index.md
    - getting-started-guide.md
  - Installation:
    - installation/index.md
    - installation/windows.md
    - installation/macos-m1-intel.md
    - installation/linux.md
  - Connecting To A Database:
    - user_guide/connecting/supported-databases.md
    - Connection Options: user_guide/connecting/connecting.md
    - user_guide/connecting/amazon-rds.md
    - ClickHouse: user_guide/connecting/clickhouse.md
    - user_guide/connecting/duckdb.md
    - user_guide/connecting/firebird.md
    - user_guide/connecting/google-bigquery.md
    - user_guide/connecting/mongodb.md
    - user_guide/connecting/oracle-database.md
    - SQLite: user_guide/connecting/sqlite.md

  - Features:
    - user_guide/sql_editor/editor.md
    - user_guide/editing-data.md
    - user_guide/modify-tables.md
    - user_guide/sql_editor/saving_queries.md
    - user_guide/query-magics.md
    - Data Import: user_guide/importing-data-csv-json-etc.md
    - user_guide/data-export.md
    - Diagrams: user_guide/entity-relationship-diagrams-erd.md
    - user_guide/backup-restore.md
    - Cloud Sync: user_guide/cloud-storage-team-workspaces.md
    - user_guide/privacy-mode.md
<<<<<<< HEAD
  - Plugin Development:
    - user_guide/plugin_development/index.md
    - Getting Started: user_guide/plugin_development/creating-plugins.md
    - API Reference: user_guide/plugin_development/api-reference.md
    - Publishing: user_guide/plugin_development/publishing-plugins.md
=======
    - Configuration: user_guide/configuration.md
>>>>>>> 08e77d6c
  - Support:
    - purchasing/purchasing-a-license.md
    - purchasing/license-types.md
    - Upgrading: support/upgrading-from-the-community-edition.md
    - support/subscription-management.md
    - support/contact-support.md
    - support/open-source.md
    - support/troubleshooting.md
    - support/data-location.md<|MERGE_RESOLUTION|>--- conflicted
+++ resolved
@@ -109,15 +109,12 @@
     - user_guide/backup-restore.md
     - Cloud Sync: user_guide/cloud-storage-team-workspaces.md
     - user_guide/privacy-mode.md
-<<<<<<< HEAD
+    - Configuration: user_guide/configuration.md
   - Plugin Development:
     - user_guide/plugin_development/index.md
     - Getting Started: user_guide/plugin_development/creating-plugins.md
     - API Reference: user_guide/plugin_development/api-reference.md
     - Publishing: user_guide/plugin_development/publishing-plugins.md
-=======
-    - Configuration: user_guide/configuration.md
->>>>>>> 08e77d6c
   - Support:
     - purchasing/purchasing-a-license.md
     - purchasing/license-types.md
