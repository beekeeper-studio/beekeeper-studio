site_name: Beekeeper Studio
site_url: https://docs.beekeeperstudio.io
site_description: Beekeeper Studio user documentation - how to install, configure, and use Beekeeper Studio
copyright: Copyright &copy; Beekeeper Studio, Inc
repo_url: https://github.com/beekeeper-studio/beekeeper-studio
repo_name: beekeeper-studio
edit_uri: edit/master/docs
extra:
  social:
    - icon: fontawesome/brands/x-twitter
      link: https://twitter.com/beekeeperdata
      name: Beekeeper on X (Twitter)
    - icon: fontawesome/brands/github
      link: https://github.com/beekeeper-studio/beekeeper-studio
      name: Beekeeper Studio on GitHub
  generator: false
theme:
  logo: assets/bks.svg
  favicon: assets/favicon.ico
  name: material
  icon:
    repo: fontawesome/brands/github
  font:
    text: Rubik
  features:
    - navigation.instant
    # - navigation.tabs
    - navigation.tabs.sticky
    - navigation.tracking
    - navigation.sections
    - navigation.footer
    - navigation.top
    - search.suggest
    - search.highlight
    - content.action.edit
    - content.action.view
    - content.code.copy
    - content.tooltips

  palette:
    scheme: slate
    primary: custom
    accent: custom

extra_css:
  - stylesheets/extra.css
extra_javascript:
  - javascript/extra.js
plugins:
  - search
  - include-markdown
#  - social:
#      cards_layout_options:
#        background_color: "#2c2c2c"
#        color: "#ffffff"
#        font_family: Rubik

markdown_extensions:
  - admonition
  - pymdownx.details
  - pymdownx.superfences
  - pymdownx.highlight:
      anchor_linenums: true
      line_spans: __span
      pygments_lang_class: true
  - pymdownx.inlinehilite
  - pymdownx.snippets
  - pymdownx.superfences
  - tables
  - abbr
  - attr_list
  - md_in_html
  - nl2br
  - pymdownx.emoji:
      emoji_index: !!python/name:material.extensions.emoji.twemoji
      emoji_generator: !!python/name:material.extensions.emoji.to_svg

nav:
  - Introduction: index.md
  - getting-started-guide.md
<<<<<<< HEAD
  - Installing:
    - installation/index.md
    - Supported Platforms:
      - installation/windows.md
      - installation/macos-m1-intel.md
      - installation/linux.md
  - Purchasing:
    - purchasing/purchasing-a-license.md
    - purchasing/license-types.md
  - Connecting To Your Database:
=======
  - purchasing-a-license.md
  - Installation:
    - installation/index.md
    - installation/windows.md
    - installation/macos-m1-intel.md
    - installation/linux.md
  - Databases:
>>>>>>> b271b88c
    - user_guide/connecting/supported-databases.md
    - Connecting To A Database: user_guide/connecting/connecting.md
    - DB Specific Guides:
      - user_guide/connecting/sqlite.md
      - user_guide/connecting/google-bigquery.md
      - user_guide/connecting/oracle-database.md
      - user_guide/connecting/amazon-rdb.md
      - user_guide/connecting/firebird.md
<<<<<<< HEAD
  - Using Beekeeper Studio:
=======
      - user_guide/connecting/duckdb.md
      - user_guide/connecting/mongodb.md
  - User Guide:
>>>>>>> b271b88c
    - user_guide/using-the-sql-editor.md
    - user_guide/editing-data.md
    - user_guide/data-export.md
    - user_guide/modify-tables.md
    - user_guide/entity-relationship-diagrams-erd.md
    - user_guide/backup-restore.md
    - user_guide/cloud-storage-team-workspaces.md
    - user_guide/importing-data-csv-json-etc.md
    - user_guide/query-magics.md
  - Support:
    - Upgrading: support/upgrading-from-the-community-edition.md
    - support/subscription-management.md
    - support/contact-support.md
    - support/open-source.md
    - support/troubleshooting.md
    - support/data-location.md<|MERGE_RESOLUTION|>--- conflicted
+++ resolved
@@ -78,7 +78,6 @@
 nav:
   - Introduction: index.md
   - getting-started-guide.md
-<<<<<<< HEAD
   - Installing:
     - installation/index.md
     - Supported Platforms:
@@ -89,15 +88,6 @@
     - purchasing/purchasing-a-license.md
     - purchasing/license-types.md
   - Connecting To Your Database:
-=======
-  - purchasing-a-license.md
-  - Installation:
-    - installation/index.md
-    - installation/windows.md
-    - installation/macos-m1-intel.md
-    - installation/linux.md
-  - Databases:
->>>>>>> b271b88c
     - user_guide/connecting/supported-databases.md
     - Connecting To A Database: user_guide/connecting/connecting.md
     - DB Specific Guides:
@@ -106,13 +96,7 @@
       - user_guide/connecting/oracle-database.md
       - user_guide/connecting/amazon-rdb.md
       - user_guide/connecting/firebird.md
-<<<<<<< HEAD
-  - Using Beekeeper Studio:
-=======
-      - user_guide/connecting/duckdb.md
-      - user_guide/connecting/mongodb.md
-  - User Guide:
->>>>>>> b271b88c
+  - Usage Guide:
     - user_guide/using-the-sql-editor.md
     - user_guide/editing-data.md
     - user_guide/data-export.md
