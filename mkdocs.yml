site_name: Beekeeper Studio Documentation
site_url: https://docs.beekeeperstudio.io
site_description: Beekeeper Studio user documentation - how to install, configure, and use Beekeeper Studio
copyright: Copyright &copy; Beekeeper Studio, Inc
repo_url: https://github.com/beekeeper-studio/beekeeper-studio
repo_name: beekeeper-studio
edit_uri: edit/master/docs
extra:
  social:
    - icon: fontawesome/brands/x-twitter
      link: https://twitter.com/beekeeperdata
      name: Beekeeper on X (Twitter)
    - icon: fontawesome/brands/github
      link: https://github.com/beekeeper-studio/beekeeper-studio
      name: Beekeeper Studio on GitHub
  generator: false
theme:
  logo: assets/bks.svg
  favicon: assets/favicon.ico
  name: material
  icon:
    repo: fontawesome/brands/github
  font:
    text: Rubik
  features:
    - navigation.instant
    # - navigation.tabs
    - navigation.tabs.sticky
    - navigation.tracking
    # - navigation.sections
    - navigation.footer
    - navigation.top
    - navigation.tabs
    - search.suggest
    - search.highlight
    - content.action.edit
    - content.action.view
    - content.code.copy
    - content.tooltips

  palette:
    scheme: slate
    primary: custom
    accent: custom

extra_css:
  - stylesheets/extra.css
extra_javascript:
  - javascript/extra.js
plugins:
  - search
  - include-markdown
#  - social:
#      cards_layout_options:
#        background_color: "#2c2c2c"
#        color: "#ffffff"
#        font_family: Rubik

markdown_extensions:
  - admonition
  - pymdownx.details
  - pymdownx.superfences
  - pymdownx.highlight:
      anchor_linenums: true
      line_spans: __span
      pygments_lang_class: true
  - pymdownx.inlinehilite
  - pymdownx.snippets
  - pymdownx.superfences
  - tables
  - abbr
  - attr_list
  - md_in_html
  - nl2br
  - pymdownx.emoji:
      emoji_index: !!python/name:material.extensions.emoji.twemoji
      emoji_generator: !!python/name:material.extensions.emoji.to_svg

nav:
  - Introduction:
    - index.md
    - getting-started-guide.md
  - Installation:
    - installation/index.md
    - installation/windows.md
    - installation/macos-m1-intel.md
    - installation/linux.md
  - Connecting To A Database:
    - user_guide/connecting/supported-databases.md
<<<<<<< HEAD
    - Connecting To A Database: user_guide/connecting/connecting.md
    - DB Specific Guides:
      - user_guide/connecting/sqlite.md
      - user_guide/connecting/google-bigquery.md
      - user_guide/connecting/oracle-database.md
      - user_guide/connecting/amazon-rdb.md
      - user_guide/connecting/firebird.md
      - user_guide/connecting/clickhouse.md
      - user_guide/connecting/duckdb.md
      - user_guide/connecting/mongodb.md
      - user_guide/connected/azure-entraid.md
  - Usage Guide:
    - user_guide/using-the-sql-editor.md
    - user_guide/saving-queries.md
=======
    - Connection Options: user_guide/connecting/connecting.md
    - user_guide/connecting/amazon-rds.md
    - user_guide/connecting/clickhouse.md
    - user_guide/connecting/duckdb.md
    - user_guide/connecting/firebird.md
    - user_guide/connecting/google-bigquery.md
    - user_guide/connecting/mongodb.md
    - user_guide/connecting/oracle-database.md
    - user_guide/connecting/sqlite.md

  - Features:
    - user_guide/sql_editor/editor.md
>>>>>>> 64113a70
    - user_guide/editing-data.md
    - user_guide/modify-tables.md
    - user_guide/sql_editor/saving_queries.md
    - user_guide/query-magics.md
    - Data Import: user_guide/importing-data-csv-json-etc.md
    - user_guide/data-export.md
    - Diagrams: user_guide/entity-relationship-diagrams-erd.md
    - user_guide/backup-restore.md
    - Cloud Sync: user_guide/cloud-storage-team-workspaces.md
    - user_guide/privacy-mode.md
  - Support:
    - purchasing/purchasing-a-license.md
    - purchasing/license-types.md
    - Upgrading: support/upgrading-from-the-community-edition.md
    - support/subscription-management.md
    - support/contact-support.md
    - support/open-source.md
    - support/troubleshooting.md
    - support/data-location.md<|MERGE_RESOLUTION|>--- conflicted
+++ resolved
@@ -87,22 +87,6 @@
     - installation/linux.md
   - Connecting To A Database:
     - user_guide/connecting/supported-databases.md
-<<<<<<< HEAD
-    - Connecting To A Database: user_guide/connecting/connecting.md
-    - DB Specific Guides:
-      - user_guide/connecting/sqlite.md
-      - user_guide/connecting/google-bigquery.md
-      - user_guide/connecting/oracle-database.md
-      - user_guide/connecting/amazon-rdb.md
-      - user_guide/connecting/firebird.md
-      - user_guide/connecting/clickhouse.md
-      - user_guide/connecting/duckdb.md
-      - user_guide/connecting/mongodb.md
-      - user_guide/connected/azure-entraid.md
-  - Usage Guide:
-    - user_guide/using-the-sql-editor.md
-    - user_guide/saving-queries.md
-=======
     - Connection Options: user_guide/connecting/connecting.md
     - user_guide/connecting/amazon-rds.md
     - user_guide/connecting/clickhouse.md
@@ -115,7 +99,6 @@
 
   - Features:
     - user_guide/sql_editor/editor.md
->>>>>>> 64113a70
     - user_guide/editing-data.md
     - user_guide/modify-tables.md
     - user_guide/sql_editor/saving_queries.md
