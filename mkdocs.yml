--- conflicted
+++ resolved
@@ -114,12 +114,8 @@
     - Diagrams: user_guide/entity-relationship-diagrams-erd.md
     - user_guide/backup-restore.md
     - Cloud Sync: user_guide/cloud-storage-team-workspaces.md
-<<<<<<< HEAD
-    - user_guide/privacy-mode.md
+    - user_guide/security.md
     - Plugins: user_guide/plugins.md
-=======
-    - user_guide/security.md
->>>>>>> 410d4c02
     - Configuration: user_guide/configuration.md
   - Plugin Development:
     - Introduction: plugin_development/index.md
