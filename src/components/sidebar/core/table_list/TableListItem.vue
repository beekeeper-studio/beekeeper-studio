--- conflicted
+++ resolved
@@ -60,13 +60,7 @@
 
   import { mapGetters, mapState } from 'vuex'
   import _ from 'lodash'
-<<<<<<< HEAD
-  
-=======
 import { AppEvent } from '../../../../common/AppEvent'
-  // import rawLog from 'electron-log'
-  // const log = rawLog.scope('TableListItem')
->>>>>>> b28592c8
 	export default {
 		props: ["connection", "table", "noSelect", "forceExpand", "forceCollapse", "container"],
     mounted() {
