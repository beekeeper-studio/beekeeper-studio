.query-editor {
  position: relative;
  display: flex;
  flex-direction: column;
  height: 100%;
  background: $query-editor-bg;
  .editor {
    width: 100%;
    height: 400px;
    box-shadow: none;
    border: 0;
    outline: none;
  }
  .top-panel, .bottom-panel {
    overflow: hidden;
    display: flex;
    flex-direction: column;
    flex-grow: 1;
  }
  .toolbar {
    display: flex;
    align-items: center;
    justify-content: flex-end;
    background: $query-editor-bg;
    padding: $gutter-h;
    z-index: 1;
    .title {
      line-height: 1;
    }
    .actions {
      display: flex;
      align-items: center;
    }
    .btn-fab {
      i {
        line-height: 26px;
        font-size: 18px;
      }
    }
  }
  .top-panel {  
    .toolbar {
      box-shadow: inset 0 -1px $border-color;
      .btn {
        height: 24px;
        line-height: 24px;
        padding: 0 $gutter-w;
        font-size: 0.85rem;
        min-width: 48px;
      }
    }
  }
  .bottom-panel {
    .toolbar {
      padding-top: $gutter-h * 0.5;
      padding-bottom: $gutter-h * 0.5;
      padding-left: ($gutter-h * 1.5);
      background: lighten($query-editor-bg, 1%);
    }
    .result-table {
      display: flex;
      flex-direction: column;
      flex-grow: 1;
    }
    .not-run-yet {
      padding: 0.5rem 0.75rem;
    }
    .status-bar {
      color: $text-light;
<<<<<<< HEAD
      .btn {
        display: flex;
        align-items: center;
=======

      .affected-rows {
        padding-left: 10px;
>>>>>>> e52378d7
      }
    }
    .alert {
      display: flex;
      align-items: center;
      justify-content: center;
      flex: 1 1 100%;
      padding: 0;
      background: transparent;
    }
  }

  // Modal
  // ------------------------------
  .v--modal {
    max-width: 400px;
  }
}

.progress-bar {
  display: flex;
  align-items: center;
  justify-content: center;
  flex: 1 1 100%;
}<|MERGE_RESOLUTION|>--- conflicted
+++ resolved
@@ -67,15 +67,12 @@
     }
     .status-bar {
       color: $text-light;
-<<<<<<< HEAD
       .btn {
         display: flex;
         align-items: center;
-=======
-
+      }
       .affected-rows {
         padding-left: 10px;
->>>>>>> e52378d7
       }
     }
     .alert {
