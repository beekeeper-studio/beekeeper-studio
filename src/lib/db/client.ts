// Copyright (c) 2015 The SQLECTRON Team
import connectTunnel from './tunnel';
import clients from './clients';
import createLogger from '../logger';
import { SSHConnection } from 'node-ssh-forward';

const logger = createLogger('db');
const DEFAULT_LIMIT = 1000;
const limitSelect: Nullable<number> = null;

export interface TableOrView {
  schema: string,
  name: string,
  entityType?: 'table' | 'view' | 'materialized-view'
  columns?: TableColumn[]
}

export interface TableColumn {
  columnName: string,
  dataType: string,
  schemaName?: string,
  tableName?: string,
}

export interface FilterOptions {
  schema: Nullable<string>
}

export interface DatabaseFilterOptions {
  database?: string
  only?: string[]
  ignore?: string[]
}

export interface SchemaFilterOptions {
  schema?: string
  only?: string[]
  ignore?: string[]
}

export interface OrderBy {
  dir: 'ASC' | 'DESC',
  field: string
}

export interface TableFilter {
  field: string
  type: string
  value: string
}

<<<<<<< HEAD
export interface IDbInsertValue {
  column: IDbColumn[],
  value: string
}

export interface IDbInsert {
  table: string,
  values: IDbInsertValue[],
}

export interface IDbUpdate {
=======
export interface TableResult {
  result: any[],
  totalRecords: Number
}

export interface TableUpdate {
>>>>>>> 56bd4bff
  table: string
  column: string
  pkColumn: string
  schema?: string
}

<<<<<<< HEAD
export interface IDbDelete {
  table: string,
  pkColumn: string,
  schema?: string,
  primaryKey: string
}

export interface IDbConnection {
=======
export interface TableKey {
  toTable: string
  toSchema: string
  toColumn: string
  fromTable: string
  fromSchema: string
  fromColumn: string
  constraintName: string
  onUpdate?: string
  onDelete?: string
}

export type TableUpdateResult = any

export interface Routine {
  schema: string,
  routineName: string,
  routineType: string
}

export interface DatabaseClient {
>>>>>>> 56bd4bff
  disconnect: () => void,
  listTables: (db: string, filter?: FilterOptions) => Promise<TableOrView[]>,
  listViews: (filter?: FilterOptions) => Promise<TableOrView[]>,
  listRoutines: (filter?: FilterOptions) => Promise<Routine[]>,
  listMaterializedViewColumns: (db: string, table: string, schema?: string) => Promise<TableColumn[]>
  listTableColumns: (db: string, table?: string, schema?: string) => Promise<TableColumn[]>,
  listTableTriggers: (table: string, schema?: string) => void,
  listTableIndexes: (db: string, table: string, schema?: string) => void,
  listSchemas: (db: string, filter?: SchemaFilterOptions) => Promise<string[]>,
  getTableReferences: (table: string, schema?: string) => void,
  getTableKeys: (db: string, table: string, schema?: string) => void,
  query: (queryText: string) => void,
  executeQuery: (queryText: string) => void,
<<<<<<< HEAD
  listDatabases: (filter?: IDbFilter) => void,
  updateValues: (updates: IDbUpdate[]) => void,
  deleteRows: (deletes: IDbDelete[]) => void,
=======
  listDatabases: (filter?: DatabaseFilterOptions) => Promise<string[]>,
  updateValues: (updates: TableUpdate[]) => Promise<TableUpdateResult[]>,
>>>>>>> 56bd4bff
  getQuerySelectTop: (table: string, limit: number, schema?: string) => void,
  getTableCreateScript: (table: string, schema?: string) => void,
  getViewCreateScript: (view: string) => void,
  getRoutineCreateScript: (routine: string, type: string, schema?: string) => void,
  truncateAllTables: (db: string, schema?: string) => void,
  listMaterializedViews: (filter?: FilterOptions) => Promise<TableOrView[]>,
  getPrimaryKey: (db: string, table: string, schema?: string) => Promise<string>,
  selectTop(table: string, offset: number, limit: number, orderBy: OrderBy[], filters: TableFilter[], schema?: string): Promise<TableResult>,
  wrapIdentifier: (value: string) => string
}

export type IDbClients = keyof typeof clients

export interface IDbConnectionServerSSHConfig {
  host: Nullable<string>
  port: number
  user: Nullable<string>
  password: Nullable<string>
  privateKey: Nullable<string>
  passphrase: Nullable<string>
  bastionHost: Nullable<string>
  useAgent: boolean
}

export interface IDbConnectionServerConfig {
  client: Nullable<keyof typeof clients>,
  host?: string,
  port: Nullable<number>,
  domain: Nullable<string>,
  socketPath: Nullable<string>,
  user: Nullable<string>,
  osUser: string,
  password: Nullable<string>,
  ssh: Nullable<IDbConnectionServerSSHConfig>,
  sslCaFile: Nullable<string>,
  sslCertFile: Nullable<string>,
  sslKeyFile: Nullable<string>,
  ssl: boolean
  localHost?: string,
  localPort?: number,
}

export interface IDbSshTunnel {
  connection: SSHConnection,
  localHost: string,
  localPort: number,
  tunnel: {}
}

export interface IDbConnectionServer {
  db: {
    [x: string]: DBConnection
  },
  sshTunnel?: Nullable<IDbSshTunnel>,
  config: IDbConnectionServerConfig,
}

export interface IDbConnectionDatabase {
  database: string,
  connection: Nullable<DatabaseClient>,
  connecting: boolean,
}

export class DBConnection {
  constructor (private server: IDbConnectionServer, private database: IDbConnectionDatabase) {}

  connect = connect.bind(null, this.server, this.database)
  disconnect = disconnect.bind(null, this.server, this.database)
  end = disconnect.bind(null, this.server, this.database)
  listTables = listTables.bind(null, this.server, this.database)
  listViews = listViews.bind(null, this.server, this.database)
  listMaterializedViews = listMaterializedViews.bind(null, this.server, this.database)
  listRoutines = listRoutines.bind(null, this.server, this.database)
  listTableColumns = listTableColumns.bind(null, this.server, this.database)
  listMaterializedViewColumns = listMaterializedViewColumns.bind(null, this.server, this.database)
  listTableTriggers = listTableTriggers.bind(null, this.server, this.database)
  listTableIndexes = listTableIndexes.bind(null, this.server, this.database)
  listSchemas = listSchemas.bind(null, this.server, this.database)
  getTableReferences = getTableReferences.bind(null, this.server, this.database)
  getPrimaryKey = getPrimaryKey.bind(null, this.server, this.database)
  getTableKeys = getTableKeys.bind(null, this.server, this.database)
  query = query.bind(null, this.server, this.database)
  executeQuery = executeQuery.bind(null, this.server, this.database)
  listDatabases = listDatabases.bind(null, this.server, this.database)
  selectTop = selectTop.bind(null, this.server, this.database)
  updateValues = updateValues.bind(null, this.server, this.database)
  deleteRows = deleteRows.bind(null, this.server, this.database)
  getQuerySelectTop = getQuerySelectTop.bind(null, this.server, this.database)
  getTableCreateScript = getTableCreateScript.bind(null, this.server, this.database)
  getTableSelectScript = getTableSelectScript.bind(null, this.server, this.database)
  getTableInsertScript = getTableInsertScript.bind(null, this.server, this.database)
  getTableUpdateScript = getTableUpdateScript.bind(null, this.server, this.database)
  getTableDeleteScript = getTableDeleteScript.bind(null, this.server, this.database)
  getViewCreateScript = getViewCreateScript.bind(null, this.server, this.database)
  getRoutineCreateScript = getRoutineCreateScript.bind(null, this.server, this.database)
  truncateAllTables = truncateAllTables.bind(null, this.server, this.database)
  connectionType: Nullable<IDbClients> = null
  async currentDatabase() {
    return this.database.database
  }
}

export function createConnection(server: IDbConnectionServer, database: IDbConnectionDatabase, cryptoSecret?: string) {
  /**
   * Database public API
   */
  return new DBConnection(server, database)
}


async function connect(server: IDbConnectionServer, database: IDbConnectionDatabase) {
  /* eslint no-param-reassign: 0 */
  if (database.connecting) {
    throw new Error('There is already a connection in progress for this database. Aborting this new request.');
  }

  try {
    database.connecting = true;

    // terminate any previous lost connection for this DB
    if (database.connection) {
      database.connection.disconnect();
    }

    // reuse existing tunnel
    if (server.config.ssh && !server.sshTunnel) {
      logger().debug('creating ssh tunnel');
      server.sshTunnel = await connectTunnel(server.config);

      server.config.localHost = server.sshTunnel.localHost
      server.config.localPort = server.sshTunnel.localPort
    }

    if (server.config.client) {
      const driver = clients[server.config.client];

      const connection = await driver(server, database)
      database.connection = connection;
    }
  } catch (err) {
    logger().error('Connection error %j', err);
    disconnect(server, database);
    throw err;
  } finally {
    database.connecting = false;
  }
}


function disconnect(server: IDbConnectionServer, database: IDbConnectionDatabase): void {
  database.connecting = false;

  if (database.connection) {
    database.connection.disconnect();
    database.connection = null;
  }

  if (server.sshTunnel) {
    server.sshTunnel.connection.shutdown()
  }

  if (server.db[database.database]) {
    delete server.db[database.database];
  }
}

function selectTop(server: IDbConnectionServer, database: IDbConnectionDatabase, table: string, offset: number, limit: number, orderBy: OrderBy[], filters: TableFilter[], schema: string) {
  checkIsConnected(server, database)
  return database.connection?.selectTop(table, offset, limit, orderBy, filters, schema);
}

function listSchemas(server: IDbConnectionServer, database: IDbConnectionDatabase, filter: SchemaFilterOptions) {
  checkIsConnected(server , database);
  return database.connection?.listSchemas(database.database, filter);
}

async function listTables(server: IDbConnectionServer, database: IDbConnectionDatabase, filter: FilterOptions) {
  checkIsConnected(server , database);
  return await database.connection?.listTables(database.database, filter) || [];
}

function listViews(server: IDbConnectionServer, database: IDbConnectionDatabase, filter: FilterOptions) {
  checkIsConnected(server , database);
  return database.connection?.listViews(filter) || [];
}

function listMaterializedViews(server: IDbConnectionServer, database: IDbConnectionDatabase, filter: FilterOptions) {
  checkIsConnected(server, database)
  return database.connection?.listMaterializedViews(filter) || []
}

function listRoutines(server: IDbConnectionServer, database: IDbConnectionDatabase, filter: FilterOptions) {
  checkIsConnected(server , database);
  return database.connection?.listRoutines(filter);
}

async function listTableColumns(server: IDbConnectionServer, database: IDbConnectionDatabase, table?: string, schema?: string) {
  checkIsConnected(server , database);
  return await database.connection?.listTableColumns(database.database, table, schema) || [];
}

function listMaterializedViewColumns(server: IDbConnectionServer, database: IDbConnectionDatabase, table: string, schema: string) {
  checkIsConnected(server , database);
  if (database.connection?.listMaterializedViewColumns) {
    return database.connection?.listMaterializedViewColumns(database.database, table, schema)
  } else {
    return []
  }
}

function listTableTriggers(server: IDbConnectionServer, database: IDbConnectionDatabase, table: string, schema: string) {
  checkIsConnected(server , database);
  return database.connection?.listTableTriggers(table, schema);
}

function listTableIndexes(server: IDbConnectionServer, database: IDbConnectionDatabase, table: string, schema: string) {
  checkIsConnected(server , database);
  return database.connection?.listTableIndexes(database.database, table, schema);
}

function getTableReferences(server: IDbConnectionServer, database: IDbConnectionDatabase, table: string, schema: string) {
  checkIsConnected(server , database);
  return database.connection?.getTableReferences(table, schema);
}

function getPrimaryKey(server: IDbConnectionServer, database: IDbConnectionDatabase, table: string, schema: string) {
  checkIsConnected(server, database)
  return database.connection?.getPrimaryKey(database.database, table, schema)
}

function getTableKeys(server: IDbConnectionServer, database: IDbConnectionDatabase, table: string, schema: string) {
  checkIsConnected(server , database);
  return database.connection?.getTableKeys(database.database, table, schema);
}

function query(server: IDbConnectionServer, database: IDbConnectionDatabase, queryText: string) {
  checkIsConnected(server , database);
  return database.connection?.query(queryText);
}

function updateValues(server: IDbConnectionServer, database: IDbConnectionDatabase, updates: TableUpdate[]) {
  checkIsConnected(server, database)
  return database.connection?.updateValues(updates)
}

function deleteRows(server: IDbConnectionServer, database: IDbConnectionDatabase, deletes: IDbDelete[]) {
  checkIsConnected(server, database)
  return database.connection?.deleteRows(deletes)
}

function executeQuery(server: IDbConnectionServer, database: IDbConnectionDatabase, queryText: string) {
  checkIsConnected(server , database);
  return database.connection?.executeQuery(queryText);
}


function listDatabases(server: IDbConnectionServer, database: IDbConnectionDatabase, filter: DatabaseFilterOptions) {
  checkIsConnected(server , database);
  return database.connection?.listDatabases(filter);
}


async function getQuerySelectTop(server: IDbConnectionServer, database: IDbConnectionDatabase, table: string, schema: string, limit: number) {
  checkIsConnected(server , database);
  return database.connection?.getQuerySelectTop(table, limit, schema);
}

function getTableCreateScript(server: IDbConnectionServer, database: IDbConnectionDatabase, table: string, schema: string) {
  checkIsConnected(server , database);
  return database.connection?.getTableCreateScript(table, schema);
}

async function getTableSelectScript(server: IDbConnectionServer, database: IDbConnectionDatabase, table: string, schema: string) {
  const columnNames = await getTableColumnNames(server, database, table, schema);
  const schemaSelection = resolveSchema(database, schema);
  return [
    `SELECT ${wrap(database, columnNames).join(', ')}`,
    `FROM ${schemaSelection}${wrap(database, table)};`,
  ].join(' ');
}


async function getTableInsertScript(server: IDbConnectionServer, database: IDbConnectionDatabase, table: string, schema: string) {
  const columnNames = await getTableColumnNames(server, database, table, schema);
  const schemaSelection = resolveSchema(database, schema);
  return [
    `INSERT INTO ${schemaSelection}${wrap(database, table)}`,
    `(${wrap(database, columnNames).join(', ')})\n`,
    `VALUES (${columnNames.fill('?').join(', ')});`,
  ].join(' ');
}

async function getTableUpdateScript(server: IDbConnectionServer, database: IDbConnectionDatabase, table: string, schema: string) {
  const columnNames = await getTableColumnNames(server, database, table, schema);
  const setColumnForm = wrap(database, columnNames).map((col) => `${col}=?`).join(', ');
  const schemaSelection = resolveSchema(database, schema);
  return [
    `UPDATE ${schemaSelection}${wrap(database, table)}\n`,
    `SET ${setColumnForm}\n`,
    'WHERE <condition>;',
  ].join(' ');
}

function getTableDeleteScript(server: IDbConnectionServer, database: IDbConnectionDatabase, table: string, schema: string) {
  const schemaSelection = resolveSchema(database, schema);
  return [
    `DELETE FROM ${schemaSelection}${wrap(database, table)}`,
    'WHERE <condition>;',
  ].join(' ');
}

function getViewCreateScript(server: IDbConnectionServer, database: IDbConnectionDatabase, view: string /* , schema */) {
  checkIsConnected(server , database);
  return database.connection?.getViewCreateScript(view);
}

function getRoutineCreateScript(server: IDbConnectionServer, database: IDbConnectionDatabase, routine: string, type: string, schema: string) {
  checkIsConnected(server , database);
  return database.connection?.getRoutineCreateScript(routine, type, schema);
}

function truncateAllTables(server: IDbConnectionServer, database: IDbConnectionDatabase, schema: string) {
  return database.connection?.truncateAllTables(database.database, schema);
}

async function getTableColumnNames(server: IDbConnectionServer, database: IDbConnectionDatabase, table: string, schema: string) {
  checkIsConnected(server , database);
  if (database.connection) {
    const columns = await database.connection?.listTableColumns(database.database, table, schema);
    return columns.map((column) => column.columnName);
  } else {
    return []
  }
}

function resolveSchema(database: IDbConnectionDatabase, schema: string) {
  return schema ? `${wrap(database, schema)}.` : '';
}

function wrap(database: IDbConnectionDatabase, identifier: string): string;
function wrap(database: IDbConnectionDatabase, identifier: string[]): string[];
function wrap(database: IDbConnectionDatabase, identifier: string | string[]): string | string[] {
  if (!Array.isArray(identifier)) {
    return database.connection?.wrapIdentifier(identifier) || '';
  }

  return identifier.map((item) => database.connection?.wrapIdentifier(item) || '');
}

function checkIsConnected(server: IDbConnectionServer, database: IDbConnectionDatabase) {
  if (database.connecting || !database.connection) {
    console.log(database)
    throw new Error('There is no connection available.');
  }
}<|MERGE_RESOLUTION|>--- conflicted
+++ resolved
@@ -49,9 +49,8 @@
   value: string
 }
 
-<<<<<<< HEAD
 export interface IDbInsertValue {
-  column: IDbColumn[],
+  column: TableColumn[],
   value: string
 }
 
@@ -60,22 +59,18 @@
   values: IDbInsertValue[],
 }
 
-export interface IDbUpdate {
-=======
 export interface TableResult {
   result: any[],
   totalRecords: Number
 }
 
 export interface TableUpdate {
->>>>>>> 56bd4bff
   table: string
   column: string
   pkColumn: string
   schema?: string
 }
 
-<<<<<<< HEAD
 export interface IDbDelete {
   table: string,
   pkColumn: string,
@@ -83,8 +78,6 @@
   primaryKey: string
 }
 
-export interface IDbConnection {
-=======
 export interface TableKey {
   toTable: string
   toSchema: string
@@ -106,7 +99,6 @@
 }
 
 export interface DatabaseClient {
->>>>>>> 56bd4bff
   disconnect: () => void,
   listTables: (db: string, filter?: FilterOptions) => Promise<TableOrView[]>,
   listViews: (filter?: FilterOptions) => Promise<TableOrView[]>,
@@ -120,14 +112,9 @@
   getTableKeys: (db: string, table: string, schema?: string) => void,
   query: (queryText: string) => void,
   executeQuery: (queryText: string) => void,
-<<<<<<< HEAD
-  listDatabases: (filter?: IDbFilter) => void,
-  updateValues: (updates: IDbUpdate[]) => void,
-  deleteRows: (deletes: IDbDelete[]) => void,
-=======
   listDatabases: (filter?: DatabaseFilterOptions) => Promise<string[]>,
   updateValues: (updates: TableUpdate[]) => Promise<TableUpdateResult[]>,
->>>>>>> 56bd4bff
+  deleteRows: (deletes: IDbDelete[]) => void,
   getQuerySelectTop: (table: string, limit: number, schema?: string) => void,
   getTableCreateScript: (table: string, schema?: string) => void,
   getViewCreateScript: (view: string) => void,
