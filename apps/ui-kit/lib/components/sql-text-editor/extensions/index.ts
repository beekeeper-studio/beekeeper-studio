import { sqlContextComplete } from "./sqlContextComplete";
import { sql, SQLConfig } from "./customSql";
import { removeQueryQuotesExtension } from "./removeQueryQuotes";
import { sqlHighlighter } from "./sqlHighlighter";
import { querySelection } from "./querySelection";
import type { QuerySelectionChangeParams } from "./querySelection";
import { Options } from "sql-query-identifier";

export { applyEntities, applyColumnsGetter, ColumnsGetter } from "./customSql";
export { applyDialect } from "./removeQueryQuotes";
export type { QuerySelectionChangeParams };

<<<<<<< HEAD
export type SQLExtensionsConfig = SQLConfig & {
  /** Default to "generic" */
  identiferDialect?: Options["dialect"];
  onQuerySelectionChange?: (params: QuerySelectionChangeParams) => void;
};
=======
export type SQLExtensionsConfig = {
  identiferDialect?: Options["dialect"];
  onQuerySelectionChange?: (params: QuerySelectionChangeParams) => void
}
>>>>>>> 16b788fa

/**
 * Get all base SQL extensions
 */
export function extensions(config: SQLExtensionsConfig) {
  return [
    sql(config),
    sqlHighlighter,
    removeQueryQuotesExtension(),
    sqlContextComplete(),
    querySelection(config.identiferDialect, config.onQuerySelectionChange),
  ];
}<|MERGE_RESOLUTION|>--- conflicted
+++ resolved
@@ -10,18 +10,10 @@
 export { applyDialect } from "./removeQueryQuotes";
 export type { QuerySelectionChangeParams };
 
-<<<<<<< HEAD
-export type SQLExtensionsConfig = SQLConfig & {
-  /** Default to "generic" */
-  identiferDialect?: Options["dialect"];
-  onQuerySelectionChange?: (params: QuerySelectionChangeParams) => void;
-};
-=======
 export type SQLExtensionsConfig = {
   identiferDialect?: Options["dialect"];
   onQuerySelectionChange?: (params: QuerySelectionChangeParams) => void
 }
->>>>>>> 16b788fa
 
 /**
  * Get all base SQL extensions
