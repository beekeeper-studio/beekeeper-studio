--- conflicted
+++ resolved
@@ -70,8 +70,11 @@
         entities: this.entities,
       });
     },
-<<<<<<< HEAD
-    contextMenuItemsModifier(_event, _target, items: InternalContextItem<unknown>[]): InternalContextItem<unknown>[] {
+    contextMenuItemsModifier(
+      _event,
+      items: InternalContextItem<unknown>[],
+      context: TextEditorMenuContext
+    ): ReturnType<ContextMenuExtension<SqlTextEditorMenuContext>> {
       const formatItem: InternalContextItem<unknown> = {
         label: `Format Query`,
         id: "text-format",
@@ -96,20 +99,9 @@
             handler: () => this.applyAndFormatPreset(preset),
           }))
         ];
-
-        delete formatItem.handler;
-        delete formatItem.shortcut;
       }
-
-      return [
-=======
-    contextMenuItemsModifier(
-      _event,
-      items: InternalContextItem<unknown>[],
-      context: TextEditorMenuContext
-    ): ReturnType<ContextMenuExtension<SqlTextEditorMenuContext>> {
+      
       const modifiedItems = [
->>>>>>> 4152a152
         ...items,
         formatItem
       ];
@@ -136,18 +128,7 @@
   },
 
   mounted() {
-<<<<<<< HEAD
-    this.internalContextMenuItems = this.contextMenuItemsModifier;
-    this.internalMenuContextModifiers.push((context) => {
-      return {
-        ...context,
-        selectedQuery: this.selectedQuery,
-      };
-    });
-    this.formatSql()
-=======
     this.contextMenuExtensions.push(this.contextMenuItemsModifier);
->>>>>>> 4152a152
   },
 });
 </script>