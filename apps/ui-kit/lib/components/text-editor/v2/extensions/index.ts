--- conflicted
+++ resolved
@@ -43,12 +43,9 @@
 export { applyLineNumbers } from "./lineNumbers";
 export { applyLineWrapping } from "./lineWrapping";
 export { applyReadOnly } from "./readOnly";
-<<<<<<< HEAD
 export { applyLanguageId } from "./language";
-=======
 export { applyMarkers } from "./markers";
 export { applyLineGutters } from "./lineGutters";
->>>>>>> 650795ce
 
 // Define a custom highlight style that uses CSS classes
 const customHighlightStyle = HighlightStyle.define([
