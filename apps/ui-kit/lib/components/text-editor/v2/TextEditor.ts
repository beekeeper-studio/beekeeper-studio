--- conflicted
+++ resolved
@@ -1,10 +1,6 @@
 import { EditorView, ViewUpdate } from "@codemirror/view";
-<<<<<<< HEAD
 import { Extension, EditorState, Transaction, Line } from "@codemirror/state";
-=======
-import { Extension, EditorState } from "@codemirror/state";
 import { foldAll, unfoldAll } from "@codemirror/language";
->>>>>>> eecc41d0
 import {
   EditorMarker,
   ExtensionConfiguration,
