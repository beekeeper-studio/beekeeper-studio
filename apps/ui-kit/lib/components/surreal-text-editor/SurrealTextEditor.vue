--- conflicted
+++ resolved
@@ -46,8 +46,6 @@
       context: TextEditorMenuContext
     ): ReturnType<ContextMenuExtension<SurrealTextEditorMenuContext>> {
       const pivot = items.findIndex((o) => o.id === "find");
-<<<<<<< HEAD
-
       const formatItem: InternalContextItem<unknown> = {
         label: `Format Query`,
         id: "text-format",
@@ -62,9 +60,7 @@
         formatItem.items = [
           {
             label: "Format with current config",
-            id: "format-default",
-            handler: this.formatSql,
-            shortcut: "Control+Shift+F"
+            id: "format-default"
           },
           divider,
           ...this.presets.map((preset) => ({
@@ -73,15 +69,9 @@
             handler: () => this.applyAndFormatPreset(preset),
           }))
         ];
-
-        delete formatItem.handler;
-        delete formatItem.shortcut;
       }
 
-      return [
-=======
       const modifiedItems = [
->>>>>>> 4152a152
         ...items.slice(0, pivot),
         formatItem,
         divider,
