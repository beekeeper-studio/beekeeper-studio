--- conflicted
+++ resolved
@@ -212,10 +212,8 @@
 firstPage = ctrlOrCmd+h
 lastPage = ctrlOrCmd+l
 
-<<<<<<< HEAD
 [azure]
 azSQLLoginScope = https://ossrdbms-aad.database.windows.net
-=======
+
 [plugins.bks-ai-shell]
-enabled = true
->>>>>>> e6e587e1
+enabled = true