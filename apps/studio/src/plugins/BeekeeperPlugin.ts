--- conflicted
+++ resolved
@@ -71,13 +71,8 @@
     if (config.socketPathEnabled) return config.socketPath;
 
     let connectionString = `${config.host}:${config.port}`;
-<<<<<<< HEAD
     if (config.connectionType.match(/sqlite|libsql|duckdb/)) {
-      return path.basename(config.defaultDatabase || "./unknown.db")
-=======
-    if (config.connectionType === 'sqlite' || config.connectionType === 'libsql') {
       return window.main.basename(config.defaultDatabase || "./unknown.db")
->>>>>>> ce8f29ba
     } else if (config.connectionType === 'cockroachdb' && config.options?.cluster) {
       connectionString = `${config.options.cluster}/${config.defaultDatabase || 'cloud'}`
     } else if (config.connectionType === 'bigquery') {
