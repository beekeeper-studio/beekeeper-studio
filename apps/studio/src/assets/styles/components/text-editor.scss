.text-editor {
  &.remove-json-root-brackets .CodeMirror-code {
    & > div:first-child, & > div:last-child {
      display: none;
    }
  }

  .CodeMirror-foldgutter {
<<<<<<< HEAD
    width: 1.2rem;
=======
    padding-left: 1rem;
  }

  .CodeMirror-gutter-elt [class^=CodeMirror-foldgutter] {
    padding-left: 1rem;
  }

  .CodeMirror-gutter-background.changed {
    border-left: 2px solid $brand-warning;
  }

  .CodeMirror-guttermaker-subtle {
    color: rgba($theme-base, 0.25);
>>>>>>> fe33fe00
  }

  .CodeMirror-foldgutter-open,
  .CodeMirror-foldgutter-folded {
    font-family: "Material Icons";
    font-size: 1.2rem;
    color: rgba($theme-base, 0.37);

    &:hover {
      color: $text-dark;
    }
  }

  .CodeMirror-foldgutter-open::after {
    content: "keyboard_arrow_down";
  }

  .CodeMirror-foldgutter-folded::after {
    content: "keyboard_arrow_right";
  }

  .CodeMirror-guttermaker-subtle {
    color: rgba($theme-base, 0.25);
  }
}<|MERGE_RESOLUTION|>--- conflicted
+++ resolved
@@ -6,23 +6,7 @@
   }
 
   .CodeMirror-foldgutter {
-<<<<<<< HEAD
     width: 1.2rem;
-=======
-    padding-left: 1rem;
-  }
-
-  .CodeMirror-gutter-elt [class^=CodeMirror-foldgutter] {
-    padding-left: 1rem;
-  }
-
-  .CodeMirror-gutter-background.changed {
-    border-left: 2px solid $brand-warning;
-  }
-
-  .CodeMirror-guttermaker-subtle {
-    color: rgba($theme-base, 0.25);
->>>>>>> fe33fe00
   }
 
   .CodeMirror-foldgutter-open,
@@ -44,6 +28,10 @@
     content: "keyboard_arrow_right";
   }
 
+  .CodeMirror-gutter-background.changed {
+    border-left: 2px solid $brand-warning;
+  }
+
   .CodeMirror-guttermaker-subtle {
     color: rgba($theme-base, 0.25);
   }
