--- conflicted
+++ resolved
@@ -1,10 +1,7 @@
 @import "./text-editor-plugins/partial-read-only.scss";
 
 .BksTextEditor {
-<<<<<<< HEAD
-=======
   padding: 0.75rem 0;
->>>>>>> 4e2a98a0
   &.remove-json-root-brackets .CodeMirror-code {
     & > div:first-child, & > div:last-child {
       display: none;
