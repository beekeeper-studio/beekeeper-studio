import _ from 'lodash'
import {AppEvent} from '../common/AppEvent'
import { buildWindow, getActiveWindows, OpenOptions } from './WindowBuilder'
import { app , shell } from 'electron'
import platformInfo from '../common/platform_info'
import path from 'path'
import { IGroupedUserSettings } from '../common/appdb/models/user_setting'
import { IMenuActionHandler } from '@/common/interfaces/IMenuActionHandler'
import { autoUpdater } from "electron-updater"
import { DevLicenseState } from '@/lib/license';
import { setAllowBeta } from './update_manager'

type ElectronWindow = Electron.BrowserWindow | undefined

function getIcon() {
  const iconPrefix = platformInfo.environment === 'development' ? 'public' : ''
  return path.resolve(path.join(__dirname, '..', `${iconPrefix}/icons/png/512x512.png`))
}

export default class NativeMenuActionHandlers implements IMenuActionHandler {
  constructor(private settings: IGroupedUserSettings) {}

  quit(): void {
    app.quit()
  }

  undo(_1: Electron.MenuItem, win: ElectronWindow): void {
    if (win) {
      win.webContents.undo()
    }
  }
  redo(_1: Electron.MenuItem, win: ElectronWindow): void {
    if (win) win.webContents.redo()
  }
  cut(_1: Electron.MenuItem, win: ElectronWindow): void {
    if (win) win.webContents.cut()
  }
  copy(_1: Electron.MenuItem, win: ElectronWindow): void {
    if (win) win.webContents.copy()
  }
  paste(_1: Electron.MenuItem, win: ElectronWindow): void {
    if (win) win.webContents.paste()
  }
  selectAll(_1: Electron.MenuItem, win: ElectronWindow): void {
    if (win) win.webContents.selectAll()
  }

  setZoom = async (level: number): Promise<void> => {
    getActiveWindows().forEach(window => {
      if (window.webContents) {
        window.webContents.zoomLevel = level
      }
    })
    this.settings.zoomLevel.value = level
    await this.settings.zoomLevel.save()
  }

  zoomreset = async (): Promise<void> => {
    await this.setZoom(0)
  }
  zoomin = async (_1: Electron.MenuItem, win: ElectronWindow): Promise<void> => {
    if (win) await this.setZoom(win.webContents.zoomLevel + 0.5)
  }
  zoomout = async (_1: Electron.MenuItem, win: ElectronWindow): Promise<void> => {
    if (win) await this.setZoom(win.webContents.zoomLevel - 0.5)
  }

  reload = async (_1: Electron.MenuItem, win: ElectronWindow): Promise<void> => {
    if (win) win.webContents.reloadIgnoringCache()
  }

  fullscreen(_1: Electron.MenuItem, win: ElectronWindow): void {
    if (win) win.setFullScreen(!win.isFullScreen())
  }
  about(): void {
    app.setAboutPanelOptions({
      applicationName: "Beekeeper Studio",
      applicationVersion: app.getVersion(),
      copyright: "Beekeeper Studio Team",
      authors: ["Matthew Rathbone", "Gregory Garden", "All the wonderful Github contributors"],
      website: "https://beekeeperstudio.io",
      iconPath: getIcon()
    })
    app.showAboutPanel()
  }

  opendocs(): void {
    shell.openExternal("https://docs.beekeeperstudio.io/")
  }

  contactSupport(): void {
    shell.openExternal("https://docs.beekeeperstudio.io/support/contact-support/")
  }

  checkForUpdates(_menuItem: Electron.MenuItem, _win: Electron.BrowserWindow): void {
    autoUpdater.checkForUpdates()
  }

  devtools(_1: Electron.MenuItem, win: ElectronWindow): void {
    if (win) win.webContents.toggleDevTools()
  }

  // first argument when coming from the ipcRenderer when opening a new window via new database doesn't return the same arguments as going through menu natively
  // Having said that, it can accept openoptions too and do it's thing
  newWindow = (options: Electron.MenuItem|OpenOptions = {}): void => {
    // typescript isn't happy that url doesn't exist on MenuItem, which shouldn't matter because we're checking to see if it exists, but TS gonna TS.
    if ((options as any)?.url) {
      return buildWindow(this.settings, <OpenOptions>options)
    }

    return buildWindow(this.settings)
  }

  newQuery = (_1: Electron.MenuItem, win: ElectronWindow): void => {
    if (win) win.webContents.send(AppEvent.newTab)
  }

  enterLicense = (_menuItem: Electron.MenuItem, win: Electron.BrowserWindow) => {
    if (win) win.webContents.send(AppEvent.enterLicense)
  }

  newTab = this.newQuery
  closeTab = (_1: Electron.MenuItem, win: ElectronWindow): void => {
    if (win) win.webContents.send(AppEvent.closeTab)
  }

  quickSearch = (_1: Electron.MenuItem, win: ElectronWindow): void => {
    if (win) win.webContents.send(AppEvent.quickSearch)
  }

  switchTheme = async (menuItem: Electron.MenuItem): Promise<void> => {
    const label = _.isString(menuItem) ? menuItem : menuItem.label
    this.settings.theme.userValue = label.toLowerCase().replaceAll(" ", "-")
    await this.settings.theme.save()
    getActiveWindows().forEach( window => {
      window.send(AppEvent.settingsChanged, 'theme')
    })
  }

  addBeekeeper = async (_1: Electron.MenuItem, win: ElectronWindow): Promise<void> => {
    if (win) win.webContents.send(AppEvent.beekeeperAdded)
  }

  togglePrimarySidebar = async(_menuItem: Electron.MenuItem, win: ElectronWindow): Promise<void> => {
    if (win) win.webContents.send(AppEvent.togglePrimarySidebar)
  }

  toggleSecondarySidebar = async(_menuItem: Electron.MenuItem, win: ElectronWindow): Promise<void> => {
    if (win) win.webContents.send(AppEvent.toggleSecondarySidebar)
  }

  disconnect = (_1: Electron.MenuItem, win: ElectronWindow): void => {
    if (win) win.webContents.send(AppEvent.disconnect)
  }

  backupDatabase = (_1: Electron.MenuItem, win: ElectronWindow) => {
    if (win) win.webContents.send(AppEvent.backupDatabase)
  }

  restoreDatabase = (_1: Electron.MenuItem, win: ElectronWindow) => {
    if (win) win.webContents.send(AppEvent.restoreDatabase)
  }

  exportTables = (_1: Electron.MenuItem, win: ElectronWindow) => {
    if (win) win.webContents.send(AppEvent.exportTables)
  }

  upgradeModal = (_menuItem: Electron.MenuItem, win: ElectronWindow) => {
    if (win) win.webContents.send(AppEvent.upgradeModal);
  }

  importSqlFiles = (_menuItem: Electron.MenuItem, win: ElectronWindow) => {
    if (win) win.webContents.send(AppEvent.promptSqlFilesImport);
  }

  toggleMinimalMode = async (): Promise<void> => {
    this.settings.minimalMode.value = !this.settings.minimalMode.value
    await this.settings.minimalMode.save()
    getActiveWindows().forEach( window => {
      window.send(AppEvent.settingsChanged)
    })
  }

  switchLicenseState = async (state: Electron.MenuItem | DevLicenseState, win: ElectronWindow) => {
    if (win) win.webContents.send(AppEvent.switchLicenseState, state)
  }

  toggleBeta = async (menuItem: Electron.MenuItem): Promise<void> => {
    const label = _.isString(menuItem) ? menuItem : menuItem.label
    const beta = label.toLowerCase() == 'beta';
    this.settings.useBeta.userValue = beta;
    await this.settings.useBeta.save()
    getActiveWindows().forEach( window => {
      window.send(AppEvent.settingsChanged)
    })
    setAllowBeta(this.settings.useBeta.value as boolean);
    autoUpdater.checkForUpdates();
  }

<<<<<<< HEAD
  managePlugins = (_menuItem: Electron.MenuItem, win: ElectronWindow): void => {
    if (win) win.webContents.send(AppEvent.openPluginManager);
=======
  updatePin = (_1: Electron.MenuItem, win: ElectronWindow) => {
    if (win) win.webContents.send(AppEvent.updatePin)
>>>>>>> edbaeffb
  }
}<|MERGE_RESOLUTION|>--- conflicted
+++ resolved
@@ -197,12 +197,11 @@
     autoUpdater.checkForUpdates();
   }
 
-<<<<<<< HEAD
   managePlugins = (_menuItem: Electron.MenuItem, win: ElectronWindow): void => {
     if (win) win.webContents.send(AppEvent.openPluginManager);
-=======
+  }
+
   updatePin = (_1: Electron.MenuItem, win: ElectronWindow) => {
     if (win) win.webContents.send(AppEvent.updatePin)
->>>>>>> edbaeffb
   }
 }