'use strict'
import * as fs from 'fs'
import path from 'path'
import { app, protocol } from 'electron'
import log from 'electron-log/main'
import * as electron from 'electron'
import { ipcMain } from 'electron'
import _ from 'lodash'

// eslint-disable-next-line
require('@electron/remote/main').initialize()
log.initialize();
log.transports.file.level = "info"
log.catchErrors({ showDialog: false})
log.info("initializing background")

import { manageUpdates } from './background/update_manager'

import MenuHandler from './background/NativeMenuBuilder'
import { IGroupedUserSettings, UserSetting } from './common/appdb/models/user_setting'
import Connection from './common/appdb/Connection'
import Migration from './migration/index'
import { buildWindow, getActiveWindows, getCurrentWindow } from './background/WindowBuilder'
import platformInfo from './common/platform_info'

import { AppEvent } from './common/AppEvent'
import { ProtocolBuilder } from './background/lib/electron/ProtocolBuilder';
import { uuidv4 } from './lib/uuid';
<<<<<<< HEAD
import { UtilProcMessage } from './types'
=======
import installExtension, { REDUX_DEVTOOLS, VUEJS_DEVTOOLS } from 'electron-devtools-installer';
>>>>>>> b7a593e8

function initUserDirectory(d: string) {
  if (!fs.existsSync(d)) {
    fs.mkdirSync(d, { recursive: true })
  }
}

let utilityProcess: Electron.UtilityProcess
// don't need this
let newWindows: number[] = new Array();

async function createUtilityProcess() {
  if (utilityProcess) {
    return;
  }

  const args = {
    isPackage: `${electron.app.isPackaged}`,
    locale: electron.app.getLocale(),
    userDir: electron.app.getPath('userData'),
    downloadDir: electron.app.getPath('downloads'),
    homeDir: electron.app.getPath('home'),
    shouldUseDarkColors: `${electron.nativeTheme.shouldUseDarkColors}`,
    version: electron.app.getVersion()
  }

  utilityProcess = electron.utilityProcess.fork(
    path.join(__dirname, 'utility.js'),
    [],
    {
      env: { ...process.env, ...args },
      stdio: ['ignore', 'pipe', 'pipe'],
      serviceName: 'BeekeeperUtility'
    }
  );

  const utilLog = log.scope('UTILITY')

  utilityProcess.stdout.on('data', (chunk) => {
    utilLog.log(chunk.toString())
  })

  utilityProcess.stderr.on('data', (chunk) => {
    utilLog.error(chunk.toString())
  })

  utilityProcess.on('exit', async (code) => {
    // if non zero exit code
    console.log("UTILITY DEAD", code)
    if (code) {
      utilLog.info('Utility process died, restarting')
      utilityProcess = null;
      await createUtilityProcess();
      createAndSendPorts(false, true);
    }
  })

  utilityProcess.on("message", (msg: UtilProcMessage) => {
    if (msg.type === 'openExternal') {
      electron.shell.openExternal(msg.url)
    }
  })

  utilityProcess.postMessage({ type: 'init' });
  return new Promise<void>((resolve, _reject) => {
    utilityProcess.on('message', (msg: UtilProcMessage) => {
      if (msg.type === 'ready') {
        resolve()
      }
    })
  })
}


const transports = [log.transports.console, log.transports.file]
if (platformInfo.isDevelopment || platformInfo.debugEnabled) {
  transports.forEach(t => t.level = 'silly')
} else {
  transports.forEach(t => t.level = 'warn')
}

const isDevelopment = platformInfo.isDevelopment

initUserDirectory(platformInfo.userDirectory)
log.info("initializing user ORM connection!")
const ormConnection = new Connection(platformInfo.appDbPath, false)
log.debug("ELECTRON BOOTING")
log.debug("####################################")

log.debug("Platform Information (Electron)")
log.debug(JSON.stringify(platformInfo, null, 2))
// Keep a global reference of the window object, if you don't, the window will
// be closed automatically when the JavaScript object is garbage collected.
let settings: IGroupedUserSettings
let menuHandler
log.debug("registering schema")
// Scheme must be registered before the app is ready
protocol.registerSchemesAsPrivileged([{scheme: 'app', privileges: { secure: true, standard: true } }])
let initialized = false

async function initBasics() {
  // this creates the app:// protocol we use for loading assets
  ProtocolBuilder.createAppProtocol()
  if (initialized) return settings
  initialized = true
  await ormConnection.connect()
  console.log("LD_LIBRARY_PATH", process.env.LD_LIBRARY_PATH)
  log.info("running migrations!!")
  const migrator = new Migration(ormConnection, process.env.NODE_ENV)
  await migrator.run()


  log.debug("getting settings")
  settings = await UserSetting.all()

  if (settings.oracleInstantClient) {
    process.env['LD_LIBRARY_PATH'] = `${process.env.LD_LIBRARY_PATH}:${settings.oracleInstantClient.value}`
  }

  log.debug("setting up the menu")
  menuHandler = new MenuHandler(electron, settings)
  menuHandler.initialize()
  log.debug("Building the window")
  log.debug("managing updates")
  manageUpdates()
  ipcMain.on(AppEvent.openExternally, (_e: electron.IpcMainEvent, args: any[]) => {
    const url = args[0]
    if (!url) return
    electron.shell.openExternal(url)
  })
  return settings
}

// Quit when all windows are closed.
app.on('window-all-closed', () => {
  // On macOS it is common for applications and their menu bar
  // to stay active until the user quits explicitly with Cmd + Q
  if (process.platform !== 'darwin') {
    app.quit()
  }
})

ipcMain.handle('platformInfo', () => {
  return platformInfo;
})

app.on('activate', async (_event, hasVisibleWindows) => {
  // On macOS it's common to re-create a window in the app when the
  // dock icon is clicked and there are no other windows open.
  if (!hasVisibleWindows) {
    if (!settings) throw "No settings initialized!"
    await createUtilityProcess()

    buildWindow(settings)
  }
})

// for sending ports to new windows
app.on('browser-window-created', (event: electron.Event, window: electron.BrowserWindow) => {
  log.log('window created!!!', event, window);

  newWindows.push(window.id);
})

// This method will be called when Electron has finished
// initialization and is ready to create browser windows.
// Some APIs can only be used after this event occurs.
app.on('ready', async () => {
  if (isDevelopment && !process.env.IS_TEST) {

      installExtension(VUEJS_DEVTOOLS)
        .then((name) => console.log(`Added Extension:  ${name}`))
        .catch((err) => console.log('An error occurred: ', err));
    // Need to explicitly disable CORS when running in dev mode because
    // we can't connect to bigquery-emulator on localhost.
    // See: https://github.com/electron/electron/issues/23664
    console.log("Dev mode detected, disabling CORS")
    app.commandLine.appendSwitch('disable-web-security');
    app.commandLine.appendSwitch('disable-features', 'OutOfBlinkCors')

  }

  // this gets positional arguments
  const options = platformInfo.parsedArgs._.map((url: string) => ({ url }))
  const settings = await initBasics()

  if (options.length > 0) {

    await Promise.all(options.map((option) => buildWindow(settings, option)))
  } else {
    if (getActiveWindows().length === 0) {
      const settings = await initBasics()
      await createUtilityProcess()

      await buildWindow(settings)
    }
  }

})

function createAndSendPorts(filter: boolean, utilDied: boolean = false) {
  getActiveWindows().forEach((w) => {
    if (!filter || newWindows.includes(w.winId)) {
      const { port1, port2 } = new electron.MessageChannelMain();
      const sId = uuidv4();
      log.info('SENDING PORT TO RENDERER: ', sId)
      utilityProcess.postMessage({ type: 'init', sId }, [port1]);
      w.webContents.postMessage('port', { sId, utilDied }, [port2]);
      w.onClose((_event: electron.Event) => {
        utilityProcess.postMessage({ type: 'close', sId })
      })
      if (filter) {
        newWindows = _.without(newWindows, w.winId);
      }
    }
  })
}

ipcMain.handle('requestPorts', async () => {
  log.info('Client requested ports');
  if (!utilityProcess || !utilityProcess.pid) {
    utilityProcess = null;
    await createUtilityProcess();
  }
  createAndSendPorts(false);
})

ipcMain.on('ready', (_event) => {
  createAndSendPorts(true);
})

// Open a connection from a file (e.g. ./sqlite.db)
app.on('open-file', async (event, file) => {
  event.preventDefault();
  const settings = await initBasics()
  await buildWindow(settings, { url: file })
});

// Open a connection from a url (e.g. postgres://host)
app.on('open-url', async (event, url) => {
  event.preventDefault();
  const settings = await initBasics()

  await buildWindow(settings, { url })
});

ipcMain.handle('isMaximized', () => {
  return getCurrentWindow().isMaximized();
})

ipcMain.handle('isFullscreen', () => {
  return getCurrentWindow().isFullscreen();
})

ipcMain.handle('setFullscreen', (_event, value) => {
  getCurrentWindow().setFullscreen(value);
})

ipcMain.handle('minimizeWindow', () => {
  getCurrentWindow().minimizeWindow();
})

ipcMain.handle('unmaximizeWindow', () => {
  getCurrentWindow().unmaximizeWindow();
})

ipcMain.handle('maximizeWindow', () => {
  getCurrentWindow().maximizeWindow();
})

ipcMain.handle('closeWindow', () => {
  getCurrentWindow().closeWindow();
})

// Exit cleanly on request from parent process in development mode.
if (isDevelopment) {
  const rendererTrigger = path.join(process.cwd(), 'tmp/restart-renderer')

  // after messing around with SIGUSR, I just use a file, so much easier.
  if (fs.existsSync(rendererTrigger)) {
    fs.watchFile(rendererTrigger, (current, previous) => {
      if (current.mtime !== previous.mtime)
        console.log("reloading webcontents")
        getActiveWindows().forEach((w) => w.webContents.reload())
    })
  } else {
    console.log('not watching for restart trigger, file does not exist')
  }

  console.log("Setting DEV KILL flags")
  process.on('message', data => {
    if (data === 'graceful-exit') {
      app.quit()
    }
  })

  process.on('SIGTERM', () => {
    app.quit()
  })

}
<|MERGE_RESOLUTION|>--- conflicted
+++ resolved
@@ -26,11 +26,8 @@
 import { AppEvent } from './common/AppEvent'
 import { ProtocolBuilder } from './background/lib/electron/ProtocolBuilder';
 import { uuidv4 } from './lib/uuid';
-<<<<<<< HEAD
+import installExtension, { REDUX_DEVTOOLS, VUEJS_DEVTOOLS } from 'electron-devtools-installer';
 import { UtilProcMessage } from './types'
-=======
-import installExtension, { REDUX_DEVTOOLS, VUEJS_DEVTOOLS } from 'electron-devtools-installer';
->>>>>>> b7a593e8
 
 function initUserDirectory(d: string) {
   if (!fs.existsSync(d)) {
