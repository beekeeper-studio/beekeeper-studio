--- conflicted
+++ resolved
@@ -95,13 +95,9 @@
   tabHistoryIndex,
   fixOracleData,
   addInstallationId,
-<<<<<<< HEAD
   addSnowflakeOptions,
   sqlAnywhereOptions,
-=======
-  sqlAnywhereOptions,
   disabledPluginAutoUpdates, preinstalledPlugins, addContextToTabs, addPluginSettings,
->>>>>>> f8ef7c13
 ]
 
 // fixtures require the models
