--- conflicted
+++ resolved
@@ -98,11 +98,8 @@
   fixOracleData,
   addInstallationId,
   sqlAnywhereOptions,
-<<<<<<< HEAD
-  queryExcerpts
-=======
+  queryExcerpts,
   disabledPluginAutoUpdates, preinstalledPlugins, addContextToTabs, addPluginSettings, createUserPins, addPrivacyModeSetting,
->>>>>>> cdaf8c58
 ]
 
 // fixtures require the models
