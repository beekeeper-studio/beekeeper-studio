import {NativePlugin} from './lib/NativeWrapper'
import Vue from 'vue'
import Noty from 'noty'
import { RootBinding, AppEvent } from './common/AppEvent'
import { BeekeeperPlugin } from './plugins/BeekeeperPlugin'
<<<<<<< HEAD
import { BkConfig } from './lib/bkConfig'
import { createVHotkeyKeymap } from './plugins/ConfigPlugin'
=======
import { UtilityConnection } from './lib/utility/UtilityConnection'
>>>>>>> 46204797

// 2. Specify a file with the types you want to augment
//    Vue has the constructor type in types/vue.d.ts
declare module 'vue/types/vue' {
  // 3. Declare augmentation for Vue
  interface Vue {
    // ...AppEventMixin.methods,
    $app: BeekeeperPlugin
    $bks: BeekeeperPlugin
    $bkConfig: typeof BkConfig
    $native: NativePlugin
    $util: UtilityConnection
    $noty: {
      show(text: string, type: string, opts?: any): void

      success(text: string, opts?: any): Noty
      error(text: string, opts?: any): Noty
      warning(text: string, opts?: any): Noty
      info(text: string, opts?: any): Noty
    }
<<<<<<< HEAD
    $confirm(title?: string, message?: string): Promise<boolean>
    $confirmModalName: string
    $vHotkeyKeymap: typeof createVHotkeyKeymap
=======
    $confirm(title?: string, message?: string, options?: { confirmLabel?: string, cancelLabel?: string }): Promise<boolean>
    $confirmById(id: string): Promise<boolean>
>>>>>>> 46204797

    // TODO: figure out how to add these automatically from AppEvent.ts
    registerHandlers(bindings: RootBinding[]): void
    unregisterHandlers(bindings: RootBinding[]): void
    trigger<T>(event: AppEvent, options: T): void
  }
}<|MERGE_RESOLUTION|>--- conflicted
+++ resolved
@@ -3,12 +3,9 @@
 import Noty from 'noty'
 import { RootBinding, AppEvent } from './common/AppEvent'
 import { BeekeeperPlugin } from './plugins/BeekeeperPlugin'
-<<<<<<< HEAD
 import { BkConfig } from './lib/bkConfig'
 import { createVHotkeyKeymap } from './plugins/ConfigPlugin'
-=======
 import { UtilityConnection } from './lib/utility/UtilityConnection'
->>>>>>> 46204797
 
 // 2. Specify a file with the types you want to augment
 //    Vue has the constructor type in types/vue.d.ts
@@ -29,14 +26,9 @@
       warning(text: string, opts?: any): Noty
       info(text: string, opts?: any): Noty
     }
-<<<<<<< HEAD
-    $confirm(title?: string, message?: string): Promise<boolean>
-    $confirmModalName: string
-    $vHotkeyKeymap: typeof createVHotkeyKeymap
-=======
     $confirm(title?: string, message?: string, options?: { confirmLabel?: string, cancelLabel?: string }): Promise<boolean>
     $confirmById(id: string): Promise<boolean>
->>>>>>> 46204797
+    $vHotkeyKeymap: typeof createVHotkeyKeymap
 
     // TODO: figure out how to add these automatically from AppEvent.ts
     registerHandlers(bindings: RootBinding[]): void
