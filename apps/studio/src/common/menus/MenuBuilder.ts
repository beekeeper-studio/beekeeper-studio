--- conflicted
+++ resolved
@@ -17,13 +17,9 @@
         this.menuItems.zoomout,
         this.menuItems.fullscreen,
         this.menuItems.themeToggle,
-<<<<<<< HEAD
         this.menuItems.primarySidebarToggle,
         this.menuItems.secondarySidebarToggle,
-=======
-        this.menuItems.sidebarToggle,
         this.menuItems.reload,
->>>>>>> 89df8250
         // Disable this for now in favor of #2380
         // this.menuItems.minimalModeToggle,
       ]
