import DefaultMenu from './BaseMenuBuilder'
import { IMenuActionHandler } from '@/common/interfaces/IMenuActionHandler'
import { IGroupedUserSettings } from '../transport/TransportUserSetting'
import { IPlatformInfo } from '../IPlatformInfo'

export default class extends DefaultMenu {
  constructor(settings: IGroupedUserSettings, handler: IMenuActionHandler, platformInfo: IPlatformInfo, private bksConfig: IBksConfig) {
    super(settings, handler, platformInfo)
  }

  viewMenu(): Electron.MenuItemConstructorOptions {
    const result: Electron.MenuItemConstructorOptions = {
      label: 'View',
      submenu: [
        this.menuItems.zoomreset,
        this.menuItems.zoomin,
        this.menuItems.zoomout,
        this.menuItems.fullscreen,
        this.menuItems.themeToggle,
        this.menuItems.primarySidebarToggle,
        this.menuItems.secondarySidebarToggle,
        this.menuItems.reload,
        // Disable this for now in favor of #2380
        // this.menuItems.minimalModeToggle,
      ]
    }
    return result
  }

  devMenu() {
    return {
      label: 'Dev',
      submenu: [
        this.menuItems.reload,
        this.menuItems.licenseState,
      ],
    }
  }

  helpMenu() {
    const helpMenu = {
      label: "Help",
      submenu: [
        this.menuItems.enterLicense,
        this.menuItems.checkForUpdate,
        this.menuItems.opendocs,
        this.menuItems.support,
        this.menuItems.addBeekeeper,
        this.menuItems.devtools,
        this.menuItems.about,
      ]
    };

    if (!this.platformInfo.isLinux || this.platformInfo.isAppImage) {
      helpMenu.submenu.push(this.menuItems.toggleBeta)
    }

    return helpMenu;
  }

  buildTemplate(): Electron.MenuItemConstructorOptions[] {
    const appMenu: Electron.MenuItemConstructorOptions[] = []
    if (this.platformInfo.isMac) {
      appMenu.push({
        label: "Beekeeper Studio",
        submenu: [
          this.menuItems.about,
          { role: 'services' },
          { role: 'hide' },
          { role: 'hideOthers' },
          { role: 'unhide' },
          { role: 'quit' }
        ]
      })
    }

    const fileMenu = {
      label: 'File',
      submenu: [
        this.menuItems.newWindow,
        this.menuItems.newTab,
        this.menuItems.closeTab,
        this.menuItems.importSqlFiles,
        this.menuItems.quickSearch,
        this.menuItems.disconnect,
        this.menuItems.quit
      ]
    }

    const windowMenu: Electron.MenuItemConstructorOptions[] = []
    if (this.platformInfo.isMac) {
      windowMenu.push({
        label: 'Window',
        role: 'windowMenu'
      })
    }

    const menu = [
      ...appMenu,
      fileMenu,
      {
        label: 'Edit',
        submenu: [
          this.menuItems.undo,
          this.menuItems.redo,
          this.menuItems.cut,
          this.menuItems.copy,
          this.menuItems.paste,
          this.menuItems.selectAll,
        ]
      },
      this.viewMenu(),
      {
        label: "Tools",
        submenu: [
          this.menuItems.backupDatabase,
          this.menuItems.restoreDatabase,
          this.menuItems.exportTables,
<<<<<<< HEAD
          this.menuItems.managePlugins,
=======
          ...(this.bksConfig.security.lockMode === "pin" ? [this.menuItems.updatePin] : [])
>>>>>>> edbaeffb
        ]
      },
      ...windowMenu,
      this.helpMenu()
    ]

    if (this.platformInfo.isDevelopment) {
      menu.push(this.devMenu())
    }

    return menu
  }
}<|MERGE_RESOLUTION|>--- conflicted
+++ resolved
@@ -116,11 +116,8 @@
           this.menuItems.backupDatabase,
           this.menuItems.restoreDatabase,
           this.menuItems.exportTables,
-<<<<<<< HEAD
           this.menuItems.managePlugins,
-=======
           ...(this.bksConfig.security.lockMode === "pin" ? [this.menuItems.updatePin] : [])
->>>>>>> edbaeffb
         ]
       },
       ...windowMenu,
