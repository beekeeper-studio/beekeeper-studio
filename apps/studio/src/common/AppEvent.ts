--- conflicted
+++ resolved
@@ -68,13 +68,10 @@
   switchedTab = 'switchedTab',
   /** A tab is about to be closed. First argument is the tab. */
   closingTab = 'closingTab',
-<<<<<<< HEAD
   refreshActiveTable = 'refreshActiveTable',
-=======
   updatePin = 'updatePin',
   /** The theme has been changed. */
   changedTheme = 'changedTheme',
->>>>>>> 8c417e0e
 }
 
 export interface RootBinding {
