--- conflicted
+++ resolved
@@ -32,7 +32,6 @@
   context: Context
 }
 
-<<<<<<< HEAD
 /** Used when creating a new tab */
 export type TransportOpenTabInit<Context = {}> = Omit<
   TransportOpenTab<Context>,
@@ -48,16 +47,13 @@
 >;
 
 export type TransportPluginShellTab = TransportOpenTab<PluginTabContext>;
-=======
 export type TransportPluginTab = TransportOpenTab<PluginTabContext>;
->>>>>>> f160d398
 
 export type PluginTabContext = {
   pluginId: string;
   pluginTabTypeId: string;
   /** A plugin can save the state of the tab here. For example, an AI plugin
      * can save the chat conversation here */
-<<<<<<< HEAD
   data?: JsonValue;
   /** The command to execute on the plugin. Plugins cannot change this.
    * @since 5.4.0 */
@@ -65,9 +61,6 @@
   /** Arguments to be passed to the plugin. Plugins cannot change this.
    * @since 5.4.0 */
   args?: JsonValue;
-=======
-  data: any;
->>>>>>> f160d398
 };
 
 export namespace TabTypeConfig {
@@ -93,11 +86,7 @@
     icon?: string; // from material-icons
   }
 
-<<<<<<< HEAD
-  export interface PluginShellConfigIdentifiers {
-=======
   export interface PluginRef {
->>>>>>> f160d398
     /** Use plugin id from the manifest */
     pluginId: string;
     /** Use view id from the manifest. */
