--- conflicted
+++ resolved
@@ -1,8 +1,4 @@
-<<<<<<< HEAD
-import { AzureAuthOptions, RedshiftOptions } from "../appdb/models/saved_connection"
-=======
-import { LibSQLOptions, RedshiftOptions } from "../appdb/models/saved_connection"
->>>>>>> 9982f72b
+import { AzureAuthOptions, LibSQLOptions, RedshiftOptions } from "../appdb/models/saved_connection"
 import { BigQueryOptions } from "../appdb/models/saved_connection"
 import { CassandraOptions } from "../appdb/models/saved_connection"
 
@@ -53,12 +49,9 @@
   redshiftOptions?: RedshiftOptions
   cassandraOptions?: CassandraOptions
   bigQueryOptions?: BigQueryOptions
-<<<<<<< HEAD
   azureAuthOptions?: AzureAuthOptions
   authId?: number
-=======
   libsqlOptions?: LibSQLOptions
->>>>>>> 9982f72b
 }
 
 export interface IConnection extends ISimpleConnection {
