import { AzureAuthOptions, BigQueryOptions, CassandraOptions, LibSQLOptions, RedshiftOptions, ConnectionType } from "@/lib/db/types"
import { Transport } from "../transport"

<<<<<<< HEAD
const ConnectionTypes = ['sqlite', 'sqlserver', 'redshift', 'cockroachdb', 'mysql', 'postgresql', 'mariadb', 'cassandra', 'oracle', 'bigquery', 'firebird', 'tidb', 'libsql', 'duckdb'] as const
export type ConnectionType = typeof ConnectionTypes[number]
=======
>>>>>>> 52a433d4
export type SshMode = null | 'agent' | 'userpass' | 'keyfile'

export function isUltimateType(s: ConnectionType) {
  const types: ConnectionType[] = [
    'oracle',
    'firebird',
    'cassandra',
    'libsql',
<<<<<<< HEAD
    'duckdb',
=======
    'clickhouse',
>>>>>>> 52a433d4
  ]
  return types.includes(s)
}


export interface ISimpleConnection extends Transport {
  id: number | null
  workspaceId: Nullable<number>
  connectionType: ConnectionType
  host: Nullable<string>
  port: Nullable<number>
  socketPath: Nullable<string>
  socketPathEnabled: boolean
  username: Nullable<string>
  domain: Nullable<string>
  defaultDatabase: Nullable<string>
  uri: Nullable<string>
  sshEnabled: boolean
  sshHost: Nullable<string>
  sshPort: Nullable<number>
  sshKeyfile: Nullable<string>
  sshUsername: Nullable<string>
  sshBastionHost: Nullable<string>
  sshKeepaliveInterval: Nullable<number>
  ssl: boolean
  sslCaFile: Nullable<string>
  sslCertFile: Nullable<string>
  sslKeyFile: Nullable<string>
  sslRejectUnauthorized: boolean
  readOnlyMode: boolean
  labelColor?: Nullable<string>
  trustServerCertificate?: boolean
  serviceName: Nullable<string>
  options?: any
  redshiftOptions?: RedshiftOptions
  cassandraOptions?: CassandraOptions
  bigQueryOptions?: BigQueryOptions
  azureAuthOptions?: AzureAuthOptions
  authId?: number
  libsqlOptions?: LibSQLOptions
}

export interface IConnection extends ISimpleConnection {
  name: Nullable<string>

  sshMode: SshMode
  password: Nullable<string>
  sshPassword: Nullable<string>
  sshKeyfilePassword: Nullable<string>
}

export interface ICloudSavedConnection extends IConnection {
  userSpecificCredentials: boolean
  userSpecificPaths: boolean
}<|MERGE_RESOLUTION|>--- conflicted
+++ resolved
@@ -1,11 +1,6 @@
 import { AzureAuthOptions, BigQueryOptions, CassandraOptions, LibSQLOptions, RedshiftOptions, ConnectionType } from "@/lib/db/types"
 import { Transport } from "../transport"
 
-<<<<<<< HEAD
-const ConnectionTypes = ['sqlite', 'sqlserver', 'redshift', 'cockroachdb', 'mysql', 'postgresql', 'mariadb', 'cassandra', 'oracle', 'bigquery', 'firebird', 'tidb', 'libsql', 'duckdb'] as const
-export type ConnectionType = typeof ConnectionTypes[number]
-=======
->>>>>>> 52a433d4
 export type SshMode = null | 'agent' | 'userpass' | 'keyfile'
 
 export function isUltimateType(s: ConnectionType) {
@@ -14,11 +9,8 @@
     'firebird',
     'cassandra',
     'libsql',
-<<<<<<< HEAD
     'duckdb',
-=======
     'clickhouse',
->>>>>>> 52a433d4
   ]
   return types.includes(s)
 }
