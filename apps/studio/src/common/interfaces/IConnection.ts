import { AzureAuthOptions, BigQueryOptions, CassandraOptions, LibSQLOptions, RedshiftOptions, ConnectionType, SQLAnywhereOptions, SurrealDBOptions } from "@/lib/db/types"
import { Transport } from "../transport"

export type SshMode = null | 'agent' | 'userpass' | 'keyfile'

export function isUltimateType(s: ConnectionType) {
  const types: ConnectionType[] = [
    'oracle',
    'firebird',
    'cassandra',
    'libsql',
    'duckdb',
    'clickhouse',
    'mongodb',
    'sqlanywhere',
<<<<<<< HEAD
    'trino'
=======
    'surrealdb'
>>>>>>> dfda9bc7
  ]
  return types.includes(s)
}


export interface ISimpleConnection extends Transport {
  id: number | null
  workspaceId: Nullable<number>
  connectionType: ConnectionType
  host: Nullable<string>
  port: Nullable<number>
  socketPath: Nullable<string>
  socketPathEnabled: boolean
  username: Nullable<string>
  domain: Nullable<string>
  defaultDatabase: Nullable<string>
  url: Nullable<string>
  sshEnabled: boolean
  sshHost: Nullable<string>
  sshPort: Nullable<number>
  sshKeyfile: Nullable<string>
  sshUsername: Nullable<string>
  sshBastionHost: Nullable<string>
  sshKeepaliveInterval: Nullable<number>
  ssl: boolean
  sslCaFile: Nullable<string>
  sslCertFile: Nullable<string>
  sslKeyFile: Nullable<string>
  sslRejectUnauthorized: boolean
  readOnlyMode: boolean
  labelColor?: Nullable<string>
  trustServerCertificate?: boolean
  serviceName: Nullable<string>
  options?: any
  redshiftOptions?: RedshiftOptions
  cassandraOptions?: CassandraOptions
  bigQueryOptions?: BigQueryOptions
  azureAuthOptions?: AzureAuthOptions
  authId?: number
  libsqlOptions?: LibSQLOptions
  sqlAnywhereOptions?: SQLAnywhereOptions
  surrealDbOptions?: SurrealDBOptions
}

export interface IConnection extends ISimpleConnection {
  name: Nullable<string>

  sshMode: SshMode
  password: Nullable<string>
  sshPassword: Nullable<string>
  sshKeyfilePassword: Nullable<string>
}

export interface ICloudSavedConnection extends IConnection {
  userSpecificCredentials: boolean
  userSpecificPaths: boolean
}<|MERGE_RESOLUTION|>--- conflicted
+++ resolved
@@ -13,11 +13,8 @@
     'clickhouse',
     'mongodb',
     'sqlanywhere',
-<<<<<<< HEAD
-    'trino'
-=======
+    'trino',
     'surrealdb'
->>>>>>> dfda9bc7
   ]
   return types.includes(s)
 }
