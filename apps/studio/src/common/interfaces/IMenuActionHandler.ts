--- conflicted
+++ resolved
@@ -42,9 +42,6 @@
   toggleMinimalMode: (menuItem: Electron.MenuItem, win: ElectronWindow) => void
   switchLicenseState: (menuItem: Electron.MenuItem, win: ElectronWindow, state: DevLicenseState) => void
   toggleBeta: (menuItem: Electron.MenuItem, win: ElectronWindow) => void
-<<<<<<< HEAD
   managePlugins: (menuItem: Electron.MenuItem, win: ElectronWindow) => void
-=======
   updatePin: (menuItem: Electron.MenuItem, win: ElectronWindow) => void
->>>>>>> edbaeffb
 }