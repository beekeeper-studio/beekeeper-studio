--- conflicted
+++ resolved
@@ -11,65 +11,6 @@
 const encrypt = new EncryptTransformer(loadEncryptionKey())
 const azureEncrypt = new AzureCredsEncryptTransformer(loadEncryptionKey())
 
-<<<<<<< HEAD
-export const ConnectionTypes = [
-  { name: 'MySQL', value: 'mysql' },
-  { name: 'TiDB', value: 'tidb' },
-  { name: 'MariaDB', value: 'mariadb' },
-  { name: 'Postgres', value: 'postgresql' },
-  { name: 'SQLite', value: 'sqlite' },
-  { name: 'LibSQL', value: 'libsql' },
-  { name: 'SQL Server', value: 'sqlserver' },
-  { name: 'Amazon Redshift', value: 'redshift' },
-  { name: 'CockroachDB', value: 'cockroachdb' },
-  { name: 'Oracle', value: 'oracle' },
-  { name: 'Cassandra', value: 'cassandra' },
-  { name: 'BigQuery', value: 'bigquery' },
-  { name: 'Firebird', value: 'firebird'},
-]
-
-export const keymapTypes = [
-  { name: "Default", value: "default" },
-  { name: "Vim", value: "vim" }
-]
-
-export interface RedshiftOptions {
-  iamAuthenticationEnabled?: boolean
-  accessKeyId?: string;
-  secretAccessKey?: string;
-  awsRegion?: string;
-  awsProfile?: string;
-  clusterIdentifier?: string;
-  databaseGroup?: string;
-  tokenDurationSeconds?: number;
-}
-
-export interface CassandraOptions {
-  localDataCenter?: string
-}
-
-export interface BigQueryOptions {
-  keyFilename?: string;
-  projectId?: string;
-  devMode?: boolean
-}
-
-export interface AzureAuthOptions {
-  azureAuthEnabled?: boolean;
-  azureAuthType?: AzureAuthType;
-  tenantId?: string;
-  clientSecret?: string;
-  msiEndpoint?: string;
-}
-export interface LibSQLOptions {
-  mode: 'url' | 'file';
-  authToken?: string;
-  syncUrl?: string;
-  syncPeriod?: number;
-}
-
-=======
->>>>>>> 0525c724
 export interface ConnectionOptions {
   cluster?: string
   connectionMethod?: string
