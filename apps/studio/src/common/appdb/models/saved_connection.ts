--- conflicted
+++ resolved
@@ -103,13 +103,11 @@
       case 'sqlanywhere':
         port = 2638
         break
-<<<<<<< HEAD
       case 'trino':
         port = 8080
-=======
+        break
       case 'clickhouse':
         port = 8123
->>>>>>> aa20f9bf
         break
       default:
         port = null
