--- conflicted
+++ resolved
@@ -161,7 +161,6 @@
       return this.$plugin.pluginOf(this.tab.context.pluginId);
     },
     url() {
-<<<<<<< HEAD
       const manifest = this.$plugin.manifestOf(this.tab.context.pluginId);
       const tabType =
         manifest.capabilities.views.find?.(
@@ -169,11 +168,6 @@
         ) || manifest.capabilities.views.tabTypes?.find?.(
             (t) => t.id === this.tab.context.pluginTabTypeId
           );
-=======
-      const tabType = this.plugin.manifest.capabilities.views.tabTypes.find(
-        (t) => t.id === this.tab.context.pluginTabTypeId
-      );
->>>>>>> f160d398
       return this.$plugin.buildUrlFor(this.tab.context.pluginId, tabType.entry);
     },
     shouldInitialize() {
