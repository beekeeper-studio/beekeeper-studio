--- conflicted
+++ resolved
@@ -73,7 +73,7 @@
                               :testing="testing"
                 />
                 <mongo-db-form v-else-if="config.connectionType === 'mongodb' && isUltimate" :config="config" :testing="testing" />
-                <snowflake-form v-else-if="config.connectionType === 'snowflake' && isUltimate" :config="config" :testing="testing" 
+                <snowflake-form v-else-if="config.connectionType === 'snowflake' && isUltimate" :config="config" :testing="testing"
                                 :connection-type="config.connectionType" @update="config = $event" @update-read-only="config.readOnlyMode = $event"
                 />
                 <duck-db-form
@@ -164,11 +164,8 @@
 import OracleForm from './connection/OracleForm.vue'
 import MongoDbForm from './connection/MongoDBForm.vue'
 import DuckDbForm from './connection/DuckDBForm.vue'
-<<<<<<< HEAD
 import SnowflakeForm from './connection/SnowflakeForm.vue'
-=======
 import SqlAnywhereForm from './connection/SqlAnywhereForm.vue'
->>>>>>> 32e218a3
 import Split from 'split.js'
 import ImportButton from './connection/ImportButton.vue'
 import LoadingSSOModal from '@/components/common/modals/LoadingSSOModal.vue'
@@ -190,17 +187,12 @@
 // import ImportUrlForm from './connection/ImportUrlForm';
 
 export default Vue.extend({
-<<<<<<< HEAD
-  components: { 
-    ConnectionSidebar, MysqlForm, PostgresForm, RedshiftForm, CassandraForm, 
-    Sidebar, SqliteForm, SqlServerForm, SaveConnectionForm, ImportButton, 
-    ErrorAlert, OracleForm, BigQueryForm, FirebirdForm, UpsellContent, 
-    LibSqlForm: LibSQLForm, LoadingSsoModal: LoadingSSOModal, ClickHouseForm, 
-    MongoDbForm, DuckDbForm, SnowflakeForm, ContentPlaceholderHeading,
-=======
-  components: { ConnectionSidebar, MysqlForm, PostgresForm, RedshiftForm, CassandraForm, Sidebar, SqliteForm, SqlServerForm, SaveConnectionForm, ImportButton, ErrorAlert, OracleForm, BigQueryForm, FirebirdForm, UpsellContent, LibSqlForm: LibSQLForm, LoadingSsoModal: LoadingSSOModal, ClickHouseForm, MongoDbForm, DuckDbForm, SqlAnywhereForm,
-    ContentPlaceholderHeading,
->>>>>>> 32e218a3
+  components: {
+    ConnectionSidebar, MysqlForm, PostgresForm, RedshiftForm, CassandraForm,
+    Sidebar, SqliteForm, SqlServerForm, SaveConnectionForm, ImportButton,
+    ErrorAlert, OracleForm, BigQueryForm, FirebirdForm, UpsellContent,
+    LibSqlForm: LibSQLForm, LoadingSsoModal: LoadingSSOModal, ClickHouseForm,
+    MongoDbForm, DuckDbForm, SnowflakeForm, ContentPlaceholderHeading, SqlAnywhereForm
   },
 
   data() {
