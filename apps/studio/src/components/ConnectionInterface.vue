<template>
  <div class="interface connection-interface">
    <div
      class="interface-wrap row"
    >
      <sidebar
        class="connection-sidebar"
        ref="sidebar"
        v-show="sidebarShown"
      >
        <connection-sidebar
          :selected-config="config"
          @remove="remove"
          @duplicate="duplicate"
          @edit="edit"
          @connect="handleConnect"
          @create="create"
        />
      </sidebar>
      <div
        ref="content"
        class="connection-main page-content flex-col"
        id="page-content"
      >
        <div class="small-wrap expand">
          <div
            class="card-flat padding"
            :class="determineLabelColor"
          >
            <div class="flex flex-between">
              <h3
                class="card-title"
                v-if="!pageTitle"
              >
                New Connection
              </h3>
              <h3
                class="card-title"
                v-if="pageTitle"
              >
                {{ pageTitle }}
              </h3>
              <ImportButton :config="config">
                Import from URL
              </ImportButton>
            </div>
            <error-alert
              :error="errors"
              title="Please fix the following errors"
            />
            <form
              @action="submit"
              v-if="config"
            >
              <div class="form-group">
                <label for="connection-select">Connection Type</label>
                <select
                  name="connectionType"
                  class="form-control custom-select"
                  v-model="config.connectionType"
                  id="connection-select"
                >
                  <option
                    disabled
                    hidden
                    value="null"
                  >
                    Select a connection type...
                  </option>
                  <option
                    :key="`${t.value}-${t.name}`"
                    v-for="t in connectionTypes"
                    :value="t.value"
                  >
                    {{ t.name }}
                  </option>
                </select>
              </div>
              <div v-if="config.connectionType">
                <!-- INDIVIDUAL DB CONFIGS -->
                <upsell-content v-if="shouldUpsell" />
                <postgres-form
                  v-else-if="config.connectionType === 'cockroachdb'"
                  :config="config"
                  :testing="testing"
                />
                <mysql-form
                  v-else-if="['mysql', 'mariadb', 'tidb'].includes(config.connectionType)"
                  :config="config"
                  :testing="testing"
                />
                <postgres-form
                  v-else-if="config.connectionType === 'postgresql'"
                  :config="config"
                  :testing="testing"
                />
                <redshift-form
                  v-else-if="config.connectionType === 'redshift'"
                  :config="config"
                  :testing="testing"
                />
                <sqlite-form
                  v-else-if="config.connectionType === 'sqlite'"
                  :config="config"
                  :testing="testing"
                />
                <sql-server-form
                  v-else-if="config.connectionType === 'sqlserver'"
                  :config="config"
                  :testing="testing"
                  @error="connectionError = $event"
                />
                <big-query-form
                  v-else-if="config.connectionType === 'bigquery'"
                  :config="config"
                  :testing="testing"
                />
                <firebird-form
                  v-else-if="config.connectionType === 'firebird' && hasActiveLicense"
                  :config="config"
                  :testing="testing"
                />
                <oracle-form
                  v-if="config.connectionType === 'oracle' && hasActiveLicense"
                  :config="config"
                  :testing="testing"
                />
                <cassandra-form
                  v-if="config.connectionType === 'cassandra' && hasActiveLicense"
                  :config="config"
                  :testing="testing"
                />
                <lib-sql-form
                  v-else-if="config.connectionType === 'libsql' && hasActiveLicense"
                  :config="config"
                  :testing="testing"
                />

                <!-- Set the database up in read only mode (or not, your choice) -->
                <div class="form-group">
                  <label
                    class="checkbox-group"
                    for="readOnlyMode"
                  >
                    <input
                      class="form-control"
                      id="readOnlyMode"
                      type="checkbox"
                      name="readOnlyMode"
                      v-model="config.readOnlyMode"
                    >
                    <span>Read Only Mode</span>
                    <!-- <i class="material-icons" v-tooltip="'Limited to '">help_outlined</i> -->
                  </label>
                </div>
                <!-- TEST AND CONNECT -->
                <div
                  v-if="!shouldUpsell"
                  class="test-connect row flex-middle"
                >
                  <span class="expand" />
                  <div class="btn-group">
                    <button
                      :disabled="testing || connecting"
                      class="btn btn-flat"
                      type="button"
                      @click.prevent="testConnection"
                    >
                      Test
                    </button>
                    <button
                      :disabled="testing || connecting"
                      class="btn btn-primary"
                      type="submit"
                      @click.prevent="submit"
                    >
                      Connect
                    </button>
                  </div>
                </div>
                <div
                  class="row"
                  v-if="connectionError"
                >
                  <div class="col">
                    <error-alert
                      :error="connectionError"
                      :help-text="errorHelp"
                      @close="connectionError = null"
                      :closable="true"
                    />
                  </div>
                </div>
                <SaveConnectionForm
                  v-if="!shouldUpsell"
                  :config="config"
                  @save="save"
                />
              </div>
            </form>
          </div>
          <div
            class="pitch"
            v-if="!config.connectionType && shouldUpsell"
          >
            🌟 <strong>Upgrade to premium</strong> for data import, multi-table export, backup & restore, Oracle support, and more.
            <a
              href="https://docs.beekeeperstudio.io/docs/upgrading-from-the-community-edition"
              class=""
            >Upgrade Now</a>.
          </div>
        </div>

        <small class="app-version"><a href="https://www.beekeeperstudio.io/releases/latest">Beekeeper Studio {{ version
        }}</a></small>
      </div>
    </div>
    <loading-sso-modal v-model="loadingSSOModalOpened" @cancel="loadingSSOCanceled" />
  </div>
</template>

<script lang="ts">
import ConnectionSidebar from './sidebar/ConnectionSidebar.vue'
import MysqlForm from './connection/MysqlForm.vue'
import PostgresForm from './connection/PostgresForm.vue'
import RedshiftForm from './connection/RedshiftForm.vue'
import Sidebar from './common/Sidebar.vue'
import SqliteForm from './connection/SqliteForm.vue'
import SqlServerForm from './connection/SqlServerForm.vue'
import SaveConnectionForm from './connection/SaveConnectionForm.vue'
import BigQueryForm from './connection/BigQueryForm.vue'
import FirebirdForm from './connection/FirebirdForm.vue'
import LibSQLForm from './connection/LibSQLForm.vue'
import CassandraForm from './connection/CassandraForm.vue'
import OracleForm from './connection/OracleForm.vue'
import Split from 'split.js'
import ImportButton from './connection/ImportButton.vue'
import LoadingSSOModal from '@/components/common/modals/LoadingSSOModal.vue'
import _ from 'lodash'
import ErrorAlert from './common/ErrorAlert.vue'
import rawLog from 'electron-log'
import { mapGetters, mapState } from 'vuex'
import { dialectFor } from '@shared/lib/dialects/models'
import { findClient } from '@/lib/db/clients'
<<<<<<< HEAD
import { AzureAuthType } from '@/lib/db/types'
=======
import { AzureAuthType } from '@/lib/db/authentication/azure'
>>>>>>> c06ccd62
import UpsellContent from './connection/UpsellContent.vue'
import Vue from 'vue'
import { AppEvent } from '@/common/AppEvent'
import { isUltimateType } from '@/common/interfaces/IConnection'
import { SmartLocalStorage } from '@/common/LocalStorage'

const log = rawLog.scope('ConnectionInterface')
// import ImportUrlForm from './connection/ImportUrlForm';

export default Vue.extend({
<<<<<<< HEAD
  components: { ConnectionSidebar, MysqlForm, PostgresForm, RedshiftForm, CassandraForm, Sidebar, SqliteForm, SqlServerForm, SaveConnectionForm, ImportButton, ErrorAlert, OracleForm, BigQueryForm, FirebirdForm, UpsellContent, LibSqlForm: LibSQLForm, LoadingSsoModal: LoadingSSOModal },
=======
  components: { ConnectionSidebar, MysqlForm, PostgresForm, RedshiftForm, Sidebar, SqliteForm, SqlServerForm, SaveConnectionForm, ImportButton, ErrorAlert, UpsellContent, BigQueryForm, FirebirdForm, LibSqlForm: LibSQLForm, LoadingSsoModal: LoadingSSOModal },
>>>>>>> c06ccd62

  data() {
    return {
      config: {} as any,
      errors: null,
      connectionError: null,
      errorHelp: null,
      testing: false,
      connecting: false,
      split: null,
      url: null,
      importError: null,
      sidebarShown: true,
<<<<<<< HEAD
      loadingSSOModalOpened: false,
      version: this.$config.appVersion
=======
      version: platformInfo.appVersion,
      loadingSSOModalOpened: false,
      abortController: null,
>>>>>>> c06ccd62
    }
  },
  computed: {
    ...mapState(['workspaceId', 'connection']),
    ...mapState('data/connections', { 'connections': 'items' }),
    ...mapGetters({ 'hasActiveLicense': 'licenses/hasActiveLicense' }),
    connectionTypes() {
      return this.$config.defaults.connectionTypes
    },
    shouldUpsell() {
      if (this.hasActiveLicense) return false
      return isUltimateType(this.config.connectionType)
    },
    pageTitle() {
      if (_.isNull(this.config) || _.isUndefined(this.config.id)) {
        return "New Connection"
      } else {
        return this.config.name
      }
    },
    dialect() {
      return dialectFor(this.config.connectionType)
    },
    determineLabelColor() {
      return this.config.labelColor == "default" ? '' : `connection-label-color-${this.config.labelColor}`
    },
    rootBindings() {
      return [
        { event: AppEvent.dropzoneDrop, handler: this.maybeLoadSqlite },
      ]
    },
  },
  watch: {
    workspaceId() {
      this.$util.send('appdb/saved/new').then((conn) => {
        this.config = conn;
      })
    },
    config: {
      deep: true,
      handler() {
        this.connectionError = null
      }
    },
    'config.connectionType'(newConnectionType) {
      if (!findClient(newConnectionType)?.supportsSocketPath) {
        this.config.socketPathEnabled = false
      }
    },
    connectionError() {
      console.log("error watch", this.connectionError, this.dialect)
      if (this.connectionError &&
        this.dialect == 'sqlserver' &&
        this.connectionError.message &&
        this.connectionError.message.includes('self signed certificate')
      ) {
        this.errorHelp = `You might need to check 'Trust Server Certificate'`
      } else {
        this.errorHelp = null
      }
    }
  },
  async mounted() {
    if (!this.$store.getters.workspace) {
      await this.$store.commit('workspace', this.$store.state.localWorkspace)
    }
    this.$util.send('appdb/saved/new').then((conn) => {
      this.config = conn;
    })
    await this.$store.dispatch('pinnedConnections/loadPins')
    await this.$store.dispatch('pinnedConnections/reorder')
    this.config.sshUsername = await window.main.fetchUsername()
    this.$nextTick(() => {
      const components = [
        this.$refs.sidebar.$refs.sidebar,
        this.$refs.content
      ]
      const lastSavedSplitSizes = SmartLocalStorage.getItem("interfaceSplitSizes")
      const splitSizes = lastSavedSplitSizes ? JSON.parse(lastSavedSplitSizes) : [25, 75]

      this.split = Split(components, {
        elementStyle: (_dimension, size) => ({
          'flex-basis': `calc(${size}%)`,
        }),
        sizes: splitSizes,
        gutterize: 8,
        minSize: [25, 75],
        expandToMin: true,
        onDragEnd: () => {
          const splitSizes = this.split.getSizes()
          SmartLocalStorage.addItem("interfaceSplitSizes", splitSizes)
        }
      } as Split.Options)
    })
    await this.$store.dispatch('credentials/load')
    this.registerHandlers(this.rootBindings)
  },
  beforeDestroy() {
    if (this.split) {
      this.split.destroy()
    }
    this.unregisterHandlers(this.rootBindings)
  },
  methods: {
    maybeLoadSqlite({ files }) {
      // cast to an array
      if (!files || !files.length) return
      if (!this.config) return;
      // we only load the first
      const file = files[0]
      const allGood = this.config.parse(file.path)
      if (!allGood) {
        this.$noty.error(`Unable to open '${file.name}'. It is not a valid SQLite file.`);
        return
      } else {
        this.submit()
      }

    },
    create() {
      this.$util.send('appdb/saved/new').then((conn) => {
        this.config = conn;
      })
    },
    edit(config) {
      this.config = _.clone(config)
      console.log('EDITING: ', this.config)
      this.errors = null
      this.connectionError = null
    },
    async remove(config) {
      if (this.config === config) {
        this.$util.send('appdb/saved/new').then((conn) => {
          this.config = conn;
        })
      }
      if (config.azureAuthOptions?.authId) {
        await this.$util.send('appdb/cache/remove', { authId: config.azureAuthOptions.authId });
      }
      await this.$store.dispatch('pinnedConnections/remove', config)
      await this.$store.dispatch('data/connections/remove', config)
      this.$noty.success(`${config.name} deleted`)
    },
    async duplicate(config) {
      // Duplicates ES 6 class of the connection, without any reference to the old one.
      const duplicateConfig = await this.$store.dispatch('data/connections/clone', config)
      duplicateConfig.name = 'Copy of ' + duplicateConfig.name

      try {
        const id = await this.$store.dispatch('data/connections/save', duplicateConfig)
        this.$noty.success(`The connection was successfully duplicated!`)
        this.config = this.connections.find((c) => c.id === id) || this.config
      } catch (ex) {
        this.$noty.error(`Could not duplicate Connection: ${ex.message}`)
      }

    },
    async submit() {
      if (!this.$config.isUltimate && isUltimateType(this.config.connectionType)) {
        return
      }

<<<<<<< HEAD
      this.beforeConnect()
      this.connectionError = null
      try {
        this.connecting = true
        await this.$store.dispatch('connect', this.config)
=======
      this._beforeConnect()
      this.abortController = new AbortController()
      this.connectionError = null
      try {
        const abortSignal = this.abortController.signal
        this.connecting = true
        await this.$store.dispatch('connectWithAbort', { config: this.config, abortSignal })
>>>>>>> c06ccd62
      } catch (ex) {
        this.connectionError = ex
        this.$noty.error("Error establishing a connection")
        log.error(ex)
      } finally {
        this.connecting = false
<<<<<<< HEAD
        this.afterConnect()
=======
        this._afterConnect()
>>>>>>> c06ccd62
      }
    },
    async handleConnect(config) {
      this.config = config
      await this.submit()
    },
    async testConnection() {
      if (!this.$config.isUltimate && isUltimateType(this.config.connectionType)) {
        return
      }

<<<<<<< HEAD
      this.beforeConnect()
=======
      this._beforeConnect()
      this.abortController = new AbortController()
>>>>>>> c06ccd62

      try {
        this.testing = true
        this.connectionError = null
        const abortSignal = this.abortController.signal
        await this.$store.dispatch('testWithAbort', { config: this.config, abortSignal })
        this.$noty.success("Connection looks good!")
        return true
      } catch (ex) {
        this.connectionError = ex
        this.$noty.error("Error establishing a connection")
      } finally {
        this.testing = false
<<<<<<< HEAD
        this.afterConnect()
=======
        this._afterConnect()
>>>>>>> c06ccd62
      }
    },
    async save() {
      try {
        this.errors = null
        this.connectionError = null
        if (!this.config.name) {
          throw new Error("Name is required")
        }
        // create token cache for azure auth
        if (this.config.azureAuthOptions.azureAuthEnabled && !this.config.authId) {
          const cacheId = await this.$util.send('appdb/cache/new');
          this.config.authId = cacheId;
        }

        await this.$store.dispatch('data/connections/save', this.config)
        this.$noty.success("Connection Saved")
      } catch (ex) {
        console.error(ex)
        this.errors = [ex.message]
        this.$noty.error("Could not save connection information")
      }
    },
    handleErrorMessage(message) {
      if (message) {
        this.errors = [message]
        this.$noty.error("Could not parse connection URL.")
      } else {
        this.errors = null
      }
    },
    // Before running connect/test method
<<<<<<< HEAD
    beforeConnect() {
=======
    _beforeConnect() {
>>>>>>> c06ccd62
      if (
        this.config.connectionType === 'sqlserver' &&
        this.config.azureAuthOptions.azureAuthEnabled &&
        this.config.azureAuthOptions.azureAuthType === AzureAuthType.AccessToken
      ) {
        this.loadingSSOModalOpened = true
      }
    },
    // After running connect/test method, success or fail
<<<<<<< HEAD
    afterConnect() {
      this.loadingSSOModalOpened = false
    },
    loadingSSOCanceled() {
      this.connection.azureCancelAuth();
=======
    _afterConnect() {
      this.loadingSSOModalOpened = false
    },
    loadingSSOCanceled() {
      this.abortController.abort()
>>>>>>> c06ccd62
    },
  },
})
</script>

<style></style><|MERGE_RESOLUTION|>--- conflicted
+++ resolved
@@ -242,11 +242,7 @@
 import { mapGetters, mapState } from 'vuex'
 import { dialectFor } from '@shared/lib/dialects/models'
 import { findClient } from '@/lib/db/clients'
-<<<<<<< HEAD
 import { AzureAuthType } from '@/lib/db/types'
-=======
-import { AzureAuthType } from '@/lib/db/authentication/azure'
->>>>>>> c06ccd62
 import UpsellContent from './connection/UpsellContent.vue'
 import Vue from 'vue'
 import { AppEvent } from '@/common/AppEvent'
@@ -257,11 +253,7 @@
 // import ImportUrlForm from './connection/ImportUrlForm';
 
 export default Vue.extend({
-<<<<<<< HEAD
   components: { ConnectionSidebar, MysqlForm, PostgresForm, RedshiftForm, CassandraForm, Sidebar, SqliteForm, SqlServerForm, SaveConnectionForm, ImportButton, ErrorAlert, OracleForm, BigQueryForm, FirebirdForm, UpsellContent, LibSqlForm: LibSQLForm, LoadingSsoModal: LoadingSSOModal },
-=======
-  components: { ConnectionSidebar, MysqlForm, PostgresForm, RedshiftForm, Sidebar, SqliteForm, SqlServerForm, SaveConnectionForm, ImportButton, ErrorAlert, UpsellContent, BigQueryForm, FirebirdForm, LibSqlForm: LibSQLForm, LoadingSsoModal: LoadingSSOModal },
->>>>>>> c06ccd62
 
   data() {
     return {
@@ -275,14 +267,8 @@
       url: null,
       importError: null,
       sidebarShown: true,
-<<<<<<< HEAD
       loadingSSOModalOpened: false,
       version: this.$config.appVersion
-=======
-      version: platformInfo.appVersion,
-      loadingSSOModalOpened: false,
-      abortController: null,
->>>>>>> c06ccd62
     }
   },
   computed: {
@@ -409,7 +395,6 @@
     },
     edit(config) {
       this.config = _.clone(config)
-      console.log('EDITING: ', this.config)
       this.errors = null
       this.connectionError = null
     },
@@ -445,32 +430,18 @@
         return
       }
 
-<<<<<<< HEAD
       this.beforeConnect()
       this.connectionError = null
       try {
         this.connecting = true
         await this.$store.dispatch('connect', this.config)
-=======
-      this._beforeConnect()
-      this.abortController = new AbortController()
-      this.connectionError = null
-      try {
-        const abortSignal = this.abortController.signal
-        this.connecting = true
-        await this.$store.dispatch('connectWithAbort', { config: this.config, abortSignal })
->>>>>>> c06ccd62
       } catch (ex) {
         this.connectionError = ex
         this.$noty.error("Error establishing a connection")
         log.error(ex)
       } finally {
         this.connecting = false
-<<<<<<< HEAD
         this.afterConnect()
-=======
-        this._afterConnect()
->>>>>>> c06ccd62
       }
     },
     async handleConnect(config) {
@@ -482,18 +453,12 @@
         return
       }
 
-<<<<<<< HEAD
       this.beforeConnect()
-=======
-      this._beforeConnect()
-      this.abortController = new AbortController()
->>>>>>> c06ccd62
 
       try {
         this.testing = true
         this.connectionError = null
-        const abortSignal = this.abortController.signal
-        await this.$store.dispatch('testWithAbort', { config: this.config, abortSignal })
+        await this.$store.dispatch('test', this.config)
         this.$noty.success("Connection looks good!")
         return true
       } catch (ex) {
@@ -501,11 +466,7 @@
         this.$noty.error("Error establishing a connection")
       } finally {
         this.testing = false
-<<<<<<< HEAD
         this.afterConnect()
-=======
-        this._afterConnect()
->>>>>>> c06ccd62
       }
     },
     async save() {
@@ -538,11 +499,7 @@
       }
     },
     // Before running connect/test method
-<<<<<<< HEAD
     beforeConnect() {
-=======
-    _beforeConnect() {
->>>>>>> c06ccd62
       if (
         this.config.connectionType === 'sqlserver' &&
         this.config.azureAuthOptions.azureAuthEnabled &&
@@ -552,19 +509,11 @@
       }
     },
     // After running connect/test method, success or fail
-<<<<<<< HEAD
     afterConnect() {
       this.loadingSSOModalOpened = false
     },
     loadingSSOCanceled() {
       this.connection.azureCancelAuth();
-=======
-    _afterConnect() {
-      this.loadingSSOModalOpened = false
-    },
-    loadingSSOCanceled() {
-      this.abortController.abort()
->>>>>>> c06ccd62
     },
   },
 })
