--- conflicted
+++ resolved
@@ -57,9 +57,7 @@
       <div class="message" v-else-if="result">
         <div class="alert alert-info">
           <i class="material-icons-outlined">info</i>
-          <span>Query {{ selectedResult + 1 }}/{{ results.length }}: No Results. {{ result.affectedRows || 0 }} rows
-            affected.
-            See the select box in the bottom left ↙ for more query results.</span>
+          <span>Query {{selectedResult + 1}}/{{results.length}}: No Results. {{result.affectedRows || 0}} rows affected. See the select box in the bottom left ↙ for more query results.</span>
         </div>
       </div>
       <div class="message" v-else-if="errors">
@@ -68,7 +66,7 @@
       <div class="message" v-else-if="info">
         <div class="alert alert-info">
           <i class="material-icon-outlined">info</i>
-          <span>{{ info }}</span>
+          <span>{{info}}</span>
         </div>
       </div>
       <div class="layout-center expand" v-else>
@@ -76,28 +74,33 @@
       </div>
       <!-- <span class="expand" v-if="!result"></span> -->
       <!-- STATUS BAR -->
-      <query-editor-status-bar v-model="selectedResult" :results="results" :running="running" @download="download"
-        @clipboard="clipboard" @clipboardJson="clipboardJson" @clipboardMarkdown="clipboardMarkdown"
-        :executeTime="executeTime"></query-editor-status-bar>
+      <query-editor-status-bar
+        v-model="selectedResult"
+        :results="results"
+        :running="running"
+        @download="download"
+        @clipboard="clipboard"
+        @clipboardJson="clipboardJson"
+        @clipboardMarkdown="clipboardMarkdown"
+        :executeTime="executeTime"
+      ></query-editor-status-bar>
     </div>
 
     <!-- Save Modal -->
     <portal to="modals">
-      <modal class="vue-dialog beekeeper-modal" :name="`save-modal-${tab.id}`" @closed="selectEditor"
-        @opened="selectTitleInput" height="auto" :scrollable="true">
+      <modal class="vue-dialog beekeeper-modal" :name="`save-modal-${tab.id}`" @closed="selectEditor" @opened="selectTitleInput" height="auto" :scrollable="true">
         <form v-if="query" @submit.prevent="saveQuery">
           <div class="dialog-content">
             <div class="dialog-c-title">Saved Query Name</div>
             <div class="modal-form">
-              <div class="alert alert-danger save-errors" v-if="saveError">{{ saveError }}</div>
+              <div class="alert alert-danger save-errors" v-if="saveError">{{saveError}}</div>
               <div class="form-group">
-                <input type="text" ref="titleInput" name="title" class="form-control" v-model="query.title" autofocus>
+                  <input type="text" ref="titleInput" name="title" class="form-control"  v-model="query.title" autofocus>
               </div>
             </div>
           </div>
           <div class="vue-dialog-buttons">
-            <button class="btn btn-flat" type="button"
-              @click.prevent="$modal.hide(`save-modal-${tab.id}`)">Cancel</button>
+            <button class="btn btn-flat" type="button" @click.prevent="$modal.hide(`save-modal-${tab.id}`)">Cancel</button>
             <button class="btn btn-primary" type="submit">Save</button>
           </div>
         </form>
@@ -106,28 +109,24 @@
 
     <!-- Parameter modal -->
     <portal to="modals">
-      <modal class="vue-dialog beekeeper-modal" :name="`parameters-modal-${tab.id}`" @opened="selectFirstParameter"
-        @closed="selectEditor" height="auto" :scrollable="true">
+      <modal class="vue-dialog beekeeper-modal" :name="`parameters-modal-${tab.id}`" @opened="selectFirstParameter" @closed="selectEditor" height="auto" :scrollable="true">
         <form @submit.prevent="submitQuery(queryForExecution, true)">
           <div class="dialog-content">
             <div class="dialog-c-title">Provide parameter values</div>
-            <div class="dialog-c-subtitle">You need to use single quotes around string values. Blank values are invalid
-            </div>
+            <div class="dialog-c-subtitle">You need to use single quotes around string values. Blank values are invalid</div>
             <div class="modal-form">
               <div class="form-group">
-                <div v-for="(param, index) in queryParameterPlaceholders" v-bind:key="index">
-                  <div class="form-group row">
-                    <label>{{ param }}</label>
-                    <input type="text" class="form-control" required v-model="queryParameterValues[param]" autofocus
-                      ref="paramInput">
+                  <div v-for="(param, index) in queryParameterPlaceholders" v-bind:key="index">
+                    <div class="form-group row">
+                      <label>{{param}}</label>
+                      <input type="text" class="form-control" required v-model="queryParameterValues[param]" autofocus ref="paramInput">
+                    </div>
                   </div>
-                </div>
               </div>
             </div>
           </div>
           <div class="vue-dialog-buttons">
-            <button class="btn btn-flat" type="button"
-              @click.prevent="$modal.hide(`parameters-modal-${tab.id}`)">Cancel</button>
+            <button class="btn btn-flat" type="button" @click.prevent="$modal.hide(`parameters-modal-${tab.id}`)">Cancel</button>
             <button class="btn btn-primary" type="submit">Run</button>
           </div>
         </form>
@@ -138,7 +137,6 @@
 
 <script>
 
-<<<<<<< HEAD
   import _ from 'lodash'
   import CodeMirror from 'codemirror'
   import 'codemirror/addon/comment/comment'
@@ -235,301 +233,230 @@
       },
       queryTitle() {
         return this.query?.title
-=======
-import _ from 'lodash'
-import CodeMirror from 'codemirror'
-
-import Split from 'split.js'
-import { mapGetters, mapState } from 'vuex'
-import { identify } from 'sql-query-identifier'
-import pluralize from 'pluralize'
-
-import { splitQueries, extractParams } from '../lib/db/sql_tools'
-import ProgressBar from './editor/ProgressBar.vue'
-import ResultTable from './editor/ResultTable.vue'
-import ShortcutHints from './editor/ShortcutHints.vue'
-
-import { format } from 'sql-formatter';
-
-import QueryEditorStatusBar from './editor/QueryEditorStatusBar.vue'
-import rawlog from 'electron-log'
-import ErrorAlert from './common/ErrorAlert.vue'
-import { FormatterDialect } from "@shared/lib/dialects/models";
-import MergeManager from '@/components/editor/MergeManager.vue'
-import { AppEvent } from '@/common/AppEvent'
-import { FavoriteQuery } from '@/common/appdb/models/favorite_query'
-
-const log = rawlog.scope('query-editor')
-const isEmpty = (s) => _.isEmpty(_.trim(s))
-const editorDefault = "\n\n\n\n\n\n\n\n\n\n"
-
-export default {
-  // this.queryText holds the current editor value, always
-  components: { ResultTable, ProgressBar, ShortcutHints, QueryEditorStatusBar, ErrorAlert, MergeManager },
-  props: ['tab', 'active'],
-  data() {
-    return {
-      results: [],
-      running: false,
-      runningCount: 1,
-      runningType: 'all queries',
-      selectedResult: 0,
-      editor: null,
-      runningQuery: null,
-      error: null,
-      errorMarker: null,
-      saveError: null,
-      info: null,
-      split: null,
-      tableHeight: 0,
-      savePrompt: false,
-      lastWord: null,
-      cursorIndex: null,
-      marker: null,
-      queryParameterValues: {},
-      queryForExecution: null,
-      executeTime: 0,
-      originalText: "",
-      initialized: false,
-      blankQuery: new FavoriteQuery(),
-    }
-  },
-  computed: {
-    ...mapGetters(['dialect', 'defaultSchema']),
-    ...mapState(['usedConfig', 'connection', 'database', 'tables', 'storeInitialized']),
-    ...mapState('data/queries', { 'savedQueries': 'items' }),
-    shouldInitialize() {
-      return this.storeInitialized && this.active && !this.initialized
+      },
+      unsavedText: {
+        get () {
+          return this.tab.unsavedQueryText || ""
+        },
+        set(value) {
+          this.tab.unsavedQueryText = value
+        },
+      },
+      identifyDialect() {
+        // dialect for sql-query-identifier
+        const mappings = {
+          'sqlserver': 'mssql',
+          'sqlite': 'sqlite',
+          'cockroachdb': 'psql',
+          'postgresql': 'psql',
+          'mysql': 'mysql',
+          'mariadb': 'mysql',
+          'redshift': 'psql',
+        }
+        return mappings[this.connectionType] || 'generic'
+      },
+      hasParams() {
+        return !!this.queryParameterPlaceholders?.length
+      },
+      paramsModalRequired() {
+        let result = false
+        this.queryParameterPlaceholders.forEach((param) => {
+          const v = this.queryParameterValues[param]
+          if (!v || _.isEmpty(v.trim())) {
+            result = true
+          }
+        })
+        return result
+      },
+      errors() {
+        const result = [
+          this.error,
+          this.saveError
+        ].filter((e) => e)
+
+        return result.length ? result : null
+      },
+      runningText() {
+        return `Running ${this.runningType} (${pluralize('query', this.runningCount, true)})`
+      },
+      hasSelectedText() {
+        return this.editor ? !!this.editor.getSelection() : false
+      },
+      result() {
+        return this.results[this.selectedResult]
+      },
+      individualQueries() {
+        if (!this.unsavedText) return []
+        return splitQueries(this.unsavedText, this.identifyDialect)
+      },
+      currentlySelectedQueryIndex() {
+        const queries = this.individualQueries
+        for (let i = 0; i < queries.length; i++) {
+          if (this.cursorIndex <= queries[i].end + 1) return i
+        }
+        return null
+      },
+      currentlySelectedQuery() {
+        if (this.currentlySelectedQueryIndex === null) return null
+        return this.individualQueries[this.currentlySelectedQueryIndex]
+      },
+      currentQueryPosition() {
+        if(!this.editor || !this.currentlySelectedQuery || !this.individualQueries) {
+          return null
+        }
+        const qi = this.currentlySelectedQueryIndex
+        const previousQuery = qi === 0 ? null : this.individualQueries[qi - 1]
+        // adding 1 to account for semicolon
+        const start = previousQuery ? previousQuery.end + 1: 0
+        const end = this.currentlySelectedQuery.end
+
+        return {
+          from: start,
+          to: end + 1
+        }
+
+      },
+      rowCount() {
+        return this.result && this.result.rows ? this.result.rows.length : 0
+      },
+      hasText() {
+        return !isEmpty(this.unsavedText)
+      },
+      hasTitle() {
+        return this.query.title && this.query.title.replace(/\s+/, '').length > 0
+      },
+      splitElements() {
+        return [
+          this.$refs.topPanel,
+          this.$refs.bottomPanel,
+        ]
+      },
+      keymap() {
+        if (!this.active) return {}
+        const result = {}
+        result[this.ctrlOrCmd('l')] = this.selectEditor
+        return result
+      },
+      connectionType() {
+        return this.connection.connectionType;
+      },
+      hintOptions() {
+        // Previously we had to provide a table: column[] mapping.
+        // we don't need to provide the columns anymore because we fetch them dynamically.
+        const result = {}
+        this.tables.forEach(table => {
+          if (table.schema && table.schema != this.defaultSchema) {
+            // do nothing - don't add this table
+          } else {
+            // add quoted option for everyone that needs to be quoted
+            if (this.connectionType === 'postgresql' && (/[^a-z0-9_]/.test(table.name) || /^\d/.test(table.name))) {
+              result[`"${table.name}"`] = []
+            }
+
+            // don't add table names that can get in conflict with database schema
+            if (!/\./.test(table.name)) {
+              result[table.name] = []
+            }
+          }
+        })
+        return { tables: result }
+      },
+      queryParameterPlaceholders() {
+        let params = this.individualQueries.flatMap((qs) => qs.parameters)
+
+        if (this.currentlySelectedQuery && (this.hasSelectedText || this.runningType === 'current')) {
+          params = this.currentlySelectedQuery.parameters
+        }
+
+        if (params.length && params[0] === '?') return []
+
+        return _.uniq(params)
+      },
+      deparameterizedQuery() {
+        let query = this.queryForExecution
+        if (_.isEmpty(query)) {
+          return query;
+        }
+        _.each(this.queryParameterPlaceholders, param => {
+          query = query.replace(new RegExp(`(\\W|^)${this.escapeRegExp(param)}(\\W|$)`, 'g'), `$1${this.queryParameterValues[param]}$2`)
+        });
+        return query;
+      },
+      unsavedChanges() {
+        if (_.trim(this.unsavedText) === "" && _.trim(this.originalText) === "") return false
+
+        return !this.query?.id ||
+          _.trim(this.unsavedText) !== _.trim(this.originalText)
+      },
     },
-    remoteDeleted() {
-      return this.storeInitialized && this.tab.queryId && !this.query
-    },
-    query() {
-      return this.tab.findQuery(this.savedQueries || []) || this.blankQuery
-    },
-    queryTitle() {
-      return this.query?.title
-    },
-    unsavedText: {
-      get() {
-        return this.tab.unsavedQueryText || ""
->>>>>>> 2d7dac80
-      },
-      set(value) {
-        this.tab.unsavedQueryText = value
-      },
-    },
-    identifyDialect() {
-      // dialect for sql-query-identifier
-      const mappings = {
-        'sqlserver': 'mssql',
-        'sqlite': 'sqlite',
-        'cockroachdb': 'psql',
-        'postgresql': 'psql',
-        'mysql': 'mysql',
-        'mariadb': 'mysql',
-        'redshift': 'psql',
-      }
-      return mappings[this.connectionType] || 'generic'
-    },
-    hasParams() {
-      return !!this.queryParameterPlaceholders?.length
-    },
-    paramsModalRequired() {
-      let result = false
-      this.queryParameterPlaceholders.forEach((param) => {
-        const v = this.queryParameterValues[param]
-        if (!v || _.isEmpty(v.trim())) {
-          result = true
-        }
-      })
-      return result
-    },
-    errors() {
-      const result = [
-        this.error,
-        this.saveError
-      ].filter((e) => e)
-
-      return result.length ? result : null
-    },
-    runningText() {
-      return `Running ${this.runningType} (${pluralize('query', this.runningCount, true)})`
-    },
-    hasSelectedText() {
-      return this.editor ? !!this.editor.getSelection() : false
-    },
-    result() {
-      return this.results[this.selectedResult]
-    },
-    individualQueries() {
-      if (!this.unsavedText) return []
-      return splitQueries(this.unsavedText, this.identifyDialect)
-    },
-    currentlySelectedQueryIndex() {
-      const queries = this.individualQueries
-      for (let i = 0; i < queries.length; i++) {
-        if (this.cursorIndex <= queries[i].end + 1) return i
-      }
-      return null
-    },
-    currentlySelectedQuery() {
-      if (this.currentlySelectedQueryIndex === null) return null
-      return this.individualQueries[this.currentlySelectedQueryIndex]
-    },
-    currentQueryPosition() {
-      if (!this.editor || !this.currentlySelectedQuery || !this.individualQueries) {
-        return null
-      }
-      const qi = this.currentlySelectedQueryIndex
-      const previousQuery = qi === 0 ? null : this.individualQueries[qi - 1]
-      // adding 1 to account for semicolon
-      const start = previousQuery ? previousQuery.end + 1 : 0
-      const end = this.currentlySelectedQuery.end
-
-      return {
-        from: start,
-        to: end + 1
-      }
-
-    },
-    rowCount() {
-      return this.result && this.result.rows ? this.result.rows.length : 0
-    },
-    hasText() {
-      return !isEmpty(this.unsavedText)
-    },
-    hasTitle() {
-      return this.query.title && this.query.title.replace(/\s+/, '').length > 0
-    },
-    splitElements() {
-      return [
-        this.$refs.topPanel,
-        this.$refs.bottomPanel,
-      ]
-    },
-    keymap() {
-      if (!this.active) return {}
-      const result = {}
-      result[this.ctrlOrCmd('l')] = this.selectEditor
-      return result
-    },
-    connectionType() {
-      return this.connection.connectionType;
-    },
-    hintOptions() {
-      // Previously we had to provide a table: column[] mapping.
-      // we don't need to provide the columns anymore because we fetch them dynamically.
-      const result = {}
-      this.tables.forEach(table => {
-        if (table.schema && table.schema != this.defaultSchema) {
-          // do nothing - don't add this table
+    watch: {
+      error() {
+        if (this.errorMarker) {
+          this.errorMarker.clear()
+        }
+        if (this.dialect === 'postgresql' && this.error && this.error.position) {
+          const [a, b] = this.locationFromPosition(this.queryForExecution, parseInt(this.error.position) - 1, parseInt(this.error.position))
+          this.errorMarker = this.editor.getDoc().markText(a, b, { className: 'error'})
+          this.error.marker = {line: b.line + 1, ch: b.ch}
+        }
+      },
+      queryTitle() {
+        if (this.queryTitle) this.tab.title = this.queryTitle
+      },
+      shouldInitialize() {
+        if (this.shouldInitialize) this.initialize()
+      },
+      unsavedText() {
+        this.saveTab()
+      },
+      remoteDeleted() {
+        if (this.remoteDeleted) {
+          this.editor?.setOption('readOnly', 'nocursor')
+          this.tab.unsavedChanges = false
+          this.tab.alert = true
         } else {
-          // add quoted option for everyone that needs to be quoted
-          if (this.connectionType === 'postgresql' && (/[^a-z0-9_]/.test(table.name) || /^\d/.test(table.name))) {
-            result[`"${table.name}"`] = []
-          }
-
-          // don't add table names that can get in conflict with database schema
-          if (!/\./.test(table.name)) {
-            result[table.name] = []
-          }
-        }
-      })
-      return { tables: result }
-    },
-    queryParameterPlaceholders() {
-      let params = this.individualQueries.flatMap((qs) => qs.parameters)
-
-      if (this.currentlySelectedQuery && (this.hasSelectedText || this.runningType === 'current')) {
-        params = this.currentlySelectedQuery.parameters
-      }
-
-      if (params.length && params[0] === '?') return []
-
-      return _.uniq(params)
-    },
-    deparameterizedQuery() {
-      let query = this.queryForExecution
-      if (_.isEmpty(query)) {
-        return query;
-      }
-      _.each(this.queryParameterPlaceholders, param => {
-        query = query.replace(new RegExp(`(\\W|^)${this.escapeRegExp(param)}(\\W|$)`, 'g'), `$1${this.queryParameterValues[param]}$2`)
-      });
-      return query;
-    },
-    unsavedChanges() {
-      if (_.trim(this.unsavedText) === "" && _.trim(this.originalText) === "") return false
-
-      return !this.query?.id ||
-        _.trim(this.unsavedText) !== _.trim(this.originalText)
-    },
-  },
-  watch: {
-    error() {
-      if (this.errorMarker) {
-        this.errorMarker.clear()
-      }
-      if (this.dialect === 'postgresql' && this.error && this.error.position) {
-        const [a, b] = this.locationFromPosition(this.queryForExecution, parseInt(this.error.position) - 1, parseInt(this.error.position))
-        this.errorMarker = this.editor.getDoc().markText(a, b, { className: 'error' })
-        this.error.marker = { line: b.line + 1, ch: b.ch }
+          this.editor?.setOption('readOnly', false)
+        }
+      },
+      unsavedChanges() {
+        this.tab.unsavedChanges = this.unsavedChanges
+      },
+      active() {
+        if(this.active && this.editor) {
+          this.$nextTick(() => {
+            this.editor.refresh()
+            this.editor.focus()
+          })
+        } else {
+          this.$modal.hide(`save-modal-${this.tab.id}`)
+        }
+      },
+      currentQueryPosition() {
+        if (this.marker){
+          this.marker.clear()
+        }
+
+        if(!this.individualQueries || this.individualQueries.length < 2) {
+          return;
+        }
+
+        if (!this.currentQueryPosition) {
+          return
+        }
+        const { from, to } = this.currentQueryPosition
+
+        const editorText = this.editor.getValue()
+        const lines = editorText.split(/\n/)
+
+        const [markStart, markEnd] = this.locationFromPosition(editorText, from, to)
+        this.marker = this.editor.getDoc().markText(markStart, markEnd, {className: 'highlight'})
+      },
+      tables() {
+        this.editor?.setOption('hintOptions',this.hintOptions)
       }
     },
-    queryTitle() {
-      if (this.queryTitle) this.tab.title = this.queryTitle
-    },
-    shouldInitialize() {
-      if (this.shouldInitialize) this.initialize()
-    },
-    unsavedText() {
-      this.saveTab()
-    },
-    remoteDeleted() {
-      if (this.remoteDeleted) {
-        this.editor?.setOption('readOnly', 'nocursor')
-        this.tab.unsavedChanges = false
-        this.tab.alert = true
-      } else {
-        this.editor?.setOption('readOnly', false)
-      }
-    },
-    unsavedChanges() {
-      this.tab.unsavedChanges = this.unsavedChanges
-    },
-    active() {
-      if (this.active && this.editor) {
-        this.$nextTick(() => {
-          this.editor.refresh()
-          this.editor.focus()
-        })
-      } else {
-        this.$modal.hide(`save-modal-${this.tab.id}`)
-      }
-    },
-    currentQueryPosition() {
-      if (this.marker) {
-        this.marker.clear()
-      }
-
-      if (!this.individualQueries || this.individualQueries.length < 2) {
-        return;
-      }
-
-      if (!this.currentQueryPosition) {
-        return
-      }
-      const { from, to } = this.currentQueryPosition
-
-      const editorText = this.editor.getValue()
-      const lines = editorText.split(/\n/)
-
-      const [markStart, markEnd] = this.locationFromPosition(editorText, from, to)
-      this.marker = this.editor.getDoc().markText(markStart, markEnd, { className: 'highlight' })
-    },
-<<<<<<< HEAD
     methods: {
+
       find() {
         // trigger's codemirror's search functionality
         this.editor.execCommand('find')
@@ -634,6 +561,7 @@
           extraKeys[this.cmCtrlOrCmd('F')] = 'findPersistent'
           extraKeys[this.cmCtrlOrCmd('R')] = 'replace'
           extraKeys[this.cmCtrlOrCmd('Shift-R')] = 'replaceAll'
+
 
           this.editor = CodeMirror.fromTextArea(this.$refs.editor, {
             lineNumbers: true,
@@ -666,186 +594,55 @@
             // this.tab.query.text = cm.getValue()
             this.unsavedText = cm.getValue()
           })
-=======
-    tables() {
-      this.editor?.setOption('hintOptions', this.hintOptions)
-    }
-  },
-  methods: {
-
-    find() {
-      // trigger's codemirror's search functionality
-      this.editor.execCommand('find')
-    },
-    replace() {
-      // trigger's codemirror's search functionality
-      this.editor.execCommand('replace')
-    },
-    replaceAll() {
-      // trigger's codemirror's search functionality
-      this.editor.execCommand('replaceAll')
-    },
-    locationFromPosition(queryText, ...rawPositions) {
-      // 1. find the query text inside the editor
-      // 2.
-
-      const editorText = this.editor.getValue()
-
-      const startCharacter = editorText.indexOf(queryText)
-      const lines = editorText.split(/\n/)
-      const positions = rawPositions.map((p) => p + startCharacter)
-
-      const finished = positions.map((p) => false)
-      const results = positions.map((p) => ({ line: null, ch: null }))
-
-      let startOfLine = 0
-      lines.forEach((line, idx) => {
-        const eol = startOfLine + line.length + 1
-        positions.forEach((p, pIndex) => {
-          if (startOfLine <= p && p <= eol && !finished[pIndex]) {
-            results[pIndex].line = idx
-            results[pIndex].ch = p - startOfLine
-            finished[pIndex] = true
-          }
+
+          if (this.connectionType === 'postgresql')  {
+            this.editor.on("beforeChange", (cm, co) => {
+              const { to, from, origin, text } = co;
+
+              const keywords = CodeMirror.resolveMode(this.editor.options.mode).keywords
+
+              // quote names when needed
+              if (origin === 'complete' && keywords[text[0].toLowerCase()] != true) {
+                const names = text[0]
+                  .match(/("[^"]*"|[^.]+)/g)
+                  .map(n => /^\d/.test(n) ? `"${n}"` : n)
+                  .map(n => /[^a-z0-9_]/.test(n) && !/"/.test(n) ? `"${n}"` : n)
+                  .join('.')
+
+                co.update(from, to, [names], origin)
+              }
+            })
+          }
+
+          // TODO: make this not suck
+          this.editor.on('keyup', this.maybeAutoComplete)
+          this.editor.on('cursorActivity', (editor) => this.cursorIndex = editor.getDoc().indexFromPos(editor.getCursor(true)))
+          this.editor.focus()
+
+          setTimeout(() => {
+            // this fixes the editor not showing because it doesn't think it's dom element is in view.
+            // its a hit and miss error
+            this.editor.refresh()
+          }, 1)
+
+          // this gives the dom a chance to kick in and render these
+          // before we try to read their heights
+          setTimeout(() => {
+            this.tableHeight = this.$refs.bottomPanel.clientHeight
+            this.updateEditorHeight()
+          }, 1)
         })
-        startOfLine += line.length + 1
-      })
-      return results
-    },
-    initialize() {
-      this.initialized = true
-      // TODO (matthew): Add hint options for all tables and columns\
-      this.initializeQueries()
-      const startingValue = this.unsavedText || this.query?.text || editorDefault
-      console.log("starting value", startingValue)
-      this.tab.unsavedChanges = this.unsavedChanges
-
-      this.$nextTick(() => {
-        this.split = Split(this.splitElements, {
-          elementStyle: (dimension, size) => ({
-            'flex-basis': `calc(${size}%)`,
-          }),
-          sizes: [50, 50],
-          gutterSize: 8,
-          direction: 'vertical',
-          onDragEnd: () => {
-            this.$nextTick(() => {
-              this.tableHeight = this.$refs.bottomPanel.clientHeight
-              this.updateEditorHeight()
-            })
-          }
-        })
-
-        const runQueryKeyMap = {
-          "Shift-Ctrl-Enter": this.submitCurrentQuery,
-          "Shift-Cmd-Enter": this.submitCurrentQuery,
-          "Ctrl-Enter": this.submitTabQuery,
-          "Cmd-Enter": this.submitTabQuery,
-          "Ctrl-S": this.triggerSave,
-          "Cmd-S": this.triggerSave,
-          "Shift-Ctrl-F": this.formatSql,
-          "Shift-Cmd-F": this.formatSql,
-          "Ctrl-/": this.toggleComment,
-          "Cmd-/": this.toggleComment,
-          "Esc": this.cancelQuery,
-          "F5": this.submitTabQuery,
-          "Shift-F5": this.submitCurrentQuery
-        }
->>>>>>> 2d7dac80
-
-        const modes = {
-          'mysql': 'text/x-mysql',
-          'postgresql': 'text/x-pgsql',
-          'sqlserver': 'text/x-mssql',
-        };
-
-        const extraKeys = {}
-
-        extraKeys[this.cmCtrlOrCmd('F')] = 'findPersistent'
-        extraKeys[this.cmCtrlOrCmd('R')] = 'replace'
-        extraKeys[this.cmCtrlOrCmd('Shift-R')] = 'replaceAll'
-
-
-        this.editor = CodeMirror.fromTextArea(this.$refs.editor, {
-          lineNumbers: true,
-          mode: this.connection.connectionType in modes ? modes[this.connection.connectionType] : "text/x-sql",
-          tabSize: 2,
-          theme: 'monokai',
-          extraKeys: {
-            "Ctrl-Space": "autocomplete",
-            "Shift-Tab": "indentLess",
-            ...extraKeys
-          },
-          options: {
-            closeOnBlur: false
-          },
-          hint: CodeMirror.hint.sql,
-          hintOptions: this.hintOptions,
-          getColumns: this.getColumnsForAutocomplete
-        })
-        this.editor.setValue(startingValue)
-        this.editor.addKeyMap(runQueryKeyMap)
-        this.editor.on("keydown", (cm, e) => {
-          if (this.$store.state.menuActive) {
-            e.preventDefault()
-          }
-        })
-
-        this.editor.on("change", (cm) => {
-          // this also updates `this.queryText`
-          // this.tab.query.text = cm.getValue()
-          this.unsavedText = cm.getValue()
-        })
-
-        if (this.connectionType === 'postgresql') {
-          this.editor.on("beforeChange", (cm, co) => {
-            const { to, from, origin, text } = co;
-
-            const keywords = CodeMirror.resolveMode(this.editor.options.mode).keywords
-
-            // quote names when needed
-            if (origin === 'complete' && keywords[text[0].toLowerCase()] != true) {
-              const names = text[0]
-                .match(/("[^"]*"|[^.]+)/g)
-                .map(n => /^\d/.test(n) ? `"${n}"` : n)
-                .map(n => /[^a-z0-9_]/.test(n) && !/"/.test(n) ? `"${n}"` : n)
-                .join('.')
-
-              co.update(from, to, [names], origin)
-            }
-          })
-        }
-
-        // TODO: make this not suck
-        this.editor.on('keyup', this.maybeAutoComplete)
-        this.editor.on('cursorActivity', (editor) => this.cursorIndex = editor.getDoc().indexFromPos(editor.getCursor(true)))
-        this.editor.focus()
-
-        setTimeout(() => {
-          // this fixes the editor not showing because it doesn't think it's dom element is in view.
-          // its a hit and miss error
-          this.editor.refresh()
-        }, 1)
-
-        // this gives the dom a chance to kick in and render these
-        // before we try to read their heights
-        setTimeout(() => {
-          this.tableHeight = this.$refs.bottomPanel.clientHeight
-          this.updateEditorHeight()
-        }, 1)
-      })
-    },
-    saveTab: _.debounce(function () {
-      this.$store.dispatch('tabs/save', this.tab)
-    }, 1000),
-    close() {
-      this.$root.$emit(AppEvent.closeTab)
-    },
-    showContextMenu(event) {
-      const selectionDepClass = this.hasSelectedText ? '' : 'disabled';
-      this.$bks.openMenu({
-        item: this.tab,
-        options: [
+      },
+      saveTab: _.debounce(function() {
+        this.$store.dispatch('tabs/save', this.tab)
+      }, 1000),
+      close() {
+        this.$root.$emit(AppEvent.closeTab)
+      },
+      showContextMenu(event) {
+        this.$bks.openMenu({
+          item: this.tab,
+          options: [
           {
             name: 'Undo',
             slug: '',
@@ -921,273 +718,267 @@
             shortcut: this.ctrlOrCmd('shift+r')
           }
         ],
-        event,
-      })
-    },
-    async cancelQuery() {
-      if (this.running && this.runningQuery) {
-        this.running = false
-        this.info = 'Query Execution Cancelled'
-        await this.runningQuery.cancel()
-        this.runningQuery = null
+          event,
+        })
+      },
+      async cancelQuery() {
+        if(this.running && this.runningQuery) {
+          this.running = false
+          this.info = 'Query Execution Cancelled'
+          await this.runningQuery.cancel()
+          this.runningQuery = null
+        }
+      },
+      download(format) {
+        this.$refs.table.download(format)
+      },
+      clipboard() {
+        this.$refs.table.clipboard()
+      },
+      clipboardJson() {
+        const data = this.$refs.table.clipboard('json')
+      },
+      clipboardMarkdown() {
+        const data = this.$refs.table.clipboard('md')
+      },
+      selectEditor() {
+        this.editor.focus()
+      },
+      selectTitleInput() {
+        this.$refs.titleInput.select()
+      },
+      selectFirstParameter() {
+        if (!this.$refs['paramInput'] || this.$refs['paramInput'].length === 0) return
+        this.$refs['paramInput'][0].select()
+      },
+      updateEditorHeight() {
+        let height = this.$refs.topPanel.clientHeight
+        height -= this.$refs.actions.clientHeight
+        this.editor.setSize(null, height)
+      },
+      triggerSave() {
+        if (this.query?.id) {
+          this.saveQuery()
+        } else {
+          this.$modal.show(`save-modal-${this.tab.id}`)
+        }
+      },
+      async saveQuery() {
+        if (this.remoteDeleted) return
+        if (!this.hasTitle || !this.hasText) {
+          this.saveError = new Error("You need both a title, and some query text.")
+          return
+        } else {
+          try {
+            const payload = _.clone(this.query)
+            payload.text = this.unsavedText
+            this.$modal.hide(`save-modal-${this.tab.id}`)
+            const id = await this.$store.dispatch('data/queries/save', payload)
+            this.tab.queryId = id
+
+            this.$nextTick(() => {
+              this.unsavedText = this.query.text
+              this.tab.title = this.query.title
+              this.originalText = this.query.text
+            })
+            this.$noty.success('Query Saved')
+          } catch (ex) {
+            this.saveError = ex
+            this.$noty.error(`Save Error: ${ex.message}`)
+          }
+        }
+      },
+      onChange(text) {
+        this.unsavedText = text
+        this.editor.setValue(text)
+      },
+      escapeRegExp(string) {
+        return string.replace(/[.*+\-?^${}()|[\]\\]/g, '\\$&');
+      },
+      async submitCurrentQuery() {
+        if (this.currentlySelectedQuery) {
+          this.runningType = 'current'
+          this.submitQuery(this.currentlySelectedQuery.text)
+        } else {
+          this.results = []
+          this.error = 'No query to run'
+        }
+      },
+      async submitTabQuery() {
+        const text = this.hasSelectedText ? this.editor.getSelection() : this.editor.getValue()
+        this.runningType = this.hasSelectedText ? 'selection' : 'everything'
+        if (text.trim()) {
+          this.submitQuery(text)
+        } else {
+          this.error = 'No query to run'
+        }
+      },
+      async submitQuery(rawQuery, fromModal = false) {
+        if (this.remoteDeleted) return;
+        this.running = true
+        this.error = null
+        this.queryForExecution = rawQuery
+        this.results = []
+        this.selectedResult = 0
+        let identification = []
+        try {
+          identification = identify(rawQuery, { strict: false, dialect: this.identifyDialect })
+        } catch (ex) {
+          log.error("Unable to identify query", ex)
+        }
+
+        try {
+          if (this.hasParams && (!fromModal || this.paramsModalRequired)) {
+            this.$modal.show(`parameters-modal-${this.tab.id}`)
+            return
+          }
+
+          const query = this.deparameterizedQuery
+          this.$modal.hide(`parameters-modal-${this.tab.id}`)
+          this.runningCount = identification.length || 1
+          this.runningQuery = this.connection.query(query)
+          const queryStartTime = new Date()
+          const results = await this.runningQuery.execute()
+          const queryEndTime = new Date()
+          this.executeTime = queryEndTime - queryStartTime
+          let totalRows = 0
+          results.forEach(result => {
+            result.rowCount = result.rowCount || 0
+
+            // TODO (matthew): remove truncation logic somewhere sensible
+            totalRows += result.rowCount
+            if (result.rowCount > this.$config.maxResults) {
+              result.rows = _.take(result.rows, this.$config.maxResults)
+              result.truncated = true
+              result.totalRowCount = result.rowCount
+            }
+          })
+          this.results = Object.freeze(results);
+
+          const defaultResult = Math.max(results.length - 1, 0)
+
+          const nonEmptyResult = _.chain(results).findLastIndex((r) => !!r.rows?.length).value()
+          console.log("non empty result", nonEmptyResult)
+          this.selectedResult = nonEmptyResult === -1 ? results.length - 1 : nonEmptyResult
+
+          this.$store.dispatch('data/usedQueries/save', { text: query, numberOfRecords: totalRows, queryId: this.query?.id, connectionId: this.connection.id })
+          log.debug('identification', identification)
+          const found = identification.find(i => {
+            return i.type === 'CREATE_TABLE' || i.type === 'DROP_TABLE' || i.type === 'ALTER_TABLE'
+          })
+          if (found) {
+            this.$store.dispatch('updateTables')
+          }
+        } catch (ex) {
+          log.error(ex)
+          if(this.running) {
+            this.error = ex
+          }
+        } finally {
+          this.running = false
+        }
+      },
+      inQuote() {
+        return false
+      },
+      maybeAutoComplete(editor, e) {
+        // BUGS:
+        // 1. only on periods if not in a quote
+        // 2. post-space trigger after a few SQL keywords
+        //    - from, join
+        const triggerWords = ['from', 'join']
+        const triggers = {
+          '190': 'period'
+        }
+        const space = 32
+        if (editor.state.completionActive) return;
+        if (triggers[e.keyCode] && !this.inQuote(editor, e)) {
+          CodeMirror.commands.autocomplete(editor, null, { completeSingle: false });
+        }
+        if (e.keyCode === space) {
+          try {
+            const pos = _.clone(editor.getCursor());
+            if (pos.ch > 0) {
+              pos.ch = pos.ch - 2
+            }
+            const word = editor.findWordAt(pos)
+            const lastWord = editor.getRange(word.anchor, word.head)
+            if (!triggerWords.includes(lastWord.toLowerCase())) return;
+            CodeMirror.commands.autocomplete(editor, null, { completeSingle: false });
+
+          } catch (ex) {
+            // do nothing
+          }
+        }
+      },
+      formatSql() {
+        this.editor.setValue(format(this.editor.getValue(), { language: FormatterDialect(this.dialect) }))
+        this.selectEditor()
+      },
+      toggleComment() {
+        this.editor.execCommand('toggleComment')
+      },
+      initializeQueries() {
+        if (!this.tab.unsavedChanges && this.query?.text) {
+          this.unsavedText = null
+        }
+        if (this.query?.text) {
+          this.originalText = this.query.text
+          if (!this.unsavedText) this.unsavedText = this.query.text
+        }
+      },
+      fakeRemoteChange() {
+        this.query.text = "select * from foo"
+      },
+      async getColumnsForAutocomplete(tableName) {
+        const tableToFind = this.tables.find(t => t.name === tableName)
+        if (!tableToFind) return null
+        // Only refresh columns if we don't have them cached.
+        if (!tableToFind.columns?.length) {
+          await this.$store.dispatch('updateTableColumns', tableToFind)
+        }
+
+        return tableToFind?.columns.map((c) => c.columnName)
+      },
+      // Right click menu handlers
+      editorCut() {
+        const selection = this.editor.getSelection();
+        this.editor.replaceSelection('');
+        this.$native.clipboard.writeText(selection);
+      },
+      editorCopy() {
+        const selection = this.editor.getSelection();
+        this.$native.clipboard.writeText(selection);
+      },
+      editorPaste() {
+        const clipboard = this.$native.clipboard.readText();
+        if (this.hasSelectedText) {
+          this.editor.replaceSelection(clipboard, 'around');
+        } else {
+          const cursor = this.editor.getCursor();
+          this.editor.replaceRange(clipboard, cursor);
+        }
+      },
+      editorDelete() {
+        this.editor.replaceSelection('')
+      },
+      editorUndo() {
+        this.editor.execCommand('undo')
+      },
+      editorRedo() {
+        this.editor.execCommand('redo')
+      },
+      editorSelectAll() {
+        this.editor.execCommand('selectAll')
       }
     },
-    download(format) {
-      this.$refs.table.download(format)
+    mounted() {
+      if (this.shouldInitialize) this.initialize()
     },
-    clipboard() {
-      this.$refs.table.clipboard()
-    },
-    clipboardJson() {
-      const data = this.$refs.table.clipboard('json')
-    },
-    clipboardMarkdown() {
-      const data = this.$refs.table.clipboard('md')
-    },
-    selectEditor() {
-      this.editor.focus()
-    },
-    selectTitleInput() {
-      this.$refs.titleInput.select()
-    },
-    selectFirstParameter() {
-      if (!this.$refs['paramInput'] || this.$refs['paramInput'].length === 0) return
-      this.$refs['paramInput'][0].select()
-    },
-    updateEditorHeight() {
-      let height = this.$refs.topPanel.clientHeight
-      height -= this.$refs.actions.clientHeight
-      this.editor.setSize(null, height)
-    },
-    triggerSave() {
-      if (this.query?.id) {
-        this.saveQuery()
-      } else {
-        this.$modal.show(`save-modal-${this.tab.id}`)
+    beforeDestroy() {
+      if(this.split) {
+        this.split.destroy()
       }
     },
-    async saveQuery() {
-      if (this.remoteDeleted) return
-      if (!this.hasTitle || !this.hasText) {
-        this.saveError = new Error("You need both a title, and some query text.")
-        return
-      } else {
-        try {
-          const payload = _.clone(this.query)
-          payload.text = this.unsavedText
-          this.$modal.hide(`save-modal-${this.tab.id}`)
-          const id = await this.$store.dispatch('data/queries/save', payload)
-          this.tab.queryId = id
-
-          this.$nextTick(() => {
-            this.unsavedText = this.query.text
-            this.tab.title = this.query.title
-            this.originalText = this.query.text
-          })
-          this.$noty.success('Query Saved')
-        } catch (ex) {
-          this.saveError = ex
-          this.$noty.error(`Save Error: ${ex.message}`)
-        }
-      }
-    },
-    onChange(text) {
-      this.unsavedText = text
-      this.editor.setValue(text)
-    },
-    escapeRegExp(string) {
-      return string.replace(/[.*+\-?^${}()|[\]\\]/g, '\\$&');
-    },
-    async submitCurrentQuery() {
-      if (this.currentlySelectedQuery) {
-        this.runningType = 'current'
-        this.submitQuery(this.currentlySelectedQuery.text)
-      } else {
-        this.results = []
-        this.error = 'No query to run'
-      }
-    },
-    async submitTabQuery() {
-      const text = this.hasSelectedText ? this.editor.getSelection() : this.editor.getValue()
-      this.runningType = this.hasSelectedText ? 'selection' : 'everything'
-      if (text.trim()) {
-        this.submitQuery(text)
-      } else {
-        this.error = 'No query to run'
-      }
-    },
-    async submitQuery(rawQuery, fromModal = false) {
-      if (this.remoteDeleted) return;
-      this.running = true
-      this.error = null
-      this.queryForExecution = rawQuery
-      this.results = []
-      this.selectedResult = 0
-      let identification = []
-      try {
-        identification = identify(rawQuery, { strict: false, dialect: this.identifyDialect })
-      } catch (ex) {
-        log.error("Unable to identify query", ex)
-      }
-
-      try {
-        if (this.hasParams && (!fromModal || this.paramsModalRequired)) {
-          this.$modal.show(`parameters-modal-${this.tab.id}`)
-          return
-        }
-
-        const query = this.deparameterizedQuery
-        this.$modal.hide(`parameters-modal-${this.tab.id}`)
-        this.runningCount = identification.length || 1
-        this.runningQuery = this.connection.query(query)
-        const queryStartTime = new Date()
-        const results = await this.runningQuery.execute()
-        const queryEndTime = new Date()
-        this.executeTime = queryEndTime - queryStartTime
-        let totalRows = 0
-        results.forEach(result => {
-          result.rowCount = result.rowCount || 0
-
-          // TODO (matthew): remove truncation logic somewhere sensible
-          totalRows += result.rowCount
-          if (result.rowCount > this.$config.maxResults) {
-            result.rows = _.take(result.rows, this.$config.maxResults)
-            result.truncated = true
-            result.totalRowCount = result.rowCount
-          }
-        })
-        this.results = Object.freeze(results);
-
-        const defaultResult = Math.max(results.length - 1, 0)
-
-        const nonEmptyResult = _.chain(results).findLastIndex((r) => !!r.rows?.length).value()
-        console.log("non empty result", nonEmptyResult)
-        this.selectedResult = nonEmptyResult === -1 ? results.length - 1 : nonEmptyResult
-
-        this.$store.dispatch('data/usedQueries/save', { text: query, numberOfRecords: totalRows, queryId: this.query?.id, connectionId: this.connection.id })
-        log.debug('identification', identification)
-        const found = identification.find(i => {
-          return i.type === 'CREATE_TABLE' || i.type === 'DROP_TABLE' || i.type === 'ALTER_TABLE'
-        })
-        if (found) {
-          this.$store.dispatch('updateTables')
-        }
-      } catch (ex) {
-        log.error(ex)
-        if (this.running) {
-          this.error = ex
-        }
-      } finally {
-        this.running = false
-      }
-    },
-    inQuote() {
-      return false
-    },
-    maybeAutoComplete(editor, e) {
-      // BUGS:
-      // 1. only on periods if not in a quote
-      // 2. post-space trigger after a few SQL keywords
-      //    - from, join
-      const triggerWords = ['from', 'join']
-      const triggers = {
-        '190': 'period'
-      }
-      const space = 32
-      if (editor.state.completionActive) return;
-      if (triggers[e.keyCode] && !this.inQuote(editor, e)) {
-        CodeMirror.commands.autocomplete(editor, null, { completeSingle: false });
-      }
-      if (e.keyCode === space) {
-        try {
-          const pos = _.clone(editor.getCursor());
-          if (pos.ch > 0) {
-            pos.ch = pos.ch - 2
-          }
-          const word = editor.findWordAt(pos)
-          const lastWord = editor.getRange(word.anchor, word.head)
-          if (!triggerWords.includes(lastWord.toLowerCase())) return;
-          CodeMirror.commands.autocomplete(editor, null, { completeSingle: false });
-
-        } catch (ex) {
-          // do nothing
-        }
-      }
-    },
-<<<<<<< HEAD
-    mounted() {
-      if (this.shouldInitialize) this.initialize()
-=======
-    formatSql() {
-      this.editor.setValue(format(this.editor.getValue(), { language: FormatterDialect(this.dialect) }))
-      this.selectEditor()
-    },
-    toggleComment() {
-      this.editor.execCommand('toggleComment')
-    },
-    initializeQueries() {
-      if (!this.tab.unsavedChanges && this.query?.text) {
-        this.unsavedText = null
-      }
-      if (this.query?.text) {
-        this.originalText = this.query.text
-        if (!this.unsavedText) this.unsavedText = this.query.text
-      }
-    },
-    fakeRemoteChange() {
-      this.query.text = "select * from foo"
-    },
-    async getColumnsForAutocomplete(tableName) {
-      const tableToFind = this.tables.find(t => t.name === tableName)
-      if (!tableToFind) return null
-      // Only refresh columns if we don't have them cached.
-      if (!tableToFind.columns?.length) {
-        await this.$store.dispatch('updateTableColumns', tableToFind)
-      }
-
-      return tableToFind?.columns.map((c) => c.columnName)
-    },
-    // Right click menu handlers
-    editorCut() {
-      const selection = this.editor.getSelection();
-      this.editor.replaceSelection('');
-      this.$native.clipboard.writeText(selection);
-    },
-    editorCopy() {
-      const selection = this.editor.getSelection();
-      this.$native.clipboard.writeText(selection);
->>>>>>> 2d7dac80
-    },
-    editorPaste() {
-      const clipboard = this.$native.clipboard.readText();
-      if (this.hasSelectedText) {
-        this.editor.replaceSelection(clipboard, 'around');
-      } else {
-        const cursor = this.editor.getCursor();
-        this.editor.replaceRange(clipboard, cursor);
-      }
-    },
-    editorDelete() {
-      this.editor.replaceSelection('')
-    },
-    editorUndo() {
-      this.editor.execCommand('undo')
-    },
-    editorRedo() {
-      this.editor.execCommand('redo')
-    },
-    editorSelectAll() {
-      this.editor.execCommand('selectAll')
-    }
-  },
-  mounted() {
-    if (this.shouldInitialize) this.initialize()
-
-  },
-  beforeDestroy() {
-    if (this.split) {
-      this.split.destroy()
-    }
-  },
-}
+  }
 </script>
