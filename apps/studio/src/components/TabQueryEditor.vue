--- conflicted
+++ resolved
@@ -359,11 +359,7 @@
   import { findSqlQueryIdentifierDialect } from "@/lib/editor/CodeMirrorPlugins";
   import { queryMagicExtension } from "@/lib/editor/extensions/queryMagicExtension";
   import { getVimKeymapsFromVimrc } from "@/lib/editor/vim";
-<<<<<<< HEAD
-  import { monokai } from '@uiw/codemirror-theme-monokai';
-=======
   import { monokaiInit } from '@uiw/codemirror-theme-monokai';
->>>>>>> 31958d64
 
   const log = rawlog.scope('query-editor')
   const isEmpty = (s) => _.isEmpty(_.trim(s))
