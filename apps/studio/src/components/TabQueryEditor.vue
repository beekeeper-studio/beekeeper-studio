--- conflicted
+++ resolved
@@ -376,11 +376,7 @@
   import { mapGetters, mapState } from 'vuex'
   import { identify } from 'sql-query-identifier'
 
-<<<<<<< HEAD
-  import { splitQueries, isTextSelected } from '../lib/db/sql_tools'
-=======
   import { canDeparameterize, convertParamsForReplacement, deparameterizeQuery } from '../lib/db/sql_tools'
->>>>>>> 2c95a4e4
   import { EditorMarker } from '@/lib/editor/utils'
   import ProgressBar from './editor/ProgressBar.vue'
   import ResultTable from './editor/ResultTable.vue'
