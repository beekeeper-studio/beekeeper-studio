--- conflicted
+++ resolved
@@ -1011,14 +1011,12 @@
           console.log("non empty result", nonEmptyResult)
           this.selectedResult = nonEmptyResult === -1 ? results.length - 1 : nonEmptyResult
 
-<<<<<<< HEAD
-          this.$store.dispatch('data/usedQueries/save', { text: query, excerpt: query.substr(0, 250), numberOfRecords: totalRows, queryId: this.query?.id, connectionId: this.usedConfig.id })
-=======
           const lastQuery = this.$store.state['data/usedQueries']?.items?.[0]
           const isDuplicate = lastQuery?.text?.trim() === query?.trim()
 
           const queryObj = {
             text: query,
+            excerpt: query.substr(0, 250),
             numberOfRecords: totalRows,
             queryId: this.query?.id,
             connectionId: this.usedConfig.id
@@ -1031,7 +1029,6 @@
 
           this.$store.dispatch('data/usedQueries/save', queryObj)
 
->>>>>>> 83d301bc
           log.debug('identification', identification)
           const found = identification.find(i => {
             return i.type === 'CREATE_TABLE' || i.type === 'DROP_TABLE' || i.type === 'ALTER_TABLE'
