--- conflicted
+++ resolved
@@ -103,26 +103,18 @@
                   <i
                     v-if="$config.isCommunity"
                     class="material-icons menu-icon"
-<<<<<<< HEAD
-                  >stars</i>
-=======
                   >
                     stars
                   </i>
->>>>>>> 7e889e89
                 </x-menuitem>
                 <x-menuitem @click.prevent="submitCurrentQueryToFile">
                   <x-label>Run Current to File</x-label>
                   <i
                     v-if="$config.isCommunity"
                     class="material-icons menu-icon "
-<<<<<<< HEAD
-                  >stars</i>
-=======
                   >
                     stars
                   </i>
->>>>>>> 7e889e89
                 </x-menuitem>
               </x-menu>
             </x-button>
@@ -330,7 +322,7 @@
   import pluralize from 'pluralize'
 
   import platformInfo from '@/common/platform_info'
-  import { splitQueries } from '../lib/db/sql_tools'
+  import { splitQueries, extractParams } from '../lib/db/sql_tools'
   import ProgressBar from './editor/ProgressBar.vue'
   import ResultTable from './editor/ResultTable.vue'
   import ShortcutHints from './editor/ShortcutHints.vue'
@@ -345,6 +337,7 @@
   import { AppEvent } from '@/common/AppEvent'
   import { FavoriteQuery } from '@/common/appdb/models/favorite_query'
   import { OpenTab } from '@/common/appdb/models/OpenTab'
+  import { makeDBHint, findTableOrViewByWord } from '@/lib/editor'
   import { removeQueryQuotes } from '@/lib/db/sql_tools';
 
   const log = rawlog.scope('query-editor')
