--- conflicted
+++ resolved
@@ -1095,13 +1095,8 @@
           const query = this.deparameterizedQuery
           this.$modal.hide(`parameters-modal-${this.tab.id}`)
           this.runningCount = identification.length || 1
-<<<<<<< HEAD
-          this.runningQuery = this.connection.query(query)
-
-=======
           // Dry run is for bigquery, allows query cost estimations
           this.runningQuery = this.connection.query(query, { dryRun: this.dryRun })
->>>>>>> 9df859ef
           const queryStartTime = new Date()
           const results = await this.runningQuery.execute()
           const queryEndTime = new Date()
