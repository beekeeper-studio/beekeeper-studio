--- conflicted
+++ resolved
@@ -320,11 +320,7 @@
   import { mapGetters, mapState } from 'vuex'
   import { identify } from 'sql-query-identifier'
 
-<<<<<<< HEAD
-  import { canDeparameterize, convertParamsForReplacement, deparameterizeQuery, splitQueries } from '../lib/db/sql_tools'
-=======
-  import { splitQueries, isTextSelected } from '../lib/db/sql_tools'
->>>>>>> 93d06cc0
+  import { canDeparameterize, convertParamsForReplacement, deparameterizeQuery, splitQueries, isTextSelected } from '../lib/db/sql_tools'
   import { EditorMarker } from '@/lib/editor/utils'
   import ProgressBar from './editor/ProgressBar.vue'
   import ResultTable from './editor/ResultTable.vue'
