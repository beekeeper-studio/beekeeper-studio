--- conflicted
+++ resolved
@@ -92,12 +92,8 @@
             <x-button
               class="btn btn-primary btn-small"
               v-tooltip="'Ctrl+Enter'"
-<<<<<<< HEAD
               @click.prevent="handleSubmitTabQuery"
-=======
-              @click.prevent="submitTabQuery"
               :disabled="running"
->>>>>>> 21f120bc
             >
               <x-label>{{ hasSelectedText ? 'Run Selection' : 'Run' }}</x-label>
             </x-button>
@@ -372,6 +368,7 @@
   import { mapGetters, mapState } from 'vuex'
   import { identify } from 'sql-query-identifier'
 
+  import { splitQueries, isTextSelected } from '../lib/db/sql_tools'
   import { EditorMarker } from '@/lib/editor/utils'
   import ProgressBar from './editor/ProgressBar.vue'
   import ResultTable from './editor/ResultTable.vue'
@@ -454,14 +451,11 @@
         focusElement: 'none',
         focusingElement: 'none',
 
-<<<<<<< HEAD
-        isManualCommit: false,
-        isManualQueryRunning: false,
-=======
         individualQueries: [],
         currentlySelectedQuery: null,
         queryMagic: queryMagicExtension(),
->>>>>>> 21f120bc
+        isManualCommit: false,
+        isManualQueryRunning: false,
       }
     },
     computed: {
@@ -592,35 +586,11 @@
           _.trim(this.unsavedText) !== _.trim(this.originalText)
       },
       keybindings() {
-<<<<<<< HEAD
-        const keybindings: any = {
-          "Shift-Ctrl-Enter": this.handleSubmitCurrentQuery,
-          "Shift-Cmd-Enter": this.handleSubmitCurrentQuery,
-          "Ctrl-Enter": this.handleSubmitTabQuery,
-          "Cmd-Enter": this.handleSubmitTabQuery,
-          "Ctrl-S": this.triggerSave,
-          "Cmd-S": this.triggerSave,
-          "F5": this.handleSubmitTabQuery,
-          "Shift-F5": this.handleSubmitCurrentQuery,
-          "Ctrl+I": this.submitQueryToFile,
-          "Cmd+I": this.submitQueryToFile,
-          "Shift+Ctrl+I": this.submitCurrentQueryToFile,
-          "Shift+Cmd+I": this.submitCurrentQueryToFile,
-
-          "Shift-Cmd-M-Enter": this.submitManualTabQuery,
-          "Shift-Ctrl-M-Enter": this.submitManualTabQuery,
-          "Shift-Cmd-C": this.manualCommit,
-          "Shift-Ctrl-C": this.manualCommit,
-          "Shift-Cmd-R": this.manualRollback,
-          "Shift-Ctrl-R": this.manualRollback,
-        }
-=======
         const keybindings = this.$CMKeymap({
           'general.save': this.triggerSave,
           'queryEditor.submitCurrentQuery': this.submitCurrentQuery,
           'queryEditor.submitTabQuery': this.submitTabQuery,
         })
->>>>>>> 21f120bc
 
         if(this.userKeymap === "vim") {
           keybindings["Ctrl-Esc"] = this.cancelQuery
@@ -657,11 +627,6 @@
       showResultTable() {
         return this.rowCount > 0
       },
-<<<<<<< HEAD
-      commitModeLabel() {
-        return this.isManualCommit ? 'Manual Commit Mode' : 'Auto Commit Mode'
-      }
-=======
       entities() {
         return this.tables.map((t: TableOrView) => ({ schema: t.schema, name: t.name }))
       },
@@ -688,7 +653,9 @@
           ]
         }
       },
->>>>>>> 21f120bc
+      commitModeLabel() {
+        return this.isManualCommit ? 'Manual Commit Mode' : 'Auto Commit Mode'
+      }
     },
     watch: {
       error() {
@@ -1126,7 +1093,6 @@
           this.focusingElement = 'none'
         })
       },
-<<<<<<< HEAD
       async toggleCommitMode() {
         if (this.isManualCommit && this.isManualQueryRunning)
           await this.manualRollback()
@@ -1175,7 +1141,6 @@
           this.submitCurrentQuery()
         }
       },
-=======
       async columnsGetter(tableName: string) {
         let table = this.tables.find(
           (t: TableOrView) => t.name === tableName || `${t.schema}.${t.name}` === tableName
@@ -1209,7 +1174,6 @@
         clearInterval(this.timerInterval);
         this.timerInterval = null;
       }
->>>>>>> 21f120bc
     },
     async mounted() {
       if (this.shouldInitialize) {
