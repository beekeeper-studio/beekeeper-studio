<template>
  <div
    id="interface"
    class="interface"
    v-hotkey="keymap"
  >
    <div v-if="initializing">
      <progress-bar />
    </div>
    <div
      v-else
      class="interface-wrap row"
    >
      <sidebar
        ref="sidebar"
        :class="{hide: !sidebarShown}"
      >
        <core-sidebar
          @databaseSelected="databaseSelected"
          @toggleSidebar="toggleSidebar"
          :sidebar-shown="sidebarShown"
        />
        <statusbar>
          <ConnectionButton />
        </statusbar>
      </sidebar>
      <div
        ref="content"
        class="page-content flex-col"
        id="page-content"
      >
        <core-tabs />
      </div>
    </div>
    <quick-search
      v-if="quickSearchShown"
      @close="quickSearchShown=false"
    />
<<<<<<< HEAD
    <ExportManager />
=======
    <ExportManager :connection="connection" />
    <lost-connection-modal />
    <rename-database-element-modal />
>>>>>>> 9fa3cb20
  </div>
</template>

<script lang="ts">
<<<<<<< HEAD
import Sidebar from './common/Sidebar.vue'
import CoreSidebar from './sidebar/CoreSidebar.vue'
import CoreTabs from './CoreTabs.vue'
import Split from 'split.js'
import Statusbar from './common/StatusBar.vue'
import ConnectionButton from './sidebar/core/ConnectionButton.vue'
import ExportManager from './export/ExportManager.vue'
import {AppEvent} from '../common/AppEvent'
import QuickSearch from './quicksearch/QuickSearch.vue'
import ProgressBar from './editor/ProgressBar.vue'
import Vue from 'vue'
import { SmartLocalStorage } from '@/common/LocalStorage'

export default Vue.extend({
  components: { CoreSidebar, CoreTabs, Sidebar, Statusbar, ConnectionButton, ExportManager, QuickSearch, ProgressBar },
  props: [],
  data() {
    /* eslint-disable */
    return {
      split: null,
      sidebarShown: true,
      quickSearchShown: false,
      rootBindings: [
        // @ts-ignore
        { event: AppEvent.quickSearch, handler: this.showQuickSearch},
        // @ts-ignore
        { event: AppEvent.toggleSidebar, handler: this.toggleSidebar }
      ],
      initializing: true
    }
    /* eslint-enable */
  },
  computed: {
    keymap() {
      const results = {}
      results[this.ctrlOrCmd('p')] = () => this.quickSearchShown = true
      return results
=======
  import Sidebar from './common/Sidebar.vue'
  import CoreSidebar from './sidebar/CoreSidebar.vue'
  import CoreTabs from './CoreTabs.vue'
  import Split from 'split.js'
  import Statusbar from './common/StatusBar.vue'
  import ConnectionButton from './sidebar/core/ConnectionButton.vue'
  import ExportManager from './export/ExportManager.vue'
  import {AppEvent} from '../common/AppEvent'
  import QuickSearch from './quicksearch/QuickSearch.vue'
  import ProgressBar from './editor/ProgressBar.vue'
  import LostConnectionModal from './LostConnectionModal.vue'
  import Vue from 'vue'
  import { SmartLocalStorage } from '@/common/LocalStorage'
  import RenameDatabaseElementModal from './common/modals/RenameDatabaseElementModal.vue'
  import { mapGetters } from 'vuex'

  export default Vue.extend({
    components: { CoreSidebar, CoreTabs, Sidebar, Statusbar, ConnectionButton, ExportManager, QuickSearch, ProgressBar, LostConnectionModal, RenameDatabaseElementModal },
    props: ['connection'],
    data() {
      /* eslint-disable */
      return {
        split: null,
        sidebarShown: true,
        quickSearchShown: false,
        rootBindings: [
          // @ts-ignore
          { event: AppEvent.quickSearch, handler: this.showQuickSearch},
          // @ts-ignore
          { event: AppEvent.toggleSidebar, handler: this.toggleSidebar }
        ],
        initializing: true
      }
      /* eslint-enable */
    },
    computed: {
      ...mapGetters(['minimalMode']),
      keymap() {
        const results = {}
        results[this.ctrlOrCmd('p')] = () => this.quickSearchShown = true
        return results
      },
      splitElements() {
        return [
          this.$refs.sidebar.$refs.sidebar,
          this.$refs.content
        ]
      }
>>>>>>> 9fa3cb20
    },
    splitElements() {
      return [
        this.$refs.sidebar.$refs.sidebar,
        this.$refs.content
      ]
    }
  },
  watch: {
    initializing() {
      if (this.initializing) return;
      this.$nextTick(() => {
        const lastSavedSplitSizes = SmartLocalStorage.getItem("interfaceSplitSizes")
        const splitSizes = lastSavedSplitSizes ? JSON.parse(lastSavedSplitSizes) : [25, 75]

        this.split = Split(this.splitElements, {
          elementStyle: (_dimension, size) => ({
              'flex-basis': `calc(${size}%)`,
          }),
          sizes: splitSizes,
          minSize: [25, 75],
          expandToMin: true,
          gutterSize: 5,
          onDragEnd: () => {
            const splitSizes = this.split.getSizes()
            SmartLocalStorage.addItem("interfaceSplitSizes", splitSizes)
          }
        })
<<<<<<< HEAD
=======
      },
      minimalMode() {
        if (this.minimalMode) {
          this.sidebarShown = true
        }
      },
    },
    mounted() {
      this.$store.dispatch('pins/loadPins')
      this.$store.dispatch('hideEntities/load')
      this.registerHandlers(this.rootBindings)
      this.$nextTick(() => {
        this.initializing = false
>>>>>>> 9fa3cb20
      })
    }
  },
  mounted() {
    this.$store.dispatch('pins/loadPins')
    this.$store.dispatch('hideEntities/load')
    this.registerHandlers(this.rootBindings)
    this.$nextTick(() => {
      this.initializing = false
    })
  },
  beforeDestroy() {
    this.$store.dispatch('pins/unloadPins')
    this.$store.dispatch('hideEntities/unload')
    this.$store.commit('unloadTables')
    this.$store.commit('tabs/set', [])
    this.unregisterHandlers(this.rootBindings)
    if(this.split) {
      this.split.destroy()
    }
  },
  methods: {
    showQuickSearch() {
      this.quickSearchShown = true
    },
    databaseSelected(database) {
      this.$emit('databaseSelected', database)
    },
<<<<<<< HEAD
    toggleSidebar() {
      this.sidebarShown = !this.sidebarShown
    },
  }
})
=======
    methods: {
      showQuickSearch() {
        this.quickSearchShown = true
      },
      databaseSelected(database) {
        this.$emit('databaseSelected', database)
      },
      toggleSidebar() {
        if (this.minimalMode) {
          // Always show sidebar (table list) in minimal mode
          this.sidebarShown = true
        } else {
          this.sidebarShown = !this.sidebarShown
        }
      },
    }
  })
>>>>>>> 9fa3cb20

</script><|MERGE_RESOLUTION|>--- conflicted
+++ resolved
@@ -36,56 +36,13 @@
       v-if="quickSearchShown"
       @close="quickSearchShown=false"
     />
-<<<<<<< HEAD
     <ExportManager />
-=======
-    <ExportManager :connection="connection" />
     <lost-connection-modal />
     <rename-database-element-modal />
->>>>>>> 9fa3cb20
   </div>
 </template>
 
 <script lang="ts">
-<<<<<<< HEAD
-import Sidebar from './common/Sidebar.vue'
-import CoreSidebar from './sidebar/CoreSidebar.vue'
-import CoreTabs from './CoreTabs.vue'
-import Split from 'split.js'
-import Statusbar from './common/StatusBar.vue'
-import ConnectionButton from './sidebar/core/ConnectionButton.vue'
-import ExportManager from './export/ExportManager.vue'
-import {AppEvent} from '../common/AppEvent'
-import QuickSearch from './quicksearch/QuickSearch.vue'
-import ProgressBar from './editor/ProgressBar.vue'
-import Vue from 'vue'
-import { SmartLocalStorage } from '@/common/LocalStorage'
-
-export default Vue.extend({
-  components: { CoreSidebar, CoreTabs, Sidebar, Statusbar, ConnectionButton, ExportManager, QuickSearch, ProgressBar },
-  props: [],
-  data() {
-    /* eslint-disable */
-    return {
-      split: null,
-      sidebarShown: true,
-      quickSearchShown: false,
-      rootBindings: [
-        // @ts-ignore
-        { event: AppEvent.quickSearch, handler: this.showQuickSearch},
-        // @ts-ignore
-        { event: AppEvent.toggleSidebar, handler: this.toggleSidebar }
-      ],
-      initializing: true
-    }
-    /* eslint-enable */
-  },
-  computed: {
-    keymap() {
-      const results = {}
-      results[this.ctrlOrCmd('p')] = () => this.quickSearchShown = true
-      return results
-=======
   import Sidebar from './common/Sidebar.vue'
   import CoreSidebar from './sidebar/CoreSidebar.vue'
   import CoreTabs from './CoreTabs.vue'
@@ -104,7 +61,6 @@
 
   export default Vue.extend({
     components: { CoreSidebar, CoreTabs, Sidebar, Statusbar, ConnectionButton, ExportManager, QuickSearch, ProgressBar, LostConnectionModal, RenameDatabaseElementModal },
-    props: ['connection'],
     data() {
       /* eslint-disable */
       return {
@@ -134,37 +90,28 @@
           this.$refs.content
         ]
       }
->>>>>>> 9fa3cb20
     },
-    splitElements() {
-      return [
-        this.$refs.sidebar.$refs.sidebar,
-        this.$refs.content
-      ]
-    }
-  },
-  watch: {
-    initializing() {
-      if (this.initializing) return;
-      this.$nextTick(() => {
-        const lastSavedSplitSizes = SmartLocalStorage.getItem("interfaceSplitSizes")
-        const splitSizes = lastSavedSplitSizes ? JSON.parse(lastSavedSplitSizes) : [25, 75]
+    watch: {
+      initializing() {
+        if (this.initializing) return;
+        this.$nextTick(() => {
+          const lastSavedSplitSizes = SmartLocalStorage.getItem("interfaceSplitSizes")
+          const splitSizes = lastSavedSplitSizes ? JSON.parse(lastSavedSplitSizes) : [25, 75]
 
-        this.split = Split(this.splitElements, {
-          elementStyle: (_dimension, size) => ({
-              'flex-basis': `calc(${size}%)`,
-          }),
-          sizes: splitSizes,
-          minSize: [25, 75],
-          expandToMin: true,
-          gutterSize: 5,
-          onDragEnd: () => {
-            const splitSizes = this.split.getSizes()
-            SmartLocalStorage.addItem("interfaceSplitSizes", splitSizes)
-          }
+          this.split = Split(this.splitElements, {
+            elementStyle: (_dimension, size) => ({
+                'flex-basis': `calc(${size}%)`,
+            }),
+            sizes: splitSizes,
+            minSize: [25, 75],
+            expandToMin: true,
+            gutterSize: 5,
+            onDragEnd: () => {
+              const splitSizes = this.split.getSizes()
+              SmartLocalStorage.addItem("interfaceSplitSizes", splitSizes)
+            }
+          })
         })
-<<<<<<< HEAD
-=======
       },
       minimalMode() {
         if (this.minimalMode) {
@@ -178,42 +125,18 @@
       this.registerHandlers(this.rootBindings)
       this.$nextTick(() => {
         this.initializing = false
->>>>>>> 9fa3cb20
       })
-    }
-  },
-  mounted() {
-    this.$store.dispatch('pins/loadPins')
-    this.$store.dispatch('hideEntities/load')
-    this.registerHandlers(this.rootBindings)
-    this.$nextTick(() => {
-      this.initializing = false
-    })
-  },
-  beforeDestroy() {
-    this.$store.dispatch('pins/unloadPins')
-    this.$store.dispatch('hideEntities/unload')
-    this.$store.commit('unloadTables')
-    this.$store.commit('tabs/set', [])
-    this.unregisterHandlers(this.rootBindings)
-    if(this.split) {
-      this.split.destroy()
-    }
-  },
-  methods: {
-    showQuickSearch() {
-      this.quickSearchShown = true
     },
-    databaseSelected(database) {
-      this.$emit('databaseSelected', database)
+    beforeDestroy() {
+      this.$store.dispatch('pins/unloadPins')
+      this.$store.dispatch('hideEntities/unload')
+      this.$store.commit('unloadTables')
+      this.$store.commit('tabs/set', [])
+      this.unregisterHandlers(this.rootBindings)
+      if(this.split) {
+        this.split.destroy()
+      }
     },
-<<<<<<< HEAD
-    toggleSidebar() {
-      this.sidebarShown = !this.sidebarShown
-    },
-  }
-})
-=======
     methods: {
       showQuickSearch() {
         this.quickSearchShown = true
@@ -231,6 +154,5 @@
       },
     }
   })
->>>>>>> 9fa3cb20
 
 </script>