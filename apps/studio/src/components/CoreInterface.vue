<template>
  <div
    id="interface"
    class="interface"
    v-hotkey="keymap"
  >
    <div v-if="initializing">
      <progress-bar />
    </div>
    <div
      v-else
      class="interface-wrap row"
    >
      <sidebar
        ref="sidebar"
        :class="{hide: !sidebarShown}"
      >
        <core-sidebar
          @databaseSelected="databaseSelected"
          @toggleSidebar="toggleSidebar"
          :connection="connection"
          :sidebar-shown="sidebarShown"
        />
        <statusbar>
          <ConnectionButton />
        </statusbar>
      </sidebar>
      <div
        ref="content"
        class="page-content flex-col"
        id="page-content"
      >
        <core-tabs :connection="connection" />
      </div>
    </div>
    <quick-search
      v-if="quickSearchShown"
      @close="quickSearchShown=false"
    />
    <ExportManager :connection="connection" />
<<<<<<< HEAD
    <lost-connection-modal />
=======
    <rename-database-element-modal />
>>>>>>> 9982f72b
  </div>
</template>

<script lang="ts">
  import Sidebar from './common/Sidebar.vue'
  import CoreSidebar from './sidebar/CoreSidebar.vue'
  import CoreTabs from './CoreTabs.vue'
  import Split from 'split.js'
  import Statusbar from './common/StatusBar.vue'
  import ConnectionButton from './sidebar/core/ConnectionButton.vue'
  import ExportManager from './export/ExportManager.vue'
  import {AppEvent} from '../common/AppEvent'
  import QuickSearch from './quicksearch/QuickSearch.vue'
  import ProgressBar from './editor/ProgressBar.vue'
  import LostConnectionModal from './LostConnectionModal.vue'
  import Vue from 'vue'
  import { SmartLocalStorage } from '@/common/LocalStorage'
  import RenameDatabaseElementModal from './common/modals/RenameDatabaseElementModal.vue'
  import { mapGetters } from 'vuex'

  export default Vue.extend({
<<<<<<< HEAD
    components: { CoreSidebar, CoreTabs, Sidebar, Statusbar, ConnectionButton, ExportManager, QuickSearch, ProgressBar, LostConnectionModal },
=======
    components: { CoreSidebar, CoreTabs, Sidebar, Statusbar, ConnectionButton, ExportManager, QuickSearch, ProgressBar, RenameDatabaseElementModal },
>>>>>>> 9982f72b
    props: ['connection'],
    data() {
      /* eslint-disable */
      return {
        split: null,
        sidebarShown: true,
        quickSearchShown: false,
        rootBindings: [
          // @ts-ignore
          { event: AppEvent.quickSearch, handler: this.showQuickSearch},
          // @ts-ignore
          { event: AppEvent.toggleSidebar, handler: this.toggleSidebar }
        ],
        initializing: true
      }
      /* eslint-enable */
    },
    computed: {
      ...mapGetters(['minimalMode']),
      keymap() {
        const results = {}
        results[this.ctrlOrCmd('p')] = () => this.quickSearchShown = true
        return results
      },
      splitElements() {
        return [
          this.$refs.sidebar.$refs.sidebar,
          this.$refs.content
        ]
      }
    },
    watch: {
      initializing() {
        if (this.initializing) return;
        this.$nextTick(() => {
          const lastSavedSplitSizes = SmartLocalStorage.getItem("interfaceSplitSizes")
          const splitSizes = lastSavedSplitSizes ? JSON.parse(lastSavedSplitSizes) : [25, 75]

          this.split = Split(this.splitElements, {
            elementStyle: (_dimension, size) => ({
                'flex-basis': `calc(${size}%)`,
            }),
            sizes: splitSizes,
            minSize: [25, 75],
            expandToMin: true,
            gutterSize: 5,
            onDragEnd: () => {
              const splitSizes = this.split.getSizes()
              SmartLocalStorage.addItem("interfaceSplitSizes", splitSizes)
            }
          })
        })
      },
      minimalMode() {
        if (this.minimalMode) {
          this.sidebarShown = true
        }
      },
    },
    mounted() {
      this.$store.dispatch('pins/loadPins')
      this.$store.dispatch('hideEntities/load')
      this.registerHandlers(this.rootBindings)
      this.$nextTick(() => {
        this.initializing = false
      })
    },
    beforeDestroy() {
      this.$store.dispatch('pins/unloadPins')
      this.$store.dispatch('hideEntities/unload')
      this.$store.commit('unloadTables')
      this.$store.commit('tabs/set', [])
      this.unregisterHandlers(this.rootBindings)
      if(this.split) {
        this.split.destroy()
      }
    },
    methods: {
      showQuickSearch() {
        this.quickSearchShown = true
      },
      databaseSelected(database) {
        this.$emit('databaseSelected', database)
      },
      toggleSidebar() {
        if (this.minimalMode) {
          // Always show sidebar (table list) in minimal mode
          this.sidebarShown = true
        } else {
          this.sidebarShown = !this.sidebarShown
        }
      },
    }
  })

</script><|MERGE_RESOLUTION|>--- conflicted
+++ resolved
@@ -38,11 +38,8 @@
       @close="quickSearchShown=false"
     />
     <ExportManager :connection="connection" />
-<<<<<<< HEAD
     <lost-connection-modal />
-=======
     <rename-database-element-modal />
->>>>>>> 9982f72b
   </div>
 </template>
 
@@ -64,11 +61,7 @@
   import { mapGetters } from 'vuex'
 
   export default Vue.extend({
-<<<<<<< HEAD
-    components: { CoreSidebar, CoreTabs, Sidebar, Statusbar, ConnectionButton, ExportManager, QuickSearch, ProgressBar, LostConnectionModal },
-=======
-    components: { CoreSidebar, CoreTabs, Sidebar, Statusbar, ConnectionButton, ExportManager, QuickSearch, ProgressBar, RenameDatabaseElementModal },
->>>>>>> 9982f72b
+    components: { CoreSidebar, CoreTabs, Sidebar, Statusbar, ConnectionButton, ExportManager, QuickSearch, ProgressBar, LostConnectionModal, RenameDatabaseElementModal },
     props: ['connection'],
     data() {
       /* eslint-disable */
