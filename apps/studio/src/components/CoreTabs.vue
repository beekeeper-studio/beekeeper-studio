--- conflicted
+++ resolved
@@ -666,11 +666,7 @@
       result.title = tabName,
       result.unsavedChanges = false
       result.unsavedQueryText = optionalText
-<<<<<<< HEAD
-      this.addTab(result)
-=======
       await this.addTab(result)
->>>>>>> ec0e73b9
     },
     async loadTableCreate(table) {
       let method = null
@@ -1099,18 +1095,12 @@
       this.addTab(tab)
 
     },
-<<<<<<< HEAD
-    async createQueryFromItem(item) {
-      const withText = await this.$store.dispatch('data/usedQueries/findOne', item.id)
-      this.createQuery(withText.text)
-=======
     createQueryFromItem(item) {
       this.createQuery(item.text ?? item.unsavedQueryText, item.title ?? null)
     },
     copyName(item) {
       if (item.tabType !== 'table' && item.tabType !== "table-properties") return;
       this.$copyText(item.tableName)
->>>>>>> ec0e73b9
     }
   },
   beforeDestroy() {
