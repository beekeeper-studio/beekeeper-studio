--- conflicted
+++ resolved
@@ -319,55 +319,6 @@
 import { safeSqlFormat as safeFormat } from '@/common/utils';
 import { TransportOpenTab, TransportPluginShellTab, setFilters, matches, duplicate, TabType } from '@/common/transport/TransportOpenTab'
 
-<<<<<<< HEAD
-  export default Vue.extend({
-    props: [],
-    components: {
-      Statusbar,
-      QueryEditor,
-      CoreTabHeader,
-      TableTable,
-      TableProperties,
-      ImportExportDatabase,
-      ImportTable,
-      Draggable,
-      ShortcutHints,
-      TableBuilder,
-      TabWithTable,
-      TabIcon,
-      DatabaseBackup,
-      PendingChangesButton,
-      ConfirmationModal,
-      SqlFilesImportModal,
-      CreateCollectionModal,
-      Shell,
-      PluginShell,
-    },
-    data() {
-      return {
-        showExportModal: false,
-        tableExportOptions: null,
-        dragOptions: {
-          handle: '.nav-item'
-        },
-        // below are connected to the modal for delete/truncate
-        sureOpen: false,
-        lastFocused: null,
-        dbAction: null,
-        dbElement: null,
-        dbEntityType: null,
-        dbDeleteElementParams: null,
-        // below are connected to the modal for duplicate
-        dbDuplicateTableParams: null,
-        duplicateTableName: null,
-        closingTab: null,
-        confirmModalId: 'core-tabs-close-confirmation',
-        reloader: {},
-      }
-    },
-    watch: {
-
-=======
 export default Vue.extend({
   props: [],
   components: {
@@ -388,7 +339,8 @@
     ConfirmationModal,
     SqlFilesImportModal,
     CreateCollectionModal,
-    Shell
+    Shell,
+    PluginShell,
   },
   data() {
     return {
@@ -409,13 +361,13 @@
       duplicateTableName: null,
       closingTab: null,
       confirmModalId: 'core-tabs-close-confirmation',
+      reloader: {},
     }
   },
   watch: {
     async usedConfig() {
       await this.$store.dispatch('tabs/load')
     }
->>>>>>> edbaeffb
   },
   filters: {
     titleCase: function (value) {
@@ -427,18 +379,13 @@
   computed: {
     ...mapState(['selectedSidebarItem']),
     ...mapState('tabs', { 'activeTab': 'active', 'tabs': 'tabs' }),
-<<<<<<< HEAD
-    ...mapState(['connection', 'connectionType']),
-    ...mapGetters({
-      'dialect': 'dialect',
-      'dialectData': 'dialectData',
-      'dialectTitle': 'dialectTitle',
-      'tabTypeConfigs': 'tabs/tabTypeConfigs',
+    ...mapState(['connection', 'connectionType', 'usedConfig']),
+    ...mapGetters({ 
+       'dialect': 'dialect', 
+       'dialectData': 'dialectData', 
+       'dialectTitle': 'dialectTitle',
+       'tabTypeConfigs': 'tabs/tabTypeConfigs',
     }),
-=======
-    ...mapState(['connection', 'connectionType', 'usedConfig']),
-    ...mapGetters({ 'dialect': 'dialect', 'dialectData': 'dialectData', 'dialectTitle': 'dialectTitle' }),
->>>>>>> edbaeffb
     tabIcon() {
       return {
         type: this.dbEntityType,
