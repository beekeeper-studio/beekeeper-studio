--- conflicted
+++ resolved
@@ -398,28 +398,11 @@
       return _.indexOf(this.tabItems, this.activeTab)
     },
     keymap() {
-<<<<<<< HEAD
-      const result = {
-        'ctrl+shift+T': this.reopenLastClosedTab,
-        'ctrl+tab': this.nextTab,
-        'ctrl+shift+tab': this.previousTab,
-        "ctrl+pageup": this.previousTab,
-        "ctrl+pagedown": this.nextTab,
-        'alt+1': this.handleAltNumberKeyPress,
-        'alt+2': this.handleAltNumberKeyPress,
-        'alt+3': this.handleAltNumberKeyPress,
-        'alt+4': this.handleAltNumberKeyPress,
-        'alt+5': this.handleAltNumberKeyPress,
-        'alt+6': this.handleAltNumberKeyPress,
-        'alt+7': this.handleAltNumberKeyPress,
-        'alt+8': this.handleAltNumberKeyPress,
-        'alt+9': this.handleAltNumberKeyPress,
-      }
-
-=======
       const result = this.$vHotkeyKeymap({
         'tab.nextTab': this.nextTab,
         'tab.previousTab': this.previousTab,
+        "ctrl+pageup": this.previousTab,
+        "ctrl+pagedown": this.nextTab,
         'tab.reopenLastClosedTab': this.reopenLastClosedTab,
         'tab.switchTab1': this.handleSwitchTab.bind(this, 0),
         'tab.switchTab2': this.handleSwitchTab.bind(this, 1),
@@ -432,7 +415,6 @@
         'tab.switchTab9': this.handleSwitchTab.bind(this, 8),
       })
       // FIXME (azmi): move this to default config file
->>>>>>> 89df8250
       if(this.$config.isMac) {
         result['meta+shift+t'] = this.reopenLastClosedTab
         result['shift+meta+['] = this.previousTab
