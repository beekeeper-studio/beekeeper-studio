<template>
<<<<<<< HEAD
  <div
    class="core-tabs"
    v-hotkey="keymap"
  >
    <div class="tabs-header">
      <!-- <div class="nav-tabs nav"> -->
      <Draggable
        :options="dragOptions"
        v-model="tabItems"
        tag="ul"
        class="nav-tabs nav"
        chosen-class="nav-item-wrap-chosen"
      >
        <core-tab-header
          v-for="tab in tabItems"
          :key="tab.id"
          :tab="tab"
          :tabs-count="tabItems.length"
          :selected="activeTab === tab"
          @click="click"
          @close="close"
          @closeAll="closeAll"
          @closeOther="closeOther"
          @closeToRight="closeToRight"
          @duplicate="duplicate"
        />
=======
  <div class="core-tabs" v-hotkey="keymap">
    <div class="tabs-header">
      <!-- <div class="nav-tabs nav"> -->
      <Draggable :options="dragOptions" v-model="tabItems" tag="ul" class="nav-tabs nav"
        chosen-class="nav-item-wrap-chosen">
        <core-tab-header v-for="tab in tabItems" :key="tab.id" :tab="tab" :tabsCount="tabItems.length"
          :selected="activeTab === tab" @click="click" @close="close" @closeAll="closeAll" @closeOther="closeOther"
          @closeToRight="closeToRight" @duplicate="duplicate"></core-tab-header>
>>>>>>> add4905b
      </Draggable>
      <!-- </div> -->
      <span class="actions">
        <a
          @click.prevent="createQuery(null)"
          class="btn-fab add-query"
        ><i class=" material-icons">add_circle</i></a>
      </span>
    </div>
    <div class="tab-content">
      <div class="empty flex-col  expand">
        <div class="expand layout-center">
          <shortcut-hints />
        </div>
        <statusbar class="tabulator-footer" />
      </div>
<<<<<<< HEAD
      <div
        v-for="(tab, idx) in tabItems"
        class="tab-pane"
        :id="'tab-' + idx"
        :key="tab.id"
        :class="{active: (activeTab === tab)}"
        v-show="activeTab === tab"
      >
        <QueryEditor
          v-if="tab.type === 'query'"
          :active="activeTab === tab"
          :tab="tab"
          :tab-id="tab.id"
          :connection="connection"
        />
        <tab-with-table
          v-if="tab.type === 'table'"
          :tab="tab"
          @close="close"
        >
          <template v-slot:default="slotProps">
            <TableTable
              :tab="tab"
              :active="activeTab === tab"
              :connection="connection"
              :initial-filter="tab.filter"
              :table="slotProps.table"
            />
=======
      <div v-for="(tab, idx) in tabItems" class="tab-pane" :id="'tab-' + idx" :key="tab.id"
        :class="{ active: (activeTab === tab) }" v-show="activeTab === tab">
        <QueryEditor v-if="tab.type === 'query'" :active="activeTab === tab" :tab="tab" :tabId="tab.id"
          :connection="connection"></QueryEditor>
        <tab-with-table v-if="tab.type === 'table'" :tab="tab" @close="close">
          <template v-slot:default="slotProps">
            <TableTable :tab="tab" :active="activeTab === tab" :connection="connection" :initialFilter="tab.filter"
              :table="slotProps.table"></TableTable>
>>>>>>> add4905b
          </template>
        </tab-with-table>
        <tab-with-table
          v-if="tab.type === 'table-properties'"
          :tab="tab"
          @close="close"
        >
          <template v-slot:default="slotProps">
<<<<<<< HEAD
            <TableProperties
              :active="activeTab === tab"
              :tab="tab"
              :tab-id="tab.id"
              :connection="connection"
              :table="slotProps.table"
            />
          </template>
        </tab-with-table>
        <TableBuilder
          v-if="tab.type === 'table-builder'"
          :active="activeTab === tab"
          :tab="tab"
          :tab-id="tab.id"
          :connection="connection"
        />
      </div>
    </div>
    <portal to="modals">
      <modal
        :name="modalName"
        class="beekeeper-modal vue-dialog sure header-sure"
        @opened="sureOpened"
        @closed="sureClosed"
        @before-open="beforeOpened"
      >
        <div class="dialog-content">
          <div class="dialog-c-title">
            Really {{ this.dbAction | titleCase }} <span class="tab-like"><tab-icon :tab="tabIcon" /> {{ this.dbElement }}</span>?
          </div>
          <p>This change cannot be undone</p>
        </div>
        <div class="vue-dialog-buttons">
          <span class="expand" />
          <button
            ref="no"
            @click.prevent="$modal.hide(modalName)"
            class="btn btn-sm btn-flat"
          >
            Cancel
          </button>
          <button
            @focusout="sureOpen && $refs.no && $refs.no.focus()"
            @click.prevent="completeDeleteAction"
            class="btn btn-sm btn-primary"
          >
            {{ this.titleCaseAction }} {{ this.dbElement }}
          </button>
=======
            <TableProperties :active="activeTab === tab" :tab="tab" :tabId="tab.id" :connection="connection"
              :table="slotProps.table"></TableProperties>
          </template>
        </tab-with-table>
        <TableBuilder v-if="tab.type === 'table-builder'" :active="activeTab === tab" :tab="tab" :tabId="tab.id"
          :connection="connection"></TableBuilder>

      </div>
    </div>
    <portal to="modals">
      <modal :name="modalName" class="beekeeper-modal vue-dialog sure header-sure" @opened="sureOpened"
        @closed="sureClosed" @before-open="beforeOpened">
        <div class="dialog-content">
          <div class="dialog-c-title">Really {{ this.dbAction | titleCase }} <span class="tab-like"><tab-icon
                :tab="tabIcon" /> {{ this.dbElement }}</span>?</div>
          <p>This change cannot be undone</p>
        </div>
        <div class="vue-dialog-buttons">
          <span class="expand"></span>
          <button ref="no" @click.prevent="$modal.hide(modalName)" class="btn btn-sm btn-flat">Cancel</button>
          <button @focusout="sureOpen && $refs.no && $refs.no.focus()" @click.prevent="completeDeleteAction"
            class="btn btn-sm btn-primary">{{ this.titleCaseAction }} {{ this.dbElement }}</button>
        </div>
      </modal>

      <!-- Duplicate Modal -->

      <modal :name="duplicateTableModal" class="beekeeper-modal vue-dialog sure header-sure" @opened="sureOpened"
        @closed="sureClosed" @before-open="beforeOpened">
        <div class="dialog-content">
          <div class="dialog-c-title">{{ this.dbAction | titleCase }} <span class="tab-like"><tab-icon :tab="tabIcon" />
              {{ this.dbElement }}</span>?</div>
          <div class="form-group">
            <label for="duplicateTableName">New table name</label>
            <input type="text" name="duplicateTableName" class="form-control" required v-model="duplicateTableName"
              autofocus>
          </div>
          <small>This will create a new table and copy all existing data into it. Keep in mind that any indexes,
            relations, or triggers associated with the original table will not be duplicated in the new table</small>
        </div>
        <div class="vue-dialog-buttons">
          <span class="expand"></span>
          <button ref="no" @click.prevent="$modal.hide(duplicateTableModal)" class="btn btn-sm btn-flat">Cancel</button>
          <pending-changes-button :submit-apply="duplicateTable" :submit-sql="duplicateTableSql" />
>>>>>>> add4905b
        </div>
      </modal>
    </portal>
  </div>
</template>

<script lang="ts">

import _ from 'lodash'
import { format } from 'sql-formatter';
import QueryEditor from './TabQueryEditor.vue'
import Statusbar from './common/StatusBar.vue'
import CoreTabHeader from './CoreTabHeader.vue'
import TableTable from './tableview/TableTable.vue'
import TableProperties from './TabTableProperties.vue'
import TableBuilder from './TabTableBuilder.vue'
import { AppEvent } from '../common/AppEvent'
import { mapGetters, mapState } from 'vuex'
import Draggable from 'vuedraggable'
import ShortcutHints from './editor/ShortcutHints.vue'
import { FormatterDialect } from '@shared/lib/dialects/models';
import Vue from 'vue';
import { OpenTab } from '@/common/appdb/models/OpenTab';
import TabWithTable from './common/TabWithTable.vue';
import TabIcon from './tab/TabIcon.vue'
import { DatabaseEntity } from "@/lib/db/models"
import PendingChangesButton from './common/PendingChangesButton.vue'

export default Vue.extend({
  props: ['connection'],
  components: {
    Statusbar,
    QueryEditor,
    CoreTabHeader,
    TableTable,
    TableProperties,
    Draggable,
    ShortcutHints,
    TableBuilder,
    TabWithTable,
    TabIcon,
    PendingChangesButton
  },
  data() {
    return {
      showExportModal: false,
      tableExportOptions: null,
      dragOptions: {
        handle: '.nav-item'
      },
      // below are connected to the modal for delete/truncate
      sureOpen: false,
      lastFocused: null,
      dbAction: null,
      dbElement: null,
      dbEntityType: null,
      dbDeleteElementParams: null,
      // below are connected to the modal for duplicate
      dbDuplicateTableParams: null,
      duplicateTableName: null,
    }
  },
  watch: {

  },
  filters: {
    titleCase: function (value) {
      if (!value) return ''
      value = value.toString()
      return value.charAt(0).toUpperCase() + value.slice(1)
    }
  },
  computed: {
    ...mapState('tabs', { 'activeTab': 'active' }),
    ...mapGetters({ 'menuStyle': 'settings/menuStyle', 'dialect': 'dialect' }),
    tabIcon() {
      return {
        type: this.dbEntityType,
        entityType: this.dbEntityType
      }
    },
    titleCaseAction() {
      return _.capitalize(this.dbAction)
    },
    modalName() {
      return "dropTruncateModal"
    },
    duplicateTableModal() {
      return "duplicateTableModal"
    },
    tabItems: {
      get() {
        return this.$store.getters['tabs/sortedTabs']
      },
      set(newTabs: OpenTab[]) {
        this.$store.dispatch('tabs/reorder', newTabs)
      }
    },
    rootBindings() {
      return [
        { event: AppEvent.closeTab, handler: this.closeCurrentTab },
        { event: AppEvent.newTab, handler: this.createQuery },
        { event: AppEvent.createTable, handler: this.openTableBuilder },
        { event: 'historyClick', handler: this.createQueryFromItem },
        { event: AppEvent.loadTable, handler: this.openTable },
        { event: AppEvent.openTableProperties, handler: this.openTableProperties },
        { event: 'loadSettings', handler: this.openSettings },
        { event: 'loadTableCreate', handler: this.loadTableCreate },
        { event: 'loadRoutineCreate', handler: this.loadRoutineCreate },
        { event: 'favoriteClick', handler: this.favoriteClick },
        { event: 'exportTable', handler: this.openExportModal },
        { event: AppEvent.hideEntity, handler: this.hideEntity },
        { event: AppEvent.hideSchema, handler: this.hideSchema },
        { event: AppEvent.deleteDatabaseElement, handler: this.deleteDatabaseElement },
        { event: AppEvent.dropDatabaseElement, handler: this.dropDatabaseElement },
        { event: AppEvent.duplicateDatabaseTable, handler: this.duplicateDatabaseTable },
      ]
    },
    contextOptions() {
      return [
        { name: "Close", slug: 'close', handler: ({ item }) => this.close(item) },
        { name: "Close Others", slug: 'close-others', handler: ({ item }) => this.closeOther(item) },
        { name: 'Close All', slug: 'close-all', handler: this.closeAll },
        { name: "Close Tabs to Right", slug: 'close-to-right', handler: ({ item }) => this.closeToRight(item) },
        { name: "Duplicate", slug: 'duplicate', handler: ({ item }) => this.duplicate(item) }
      ]
    },
    lastTab() {
      return this.tabItems[this.tabItems.length - 1];
    },
    firstTab() {
      return this.tabItems[0]
    },
    activeIdx() {
      return _.indexOf(this.tabItems, this.activeTab)
    },
    keymap() {
      const result = {
        'ctrl+tab': this.nextTab,
        'ctrl+shift+tab': this.previousTab,
      }

      return result
    },
  },
  methods: {
    completeDeleteAction() {
      const { schema, name: dbName, entityType } = this.dbDeleteElementParams
      if (entityType !== 'table' && this.dbAction == 'truncate') {
        this.$noty.warning("Sorry, you can only truncate tables.")
        return;
      }
      this.$modal.hide(this.modalName)
      this.$nextTick(async () => {
        try {
          if (this.dbAction.toLowerCase() === 'drop') {
            await this.connection.dropElement(dbName, entityType?.toUpperCase(), schema)
            // timeout is more about aesthetics so it doesn't refresh the table right away.

            setTimeout(() => {
              this.$store.dispatch('updateTables')
              this.$store.dispatch('updateRoutines')
            }, 500)
          }

          if (this.dbAction.toLowerCase() === 'truncate') {
            await this.connection.truncateElement(dbName, entityType?.toUpperCase(), schema)
          }

          this.$noty.success(`${this.dbAction} completed successfully`)

        } catch (ex) {
          this.$noty.error(`Error performing ${this.dbAction}: ${ex.message}`)
        }
      })
    },
    async duplicateTableSql() {
      const { tableName, schema, entityType } = this.dbDuplicateTableParams

      if (entityType !== 'table' && this.dbAction == 'duplicate') {
        this.$noty.warning("Sorry, you can only duplicate tables.")
        return;
      }

      if (tableName === this.duplicateTableName) {
        this.$noty.warning("Sorry, you can't duplicate with the same name.")
        return;
      }

      if (this.duplicateTableName === null || this.duplicateTableName === '' || this.duplicateTableName === undefined) {
        this.$noty.warning("Please enter a name for the new table.")
        return;
      }

      try {
        const sql = await this.connection.duplicateTableSql(tableName, this.duplicateTableName, schema)
        const formatted = format(sql, { language: FormatterDialect(this.dialect) })

        const tab = new OpenTab('query')
        tab.unsavedQueryText = formatted
        tab.title = `Duplicating table: ${tableName}`
        tab.active = true
        tab.unsavedChanges = false
        tab.alert = false
        tab.position = 99

        await this.addTab(tab)

      } catch (ex) {
        this.$noty.error(`Error printing ${this.dbAction} query: ${ex.message}`)
      } finally {
        this.$modal.hide(this.duplicateTableModal)
      }
    },
    async duplicateTable() {
      const { tableName, schema, entityType } = this.dbDuplicateTableParams

      if (entityType !== 'table' && this.dbAction == 'duplicate') {
        this.$noty.warning("Sorry, you can only duplicate tables.")
        return;
      }

      if (tableName === this.duplicateTableName) {
        this.$noty.warning("Sorry, you can't duplicate with the same name.")
        return;
      }

      if (this.duplicateTableName === null || this.duplicateTableName === '' || this.duplicateTableName === undefined) {
        this.$noty.warning("Please enter a name for the new table.")
        return;
      }

      this.$modal.hide(this.duplicateTableModal)

      this.$nextTick(async () => {
        try {
          if (this.dbAction.toLowerCase() !== 'duplicate') {
            return
          }

          await this.connection.duplicateTable(tableName, this.duplicateTableName, schema)

          // timeout is more about aesthetics so it doesn't refresh the table right away.
          setTimeout(() => {
            this.$store.dispatch('updateTables')
            this.$store.dispatch('updateRoutines')
          }, 500)


          this.$noty.success(`${this.dbAction} completed successfully`)

        } catch (ex) {
          this.$noty.error(`Error performing ${this.dbAction}: ${ex.message}`)
        } finally {
          this.duplicateTableName = null
          this.dbDuplicateTableParams = null
        }
      })
    },
    beforeOpened() {
      this.lastFocused = document.activeElement
    },
    sureOpened() {
      this.sureOpen = true
      this.$refs.no.focus()
    },
    sureClosed() {
      this.sureOpen = false
      if (this.lastFocused) {
        this.lastFocused.focus()
      }
    },
    openContextMenu(event, item) {
      this.contextEvent = { event, item }
    },
    contextClick({ option, item }) {
      switch (option.slug) {
        case 'close':
          return this.close(item)
        case 'close-others':
          return this.closeOther(item)
        case 'close-all':
          return this.closeAll();
        case 'close-to-right':
          return this.closeToRight(item);
        case 'duplicate':
          return this.duplicate(item);
      }
    },
    async setActiveTab(tab) {
      await this.$store.dispatch('tabs/setActive', tab)
    },
    async addTab(item: OpenTab) {

      await this.$store.dispatch('tabs/add', item)
      await this.setActiveTab(item)
    },
    nextTab() {
      if (this.activeTab == this.lastTab) {
        this.setActiveTab(this.firstTab)
      } else {
        this.setActiveTab(this.tabItems[this.activeIdx + 1])
      }
    },

    previousTab() {
      if (this.activeTab == this.firstTab) {
        this.setActiveTab(this.lastTab)
      } else {
        this.setActiveTab(this.tabItems[this.activeIdx - 1])
      }
    },
    closeCurrentTab() {
      if (this.activeTab) this.close(this.activeTab)
    },
    handleCreateTab() {
      this.createQuery()
    },
    createQuery(optionalText) {
      // const text = optionalText ? optionalText : ""
      let qNum = 0
      let tabName = "New Query"
      do {
        qNum = qNum + 1
        tabName = `Query #${qNum}`
      } while (this.tabItems.filter((t) => t.title === tabName).length > 0);

      const result = new OpenTab('query')
      result.title = tabName,
        result.unsavedChanges = false
      result.unsavedQueryText = optionalText
      this.addTab(result)
    },
    async loadTableCreate(table) {
      let method = null
      if (table.entityType === 'table') method = this.connection.getTableCreateScript
      else if (table.entityType === 'view') method = this.connection.getViewCreateScript
      else if (table.entityType === 'materialized-view') method = this.connection.getMaterializedViewCreateScript
      if (!method) {
        this.$noty.error(`Can't find script for ${table.name} (${table.entityType})`)
        return
      }
      const result = await method(table.name, table.schema)
      const stringResult = format(_.isArray(result) ? result[0] : result, { language: FormatterDialect(this.dialect) })
      this.createQuery(stringResult)
    },
    dropDatabaseElement({ item: dbActionParams, action: dbAction }) {
      this.dbElement = dbActionParams.name
      this.dbAction = dbAction
      this.dbEntityType = dbActionParams.entityType
      this.dbDeleteElementParams = dbActionParams

      this.$modal.show(this.modalName)
    },
    duplicateDatabaseTable({ item: dbActionParams, action: dbAction }) {
      this.dbElement = dbActionParams.name
      this.dbAction = dbAction
      this.dbEntityType = dbActionParams.entityType

      this.duplicateTableName = `${dbActionParams.name}_copy`

      this.dbDuplicateTableParams = {
        tableName: dbActionParams.name,
        schema: dbActionParams.schema,
        entityType: dbActionParams.entityType
      }

      this.$modal.show(this.duplicateTableModal)
    },
    async loadRoutineCreate(routine) {
      const result = await this.connection.getRoutineCreateScript(routine.name, routine.type, routine.schema)
      // const stringResult = format(_.isArray(result) ? result[0] : result, { language: FormatterDialect(this.dialect) })
      this.createQuery(_.isArray(result) ? result[0] : result);
    },
    openTableBuilder() {
      const tab = new OpenTab('table-builder')
      tab.title = "New Table"
      tab.unsavedChanges = true
      this.addTab(tab)
    },
    openTableProperties({ table }) {
      const t = new OpenTab('table-properties')
      t.tableName = table.name
      t.schemaName = table.schema
      t.title = table.name
      const existing = this.tabItems.find((tab) => tab.matches(t))
      if (existing) return this.$store.dispatch('tabs/setActive', existing)
      this.addTab(t)
    },
    openTable({ table, filter }) {
      const tab = new OpenTab('table')
      tab.title = table.name
      tab.tableName = table.name
      tab.schemaName = table.schema
      tab.entityType = table.entityType
      tab.filter = filter
      tab.titleScope = "all"
      const existing = this.tabItems.find((t) => t.matches(tab))
      if (existing) return this.$store.dispatch('tabs/setActive', existing)
      this.addTab(tab)
    },
    openExportModal(options) {
      this.tableExportOptions = options
      this.showExportModal = true
    },
    hideEntity(entity: DatabaseEntity) {
      this.$store.dispatch('hideEntities/addEntity', entity)
    },
    hideSchema(schema: string) {
      this.$store.dispatch('hideEntities/addSchema', schema)
    },
    openSettings() {
      const tab = new OpenTab('settings')
      tab.title = "Settings"
      this.addTab(tab)
    },
    async click(tab) {
      await this.setActiveTab(tab)

    },
    async close(tab) {
      if (this.activeTab === tab) {
        if (tab === this.lastTab) {
          this.previousTab()
        } else {
          this.nextTab()
        }
      }
      await this.$store.dispatch("tabs/remove", tab)
      if (tab.queryId) {
        await this.$store.dispatch('data/queries/reload', tab.queryId)
      }
    },
    closeAll() {
      this.$store.dispatch('tabs/unload')
    },
    closeOther(tab) {
      const others = _.without(this.tabItems, tab)
      this.$store.dispatch('tabs/remove', others)
      this.setActiveTab(tab)
      if (tab.queryId) {
        this.$store.dispatch('data/queries/reload', tab.queryId)
      }
    },
    closeToRight(tab) {
      const tabIndex = _.indexOf(this.tabItems, tab)
      const activeTabIndex = _.indexOf(this.tabItems, this.activeTab)

      const tabsToRight = this.tabItems.slice(tabIndex + 1)

      if (this.activeTab && activeTabIndex > tabIndex) {
        this.setActiveTab(tab)
      }

      this.$store.dispatch('tabs/remove', tabsToRight)
    },
    duplicate(other: OpenTab) {
      const tab = other.duplicate()

      if (tab.type === 'query') {
        tab.title = "Query #" + (this.tabItems.length + 1)
        tab.unsavedChanges = true
      }
      this.addTab(tab)
    },
    favoriteClick(item) {
      const tab = new OpenTab('query')
      tab.title = item.title
      tab.queryId = item.id
      tab.unsavedChanges = false

      const existing = this.tabItems.find((t) => t.matches(tab))
      if (existing) return this.$store.dispatch('tabs/setActive', existing)

      this.addTab(tab)

    },
    createQueryFromItem(item) {
      this.createQuery(item.text)
    }
  },
  beforeDestroy() {
    this.unregisterHandlers(this.rootBindings)
  },
  async mounted() {
    await this.$store.dispatch('tabs/load')
    if (!this.tabItems?.length) {
      this.createQuery()
    }
    this.registerHandlers(this.rootBindings)
  }
})
</script><|MERGE_RESOLUTION|>--- conflicted
+++ resolved
@@ -1,32 +1,4 @@
 <template>
-<<<<<<< HEAD
-  <div
-    class="core-tabs"
-    v-hotkey="keymap"
-  >
-    <div class="tabs-header">
-      <!-- <div class="nav-tabs nav"> -->
-      <Draggable
-        :options="dragOptions"
-        v-model="tabItems"
-        tag="ul"
-        class="nav-tabs nav"
-        chosen-class="nav-item-wrap-chosen"
-      >
-        <core-tab-header
-          v-for="tab in tabItems"
-          :key="tab.id"
-          :tab="tab"
-          :tabs-count="tabItems.length"
-          :selected="activeTab === tab"
-          @click="click"
-          @close="close"
-          @closeAll="closeAll"
-          @closeOther="closeOther"
-          @closeToRight="closeToRight"
-          @duplicate="duplicate"
-        />
-=======
   <div class="core-tabs" v-hotkey="keymap">
     <div class="tabs-header">
       <!-- <div class="nav-tabs nav"> -->
@@ -35,53 +7,17 @@
         <core-tab-header v-for="tab in tabItems" :key="tab.id" :tab="tab" :tabsCount="tabItems.length"
           :selected="activeTab === tab" @click="click" @close="close" @closeAll="closeAll" @closeOther="closeOther"
           @closeToRight="closeToRight" @duplicate="duplicate"></core-tab-header>
->>>>>>> add4905b
       </Draggable>
       <!-- </div> -->
       <span class="actions">
-        <a
-          @click.prevent="createQuery(null)"
-          class="btn-fab add-query"
-        ><i class=" material-icons">add_circle</i></a>
+        <a @click.prevent="createQuery(null)" class="btn-fab add-query"><i class=" material-icons">add_circle</i></a>
       </span>
     </div>
     <div class="tab-content">
       <div class="empty flex-col  expand">
-        <div class="expand layout-center">
-          <shortcut-hints />
-        </div>
-        <statusbar class="tabulator-footer" />
+        <div class="expand layout-center"><shortcut-hints></shortcut-hints></div>
+        <statusbar class="tabulator-footer"></statusbar>
       </div>
-<<<<<<< HEAD
-      <div
-        v-for="(tab, idx) in tabItems"
-        class="tab-pane"
-        :id="'tab-' + idx"
-        :key="tab.id"
-        :class="{active: (activeTab === tab)}"
-        v-show="activeTab === tab"
-      >
-        <QueryEditor
-          v-if="tab.type === 'query'"
-          :active="activeTab === tab"
-          :tab="tab"
-          :tab-id="tab.id"
-          :connection="connection"
-        />
-        <tab-with-table
-          v-if="tab.type === 'table'"
-          :tab="tab"
-          @close="close"
-        >
-          <template v-slot:default="slotProps">
-            <TableTable
-              :tab="tab"
-              :active="activeTab === tab"
-              :connection="connection"
-              :initial-filter="tab.filter"
-              :table="slotProps.table"
-            />
-=======
       <div v-for="(tab, idx) in tabItems" class="tab-pane" :id="'tab-' + idx" :key="tab.id"
         :class="{ active: (activeTab === tab) }" v-show="activeTab === tab">
         <QueryEditor v-if="tab.type === 'query'" :active="activeTab === tab" :tab="tab" :tabId="tab.id"
@@ -90,65 +26,10 @@
           <template v-slot:default="slotProps">
             <TableTable :tab="tab" :active="activeTab === tab" :connection="connection" :initialFilter="tab.filter"
               :table="slotProps.table"></TableTable>
->>>>>>> add4905b
           </template>
         </tab-with-table>
-        <tab-with-table
-          v-if="tab.type === 'table-properties'"
-          :tab="tab"
-          @close="close"
-        >
+        <tab-with-table v-if="tab.type === 'table-properties'" :tab="tab" @close="close">
           <template v-slot:default="slotProps">
-<<<<<<< HEAD
-            <TableProperties
-              :active="activeTab === tab"
-              :tab="tab"
-              :tab-id="tab.id"
-              :connection="connection"
-              :table="slotProps.table"
-            />
-          </template>
-        </tab-with-table>
-        <TableBuilder
-          v-if="tab.type === 'table-builder'"
-          :active="activeTab === tab"
-          :tab="tab"
-          :tab-id="tab.id"
-          :connection="connection"
-        />
-      </div>
-    </div>
-    <portal to="modals">
-      <modal
-        :name="modalName"
-        class="beekeeper-modal vue-dialog sure header-sure"
-        @opened="sureOpened"
-        @closed="sureClosed"
-        @before-open="beforeOpened"
-      >
-        <div class="dialog-content">
-          <div class="dialog-c-title">
-            Really {{ this.dbAction | titleCase }} <span class="tab-like"><tab-icon :tab="tabIcon" /> {{ this.dbElement }}</span>?
-          </div>
-          <p>This change cannot be undone</p>
-        </div>
-        <div class="vue-dialog-buttons">
-          <span class="expand" />
-          <button
-            ref="no"
-            @click.prevent="$modal.hide(modalName)"
-            class="btn btn-sm btn-flat"
-          >
-            Cancel
-          </button>
-          <button
-            @focusout="sureOpen && $refs.no && $refs.no.focus()"
-            @click.prevent="completeDeleteAction"
-            class="btn btn-sm btn-primary"
-          >
-            {{ this.titleCaseAction }} {{ this.dbElement }}
-          </button>
-=======
             <TableProperties :active="activeTab === tab" :tab="tab" :tabId="tab.id" :connection="connection"
               :table="slotProps.table"></TableProperties>
           </template>
@@ -193,7 +74,6 @@
           <span class="expand"></span>
           <button ref="no" @click.prevent="$modal.hide(duplicateTableModal)" class="btn btn-sm btn-flat">Cancel</button>
           <pending-changes-button :submit-apply="duplicateTable" :submit-sql="duplicateTableSql" />
->>>>>>> add4905b
         </div>
       </modal>
     </portal>
