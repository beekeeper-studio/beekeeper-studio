<template>
  <div
    class="result-table"
    v-hotkey="keymap"
  >
    <div
      ref="tabulator"
      class="spreadsheet-table"
    />
  </div>
</template>

<script type="text/javascript">
  import _ from 'lodash'
  import dateFormat from 'dateformat'
  import Converter from '../../mixins/data_converter'
  import Mutators from '../../mixins/data_mutators'
  import { escapeHtml } from '@shared/lib/tabulator'
  import { dialectFor } from '@shared/lib/dialects/models'
  import { FkLinkMixin } from '@/mixins/fk_click'
  import MagicColumnBuilder from '@/lib/magic/MagicColumnBuilder'
  import Papa from 'papaparse'
  import { mapState, mapGetters } from 'vuex'
  import { markdownTable } from 'markdown-table'
  import intervalParse from 'postgres-interval'
  import * as td from 'tinyduration'
  import { copyRanges, copyActionsMenu, commonColumnMenu, resizeAllColumnsToFitContent, resizeAllColumnsToFixedWidth } from '@/lib/menu/tableMenu';
  import { rowHeaderField } from '@/common/utils'
  import { tabulatorForTableData } from '@/common/tabulator';
  import { AppEvent } from "@/common/AppEvent";
  import XLSX from 'xlsx';
  import { parseRowDataForJsonViewer } from '@/lib/data/jsonViewer'

  export default {
    mixins: [Converter, Mutators, FkLinkMixin],
    data() {
      return {
        tabulator: null,
        actualTableHeight: '100%',
        selectedRowData: {},
        selectedRowPosition: -1,
      }
    },
    props: ['result', 'tableHeight', 'query', 'active', 'tab', 'focus', 'binaryEncoding'],
    watch: {
      active() {
        if (!this.tabulator) return;
        if (this.active) {
          this.tabulator.restoreRedraw()
          this.$nextTick(() => {
            this.tabulator.redraw()
          })
        } else {
          this.tabulator.blockRedraw()
        }
      },
      result() {
        // This is better than just setting data because
        // the whole dataset has changed.
        this.initializeTabulator()
      },
      tableHeight() {
        this.tabulator.setHeight(this.actualTableHeight)
      },
      focus() {
        if (!this.focus) return
        this.triggerFocus()
        this.scrollToRangeIfOutOfView()
      },
    },
    computed: {
      ...mapState(['usedConfig', 'defaultSchema', 'connectionType', 'connection']),
      ...mapGetters(['isUltimate']),
      keymap() {
        return this.$vHotkeyKeymap({
          'queryEditor.copyResultSelection': this.copySelection.bind(this),
        });
      },
      tableData() {
          return this.dataToTableData(this.result, this.tableColumns)
      },
      tableTruncated() {
          return this.result.truncated
      },
      tableColumns() {
        const columnWidth = this.result.fields.length > 30 ? this.$bksConfig.ui.tableTable.defaultColumnWidth : undefined

        const cellMenu = (_e, cell) => {
          return copyActionsMenu({
            ranges: cell.getRanges(),
            table: this.result.tableName,
            schema: this.defaultSchema,
          })
        }

        const columnMenu = (_e, column) => {
          return [
            ...copyActionsMenu({
              ranges: column.getRanges(),
              table: this.result.tableName,
              schema: this.defaultSchema,
            }),
            { separator: true },
            ...commonColumnMenu,
          ]
        }

        const columns = this.result.fields.flatMap((column, index) => {
          const results = []
          const magic = MagicColumnBuilder.build(column.name) || {}
          const title = magic?.title ?? column.name ?? `Result ${index}`

          let cssClass = 'hide-header-menu-icon'

          if (magic.cssClass) {
            cssClass += ` ${magic.cssClass}`
          }

          if (magic.formatterParams?.fk) {
            magic.formatterParams.fkOnClick = (_e, cell) => this.fkClick(magic.formatterParams.fk[0], cell)
          }

          const magicStuff = _.pick(magic, ['formatter', 'formatterParams'])
          const defaults = {
            formatter: this.cellFormatter,
            formatterParams: {
              binaryEncoding: this.binaryEncoding,
            },
          }

          const result = {
            ...defaults,
            title,
            titleFormatter() {
              return `<span class="title">${escapeHtml(title)}</span>`
            },
            field: column.id,
            titleDownload: escapeHtml(column.name),
            dataType: column.dataType,
            width: columnWidth,
            mutator: this.resolveTabulatorMutator(column.dataType, dialectFor(this.connectionType)),
            formatter: this.cellFormatter,
            maxInitialWidth: this.$bksConfig.ui.tableTable.maxColumnWidth,
            tooltip: this.cellTooltip,
            contextMenu: cellMenu,
            headerContextMenu: columnMenu,
            headerMenu: columnMenu,
            resizable: 'header',
            cssClass,
            ...magicStuff
          }

          if (column.dataType === 'INTERVAL') {
            // add interval sorter
            result['sorter'] = this.intervalSorter;
          }

          results.push(result)

          if (magic && magic.tableLink) {
            const fkCol = this.fkColumn(result, [magic.tableLink])
            results.push(fkCol)
          }
          return results;
        })

        return columns
      },
      columnIdTitleMap() {
        const result = {}
        this.tableColumns.forEach((column) => {
          result[column.field] = column.title
        })
        return result
      },
      tableId() {
        // the id for a tabulator table
        if (!this.usedConfig.id) return null;

        const workspace = 'workspace-' + this.worskpaceId
        const connection = 'connection-' + this.usedConfig.id
        const table = 'table-' + this.result.tableName
        const columns = 'columns-' + this.result.fields.reduce((str, field) => `${str},${field.name}`, '')
        return `${workspace}.${connection}.${table}.${columns}`
      },
      selectedRowId() {
        return `${this.tableId ? `${this.tableId}.` : ''}tab-${this.tab.id}.row-${this.selectedRowPosition}`
      },
      rootBindings() {
        return [
          { event: AppEvent.switchedTab, handler: this.handleSwitchedTab },
        ]
      },
    },
    beforeDestroy() {
      if (this.tabulator) {
        this.tabulator.destroy()
      }
      this.unregisterHandlers(this.rootBindings)
    },
    async mounted() {
      this.initializeTabulator()
      if (this.focus) {
        const onTableBuilt = () => {
          this.triggerFocus()
          this.tabulator.off('tableBuilt', onTableBuilt)
        }
        this.tabulator.on('tableBuilt', onTableBuilt)
      }
      if (this.active) {
        this.handleTabActive()
      }
      this.registerHandlers(this.rootBindings)
    },
    methods: {
      initializeTabulator() {
        if (this.tabulator) {
          this.tabulator.destroy()
        }
        this.tabulator = tabulatorForTableData(this.$refs.tabulator, {
          table: this.result.tableName,
          schema: this.result.schema,
          persistenceID: this.tableId,
          data: this.tableData, //link data to table
          columns: this.tableColumns, //define table columns
          height: this.actualTableHeight,
          downloadConfig: {
            columnHeaders: true
          },
          onRangeChange: this.handleRangeChange,
        });
      },
      copySelection() {
        const classes = [...document.activeElement.classList.values()];
        const isFocusingTable = classes.some(c => c.startsWith('tabulator'));

        if (!this.active || !isFocusingTable) return
        copyRanges({ ranges: this.tabulator.getRanges(), type: 'plain' })
      },
      dataToJson(rawData, firstObjectOnly) {
        const rows = _.isArray(rawData) ? rawData : [rawData]
        const result = rows.map((data) => {
          return this.$bks.cleanData(data, this.tableColumns)
        })
        return firstObjectOnly ? result[0] : result
      },
      download(format) {
        let formatter = format;
        const dateString = dateFormat(new Date(), 'yyyy-mm-dd_hMMss');
        const title = this.query.title ? _.snakeCase(this.query.title) : 'query_results';

        if(format === 'md'){
          formatter = (rows, options, setFileContents) => {
            const values = rows.map(row => row.columns.map(col => typeof col.value === 'object' ? JSON.stringify(col.value) : col.value));
            setFileContents(markdownTable(values), 'text/markdown')
          };
        }

        // Fix Issue #1493 Lost column names in json query download
        // by overriding the tabulator-generated json with ...what cipboard() does, below:
        if(format === 'json'){
          formatter = (rows, options, setFileContents) => {
             const newValue = JSON.stringify(this.dataToJson(this.tabulator.getData(), false), null, "  ");
             setFileContents(newValue, 'text/json');
          };
        }

        // Fix Issue #2863 replacing null values with empty string
        if(format === 'xlsx'){
          formatter = (rows, options, setFileContents) => {
             const values = rows.map(row => row.columns.map(col => {
               if(col.value === null){
                 return '';
               }

               if(typeof col.value === 'object'){
                 return JSON.stringify(col.value);
               }

               return col.value;
              })
            );

             const ws = XLSX.utils.aoa_to_sheet(values);
             const wb = XLSX.utils.book_new();

             XLSX.utils.book_append_sheet(wb, ws, title);
             const excel = XLSX.write(wb, { type: 'buffer' });
             setFileContents(excel);
          }
        }

        this.tabulator.download(formatter, `${title}-${dateString}.${format}`, 'all');
      },
      clipboard(format = null) {
        // this.tabulator.copyToClipboard("all")

        const allRows = this.tabulator.getData()
        if (allRows.length == 0) {
          return
        }
        const columnTitles = {}

        const result = this.dataToJson(allRows, false)

        if (format === 'md') {
          const mdContent = [
            Object.keys(result[0]),
            ...result
                .map((row) =>
                  Object.values(row).map(v =>
                    (typeof v === 'object') ? JSON.stringify(v) : v
                  )
                )
          ];
          this.$native.clipboard.writeText(markdownTable(mdContent))
        } else if (format === 'json') {
          this.$native.clipboard.writeText(JSON.stringify(result))
        } else {
          this.$native.clipboard.writeText(
            Papa.unparse(
              result,
              { header: true, delimiter: "\t", quotes: true, escapeFormulae: true }
            )
          )
        }
      },
      // HACK (day): this is probably not the best way of doing things, but postgres intervals are dumb
      intervalSorter(a, b, aRow, bRow, column, dir, sorterParams) {
        try {
          const durationA = td.parse(intervalParse(a).toISOString());
          const durationB = td.parse(intervalParse(b).toISOString());
          const dateA = new Date(durationA.years, durationA.months, durationA.days, durationA.hours, durationA.minutes, durationA.seconds);
          const dateB = new Date(durationB.years, durationB.months, durationB.days, durationB.hours, durationB.minutes, durationB.seconds);
          return dateA - dateB;
        } catch {
          return 0;
        }
      },
      scrollToRangeIfOutOfView() {
        // FIXME This is a copy of how auto scroll works in tabulator
        // SelectRange. We need to make the API available from tabulator
        // instead of copying it here.
        // e.g. this.tabulator.scrollToRangeIfOutOfView
        const range = this.tabulator.getRanges().pop()
        const rangeBounds = range.getBounds()
        const row = rangeBounds.end.row
        const column = rangeBounds.end.column
        const rowRect = row.getElement().getBoundingClientRect();
        const columnRect = column.getElement().getBoundingClientRect();
        const rowManagerRect = this.tabulator.rowManager.getElement().getBoundingClientRect();
        const columnManagerRect = this.tabulator.columnManager.getElement().getBoundingClientRect();

        if(!(rowRect.top >= rowManagerRect.top && rowRect.bottom <= rowManagerRect.bottom)){
          if(row.getElement().parentNode && column.getElement().parentNode){
            // Use faster autoScroll when the elements are on the DOM
            this.tabulator.modules.selectRange.autoScroll(range, row.getElement(), column.getElement());
          }else{
            row.getComponent().scrollTo(undefined, false);
          }
        }

        if(!(columnRect.left >= columnManagerRect.left + this.rowHeaderWidth && columnRect.right <= columnManagerRect.right)){
          if(row.getElement().parentNode && column.getElement().parentNode){
            // Use faster autoScroll when the elements are on the DOM
            this.tabulator.modules.selectRange.autoScroll(range, row.getElement(), column.getElement());
          }else{
            column.getComponent().scrollTo(undefined, false);
          }
        }
      },
      triggerFocus() {
        this.tabulator.rowManager.getElement().focus();
      },
<<<<<<< HEAD
      handleRangeChange(ranges) {
        const parsedData = parseRowDataForJsonViewer(ranges[0].getRows()[0].getData(), this.tableColumns)
        this.selectedRowData = this.dataToJson(parsedData, true)
=======
      updateJsonViewerSidebar() {
        /** @type {import('@/lib/data/jsonViewer').UpdateOptions} */
>>>>>>> 4b8ad3da
        const data = {
          dataId: this.selectedRowId,
          value: this.selectedRowData,
          expandablePaths: [],
          editablePaths: [],
          signs: {},
        }
        this.trigger(AppEvent.updateJsonViewerSidebar, data)
      },
      handleRangeChange(ranges) {
        const row = ranges[0].getRows()[0]
        this.selectedRowData = this.dataToJson(row.getData(), true)
        this.selectedRowPosition = row.getPosition()
        this.updateJsonViewerSidebar()
      },
      handleTabActive() {
        this.updateJsonViewerSidebar()
      },
      handleSwitchedTab(tab) {
        if (tab.id === this.tab.id) {
          this.handleTabActive()
        }
      }
    },
	}
</script><|MERGE_RESOLUTION|>--- conflicted
+++ resolved
@@ -372,14 +372,8 @@
       triggerFocus() {
         this.tabulator.rowManager.getElement().focus();
       },
-<<<<<<< HEAD
-      handleRangeChange(ranges) {
-        const parsedData = parseRowDataForJsonViewer(ranges[0].getRows()[0].getData(), this.tableColumns)
-        this.selectedRowData = this.dataToJson(parsedData, true)
-=======
       updateJsonViewerSidebar() {
         /** @type {import('@/lib/data/jsonViewer').UpdateOptions} */
->>>>>>> 4b8ad3da
         const data = {
           dataId: this.selectedRowId,
           value: this.selectedRowData,
@@ -390,8 +384,8 @@
         this.trigger(AppEvent.updateJsonViewerSidebar, data)
       },
       handleRangeChange(ranges) {
-        const row = ranges[0].getRows()[0]
-        this.selectedRowData = this.dataToJson(row.getData(), true)
+        const parsedData = parseRowDataForJsonViewer(ranges[0].getRows()[0].getData(), this.tableColumns)
+        this.selectedRowData = this.dataToJson(parsedData, true)
         this.selectedRowPosition = row.getPosition()
         this.updateJsonViewerSidebar()
       },
