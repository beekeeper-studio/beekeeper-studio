<template>
  <div
    class="result-table"
    v-hotkey="keymap"
  >
    <div
      ref="tabulator"
      class="spreadsheet-table"
    />
  </div>
</template>

<script type="text/javascript">
  import _ from 'lodash'
  import dateFormat from 'dateformat'
  import Converter from '../../mixins/data_converter'
  import Mutators from '../../mixins/data_mutators'
  import { escapeHtml } from '@shared/lib/tabulator'
  import { dialectFor } from '@shared/lib/dialects/models'
<<<<<<< HEAD
=======
  import { FkLinkMixin } from '@/mixins/fk_click'
  import MagicColumnBuilder from '@/lib/magic/MagicColumnBuilder'
  import globals from '@/common/globals'
>>>>>>> 46204797
  import Papa from 'papaparse'
  import { mapState, mapGetters } from 'vuex'
  import { markdownTable } from 'markdown-table'
  import intervalParse from 'postgres-interval'
  import * as td from 'tinyduration'
  import { copyRanges, copyActionsMenu, commonColumnMenu, resizeAllColumnsToFitContent, resizeAllColumnsToFixedWidth } from '@/lib/menu/tableMenu';
  import { rowHeaderField } from '@/common/utils'
  import { tabulatorForTableData } from '@/common/tabulator';

  export default {
    mixins: [Converter, Mutators, FkLinkMixin],
    data() {
      return {
        tabulator: null,
        actualTableHeight: '100%',
      }
    },
    props: ['result', 'tableHeight', 'query', 'active', 'tab', 'focus'],
    watch: {
      active() {
        if (!this.tabulator) return;
        if (this.active) {
          this.tabulator.restoreRedraw()
          this.$nextTick(() => {
            this.tabulator.redraw()
          })
        } else {
          this.tabulator.blockRedraw()
        }
      },
      result() {
        // This is better than just setting data because
        // the whole dataset has changed.
        this.initializeTabulator()
      },
      tableHeight() {
        this.tabulator.setHeight(this.actualTableHeight)
      },
      focus() {
        if (!this.focus) return
        this.triggerFocus()
        this.scrollToRangeIfOutOfView()
      },
    },
    computed: {
      ...mapState(['usedConfig', 'defaultSchema', 'connectionType', 'connection']),
      ...mapGetters(['isUltimate']),
      keymap() {
        return this.$vHotkeyKeymap({
          'queryEditor.copyResultSelection': this.copySelection.bind(this),
        });
      },
      tableData() {
          return this.dataToTableData(this.result, this.tableColumns)
      },
      tableTruncated() {
          return this.result.truncated
      },
      tableColumns() {
        const columnWidth = this.result.fields.length > 30 ? this.$bkConfig.ui.tableTable.defaultColumnWidth : undefined

        const cellMenu = (_e, cell) => {
          return copyActionsMenu({
            ranges: cell.getRanges(),
            table: this.result.tableName,
            schema: this.defaultSchema,
          })
        }

        const columnMenu = (_e, column) => {
          return [
            ...copyActionsMenu({
              ranges: column.getRanges(),
              table: 'mytable',
              schema: this.defaultSchema,
            }),
            { separator: true },
            ...commonColumnMenu,
          ]
        }

        const columns = this.result.fields.flatMap((column, index) => {
          const results = []
          const magic = MagicColumnBuilder.build(column.name) || {}
          const title = magic?.title ?? column.name ?? `Result ${index}`

          let cssClass = 'hide-header-menu-icon'

          if (magic.cssClass) {
            cssClass += ` ${magic.cssClass}`
          }

          if (magic.formatterParams?.fk) {
            magic.formatterParams.fkOnClick = (_e, cell) => this.fkClick(magic.formatterParams.fk[0], cell)
          }

          const magicStuff = _.pick(magic, ['formatter', 'formatterParams'])
          const defaults = {
            formatter: this.cellFormatter,
          }

          const result = {
            ...defaults,
            title,
            titleFormatter() {
              return `<span class="title">${escapeHtml(title)}</span>`
            },
            field: column.id,
            titleDownload: escapeHtml(column.name),
            dataType: column.dataType,
            width: columnWidth,
            mutator: this.resolveTabulatorMutator(column.dataType, dialectFor(this.connectionType)),
            formatter: this.cellFormatter,
            maxInitialWidth: this.$bkConfig.ui.tableTable.maxColumnWidth,
            tooltip: this.cellTooltip,
            contextMenu: cellMenu,
            headerContextMenu: columnMenu,
            headerMenu: columnMenu,
            resizable: 'header',
            cssClass,
            ...magicStuff
          }

          if (column.dataType === 'INTERVAL') {
            // add interval sorter
            result['sorter'] = this.intervalSorter;
          }

          results.push(result)

          if (magic && magic.tableLink) {
            const fkCol = this.fkColumn(result, [magic.tableLink])
            results.push(fkCol)
          }
          return results;
        })

        return columns
      },
      columnIdTitleMap() {
        const result = {}
        this.tableColumns.forEach((column) => {
          result[column.field] = column.title
        })
        return result
      },
      tableId() {
        // the id for a tabulator table
        if (!this.usedConfig.id) return null;

        const workspace = 'workspace-' + this.worskpaceId
        const connection = 'connection-' + this.usedConfig.id
        const table = 'table-' + this.result.tableName
        const columns = 'columns-' + this.result.fields.reduce((str, field) => `${str},${field.name}`, '')
        return `${workspace}.${connection}.${table}.${columns}`
      },
    },
    beforeDestroy() {
      if (this.tabulator) {
        this.tabulator.destroy()
      }
    },
    async mounted() {
      this.initializeTabulator()
      if (this.focus) {
        const onTableBuilt = () => {
          this.triggerFocus()
          this.tabulator.off('tableBuilt', onTableBuilt)
        }
        this.tabulator.on('tableBuilt', onTableBuilt)
      }
    },
    methods: {
      initializeTabulator() {
        if (this.tabulator) {
          this.tabulator.destroy()
        }
        this.tabulator = tabulatorForTableData(this.$refs.tabulator, {
          persistenceID: this.tableId,
          data: this.tableData, //link data to table
          columns: this.tableColumns, //define table columns
          height: this.actualTableHeight,
          downloadConfig: {
            columnHeaders: true
          },
        });
      },
      copySelection() {
        if (!this.active || !document.activeElement.classList.contains('tabulator-tableholder')) return
        copyRanges({ ranges: this.tabulator.getRanges(), type: 'plain' })
      },
      dataToJson(rawData, firstObjectOnly) {
        const rows = _.isArray(rawData) ? rawData : [rawData]
        const result = rows.map((data) => {
          return this.$bks.cleanData(data, this.tableColumns)
        })
        return firstObjectOnly ? result[0] : result
      },
      download(format) {
        let formatter = format !== 'md' ? format : (rows, options, setFileContents) => {
          const values = rows.map(row => row.columns.map(col => typeof col.value === 'object' ? JSON.stringify(col.value) : col.value))
          setFileContents(markdownTable(values), 'text/markdown')
        };
        // Fix Issue #1493 Lost column names in json query download
        // by overriding the tabulator-generated json with ...what cipboard() does, below:
        formatter = format !== 'json' ? formatter : (rows, options, setFileContents) => {
          setFileContents(
            JSON.stringify(this.dataToJson(this.tabulator.getData(), false), null, "  "), 'text/json'
           )
        };
        const dateString = dateFormat(new Date(), 'yyyy-mm-dd_hMMss')
        const title = this.query.title ? _.snakeCase(this.query.title) : "query_results"

        // xlsx seems to be the only one that doesn't know what 'all' is it would seem https://tabulator.info/docs/5.4/download#xlsx
        const options = typeof formatter !== 'function' && formatter.toLowerCase() === 'xlsx' ? {} : 'all'
        this.tabulator.download(formatter, `${title}-${dateString}.${format}`, options)
      },
      clipboard(format = null) {
        // this.tabulator.copyToClipboard("all")

        const allRows = this.tabulator.getData()
        if (allRows.length == 0) {
          return
        }
        const columnTitles = {}

        const result = this.dataToJson(allRows, false)

        if (format === 'md') {
          const mdContent = [
            Object.keys(result[0]),
            ...result
                .map((row) =>
                  Object.values(row).map(v =>
                    (typeof v === 'object') ? JSON.stringify(v) : v
                  )
                )
          ];
          this.$native.clipboard.writeText(markdownTable(mdContent))
        } else if (format === 'json') {
          this.$native.clipboard.writeText(JSON.stringify(result))
        } else {
          this.$native.clipboard.writeText(
            Papa.unparse(
              result,
              { header: true, delimiter: "\t", quotes: true, escapeFormulae: true }
            )
          )
        }
      },
      // HACK (day): this is probably not the best way of doing things, but postgres intervals are dumb
      intervalSorter(a, b, aRow, bRow, column, dir, sorterParams) {
        try {
          const durationA = td.parse(intervalParse(a).toISOString());
          const durationB = td.parse(intervalParse(b).toISOString());
          const dateA = new Date(durationA.years, durationA.months, durationA.days, durationA.hours, durationA.minutes, durationA.seconds);
          const dateB = new Date(durationB.years, durationB.months, durationB.days, durationB.hours, durationB.minutes, durationB.seconds);
          return dateA - dateB;
        } catch {
          return 0;
        }
      },
      scrollToRangeIfOutOfView() {
        // FIXME This is a copy of how auto scroll works in tabulator
        // SelectRange. We need to make the API available from tabulator
        // instead of copying it here.
        // e.g. this.tabulator.scrollToRangeIfOutOfView
        const range = this.tabulator.getRanges().pop()
        const rangeBounds = range.getBounds()
        const row = rangeBounds.end.row
        const column = rangeBounds.end.column
        const rowRect = row.getElement().getBoundingClientRect();
        const columnRect = column.getElement().getBoundingClientRect();
        const rowManagerRect = this.tabulator.rowManager.getElement().getBoundingClientRect();
        const columnManagerRect = this.tabulator.columnManager.getElement().getBoundingClientRect();

        if(!(rowRect.top >= rowManagerRect.top && rowRect.bottom <= rowManagerRect.bottom)){
          if(row.getElement().parentNode && column.getElement().parentNode){
            // Use faster autoScroll when the elements are on the DOM
            this.tabulator.modules.selectRange.autoScroll(range, row.getElement(), column.getElement());
          }else{
            row.getComponent().scrollTo(undefined, false);
          }
        }

        if(!(columnRect.left >= columnManagerRect.left + this.rowHeaderWidth && columnRect.right <= columnManagerRect.right)){
          if(row.getElement().parentNode && column.getElement().parentNode){
            // Use faster autoScroll when the elements are on the DOM
            this.tabulator.modules.selectRange.autoScroll(range, row.getElement(), column.getElement());
          }else{
            column.getComponent().scrollTo(undefined, false);
          }
        }
      },
      triggerFocus() {
        this.tabulator.rowManager.getElement().focus();
      },
    }
	}
</script><|MERGE_RESOLUTION|>--- conflicted
+++ resolved
@@ -17,12 +17,6 @@
   import Mutators from '../../mixins/data_mutators'
   import { escapeHtml } from '@shared/lib/tabulator'
   import { dialectFor } from '@shared/lib/dialects/models'
-<<<<<<< HEAD
-=======
-  import { FkLinkMixin } from '@/mixins/fk_click'
-  import MagicColumnBuilder from '@/lib/magic/MagicColumnBuilder'
-  import globals from '@/common/globals'
->>>>>>> 46204797
   import Papa from 'papaparse'
   import { mapState, mapGetters } from 'vuex'
   import { markdownTable } from 'markdown-table'
