--- conflicted
+++ resolved
@@ -123,12 +123,8 @@
 import { format } from 'sql-formatter'
 import _ from 'lodash'
 import Vue from 'vue'
-<<<<<<< HEAD
-import { vueEditor, vueFormatter, trashButton, TabulatorStateWatchers } from '@shared/lib/tabulator/helpers'
-=======
 // import globals from '../../common/globals'
 import { vueEditor, vueFormatter, trashButton, TabulatorStateWatchers, moveRowHandle } from '@shared/lib/tabulator/helpers'
->>>>>>> 46204797
 import CheckboxFormatterVue from '@shared/components/tabulator/CheckboxFormatter.vue'
 import CheckboxEditorVue from '@shared/components/tabulator/CheckboxEditor.vue'
 import NullableInputEditorVue from '@shared/components/tabulator/NullableInputEditor.vue'
@@ -387,8 +383,8 @@
       })
 
       const drops = this.removedRows.map((row) => row.getData()['columnName'])
-      
-      const reorder = (this.reorderedRows.length > 0) 
+
+      const reorder = (this.reorderedRows.length > 0)
         ? { oldOrder: this.initialColumns.slice(0), newOrder: this.tabulator.getData() }
         : null
 
