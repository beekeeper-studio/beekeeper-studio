<template>
  <div class="with-connection-type">
    <div class="form-group col">
      <label for="authenticationType">Authentication Method</label>
      <!-- need to take the value -->
      <select name="" v-model="authType" id="">
        <option :key="`${t.value}`" v-for="t in authTypes" :value="t.value" :selected="authType === t.value">
          {{ t.name }}
        </option>
      </select>
    </div>
    <common-server-inputs :config="config" />
    <common-iam v-show="iamAuthenticationEnabled" :config="config" :auth-type="authType" />
    <common-advanced :config="config" />
  </div>
</template>
<script>

import CommonServerInputs from './CommonServerInputs.vue'
import CommonAdvanced from './CommonAdvanced.vue'
import {IamAuthTypes} from "@/lib/db/types";
import {AppEvent} from "@/common/AppEvent";
import _ from "lodash";
import CommonIam from "@/components/connection/CommonIam.vue";

export default {
  components: {CommonIam, CommonServerInputs, CommonAdvanced },
  data() {
    return {
<<<<<<< HEAD
      iamAuthenticationEnabled: this.config.redshiftOptions?.authType?.includes('iam'),
=======
      iamAuthenticationEnabled: this.config.redshiftOptions?.authType?.includes?.('iam'),
>>>>>>> da001a48
      authType: this.config.redshiftOptions?.authType || 'default',
      authTypes: [{ name: 'Username / Password', value: 'default' }, ...IamAuthTypes]
    }
  },
  watch: {
    async authType() {
      this.iamAuthenticationEnabled = this.authType.includes('iam');
      this.config.redshiftOptions.authType = this.authType;
    },
    iamAuthenticationEnabled() {
      this.config.redshiftOptions.iamAuthenticationEnabled = this.iamAuthenticationEnabled
    }
  },
  props: ['config'],
}
</script><|MERGE_RESOLUTION|>--- conflicted
+++ resolved
@@ -27,11 +27,7 @@
   components: {CommonIam, CommonServerInputs, CommonAdvanced },
   data() {
     return {
-<<<<<<< HEAD
-      iamAuthenticationEnabled: this.config.redshiftOptions?.authType?.includes('iam'),
-=======
       iamAuthenticationEnabled: this.config.redshiftOptions?.authType?.includes?.('iam'),
->>>>>>> da001a48
       authType: this.config.redshiftOptions?.authType || 'default',
       authTypes: [{ name: 'Username / Password', value: 'default' }, ...IamAuthTypes]
     }
