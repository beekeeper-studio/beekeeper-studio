--- conflicted
+++ resolved
@@ -34,21 +34,6 @@
           ref="table"
           class="spreadsheet-table"
         />
-<<<<<<< HEAD
-=======
-        <detail-view-sidebar
-          :title="detailViewTitle"
-          :value="selectedRowData"
-          :data-id="selectedRowIndex"
-          :hidden="!openDetailView"
-          :expandable-paths="expandablePaths"
-          :reinitialize="reinitializeDetailView"
-          :signs="selectedRowDataSigns"
-          :binary-encoding="$bksConfig.ui.general.binaryEncoding"
-          @expandPath="expandForeignKey"
-          @close="toggleOpenDetailView(false)"
-        />
->>>>>>> 1c383b21
       </div>
       <ColumnFilterModal
         :modal-name="columnFilterModalName"
@@ -1002,25 +987,11 @@
       this.tabulator.on('tableBuilt', () => {
         this.tabulator.modules.selectRange.restoreFocus()
       })
-<<<<<<< HEAD
-=======
-      this.tabulator.on("cellMouseUp", this.updateDetailView);
-      this.tabulator.on("headerMouseUp", this.updateDetailView);
-      this.tabulator.on(
-        "keyNavigate",
-        // This is slow if we do a long press. Debounce it so it feels good.
-        _.debounce(this.updateDetailView, 100, {
-          leading: true, trailing: true
-        })
-      );
-      // Tabulator range is reset after data is processed
-      this.tabulator.on("dataProcessed", this.updateDetailView);
 
       this.tableFilters = getFilters(this.tab) || [createTableFilter(this.table.columns?.[0]?.columnName)]
       this.filters = normalizeFilters(this.tableFilters || [])
 
       this.updateSplit()
->>>>>>> 1c383b21
     },
     rowActionsMenu(range: RangeComponent) {
       const rowRangeLabel = `${range.getTopEdge() + 1} - ${range.getBottomEdge() + 1}`
@@ -1767,6 +1738,7 @@
       const updatedData = {
         value: this.selectedRowData,
         expandablePaths: this.expandablePaths,
+        signs: this.selectedRowDataSigns,
       }
 
       this.trigger(AppEvent.updateJsonViewerSidebar, updatedData)
@@ -1870,6 +1842,7 @@
       const data = {
         value: this.selectedRowData,
         expandablePaths: this.expandablePaths,
+        signs: this.selectedRowDataSigns,
       }
 
       this.trigger(AppEvent.updateJsonViewerSidebar, data)
@@ -1888,6 +1861,7 @@
       const data = {
         value: this.selectedRowData,
         expandablePaths: this.expandablePaths,
+        signs: this.selectedRowDataSigns,
       }
       this.trigger(AppEvent.updateJsonViewerSidebar, data)
       this.registerHandlers([
