<template>
  <div
    v-hotkey="keymap"
    class="tabletable tabcontent flex-col"
    :class="{'view-only': !editable}"
  >
    <editor-modal
      ref="editorModal"
      :binary-encoding="$bksConfig.ui.general.binaryEncoding"
      @save="onSaveEditorModal"
    />
    <template v-if="!table && initialized">
      <div class="no-content" />
    </template>
    <template v-else>
      <row-filter-builder
        v-if="table.columns && table.columns.length"
        :columns="table.columns"
        :reactive-filters="tableFilters"
        @input="handleRowFilterBuilderInput"
        @submit="triggerFilter"
      />
      <div
        v-show="isEmpty"
        class="empty-placeholder"
      >
        No Data
      </div>
      <div
        class="table-view-wrapper"
        ref="tableViewWrapper"
      >
        <div
          ref="table"
          class="spreadsheet-table"
        />
      </div>
      <ColumnFilterModal
        :modal-name="columnFilterModalName"
        :columns-with-filter-and-order="columnsWithFilterAndOrder"
        :has-pending-changes="pendingChangesCount > 0"
        @changed="applyColumnChanges"
      />
    </template>

    <statusbar :mode="statusbarMode">
      <div class="truncate statusbar-info">
        <x-button
          @click.prevent="openProperties"
          class="btn btn-flat btn-icon end"
          title="View Structure"
        >
          Structure <i class="material-icons">north_east</i>
        </x-button>
        <!-- Info -->
        <table-length
          v-if="!minimalMode"
          :table="table"
        />
        <a
          @click="refreshTable"
          tabindex="0"
          role="button"
          class="statusbar-item hoverable"
          v-if="lastUpdatedText && !error && !minimalMode"
          :title="'Updated' + ' ' + lastUpdatedText"
        >
          <i class="material-icons">update</i>
          <span>{{ lastUpdatedText }}</span>
        </a>
        <span
          v-if="error"
          class="statusbar-item error"
          :title="error.message"
        >
          <i class="material-icons">error_outline</i>
          <span class="">{{ error.title }}</span>
        </span>
      </div>

      <!-- Pagination -->
      <div
        v-if="!minimalMode"
        class="tabulator-paginator"
      >
        <div class="flex-center flex-middle flex">
          <a
            v-if="(this.page > 1)"
            @click="page = page - 1"
            v-tooltip="$bksConfig.keybindings.tableTable.previousPage"
          ><i
            class="material-icons"
          >navigate_before</i></a>
          <input
            type="number"
            v-model="page"
          >
          <a
            @click="page = page + 1"
            v-tooltip="$bksConfig.keybindings.tableTable.nextPage"
          ><i class="material-icons">navigate_next</i></a>
        </div>
      </div>

      <!-- Pending Edits -->
      <div class="col x4 statusbar-actions flex-right">
        <!-- <div v-if="missingPrimaryKey" class="flex flex-right">
          <span class="statusbar-item">
            <i
            class="material-icons text-danger"
            v-tooltip="'Zero (or multiple) primary keys detected, table editing is disabled.'"
            >warning</i>
          </span>
        </div> -->

        <template v-if="pendingChangesCount > 0">
          <x-button
            class="btn btn-flat"
            @click.prevent="discardChanges"
          >
            Reset
          </x-button>
          <x-buttons class="pending-changes">
            <x-button
              class="btn btn-primary btn-badge btn-icon"
              @click.prevent="saveChanges"
              :title="saveButtonText"
              :class="{'error': !!saveError}"
            >
              <i
                v-if="error"
                class="material-icons "
              >error_outline</i>
              <span
                class="badge"
                v-if="!error"
              ><small>{{ pendingChangesCount }}</small></span>
              <span>Apply</span>
            </x-button>
            <x-button
              v-if="dialect !== 'mongodb'"
              class="btn btn-primary"
              menu
            >
              <i class="material-icons">arrow_drop_down</i>
              <x-menu>
                <x-menuitem @click.prevent="saveChanges">
                  <x-label>Apply</x-label>
                  <x-shortcut value="Control+S" />
                </x-menuitem>
                <x-menuitem @click.prevent="copyToSql">
                  <x-label>Copy to SQL</x-label>
                  <x-shortcut value="Control+Shift+S" />
                </x-menuitem>
              </x-menu>
            </x-button>
          </x-buttons>
        </template>
        <span
          v-else
          class="hidden-column-count bks-tooltip-wrapper statusbar-item hoverable"
        >
          <a
            tabindex="0"
            @click.prevent="showColumnFilterModal"
            v-if="hiddenColumnCount"
          >
            <i class="material-icons">visibility_off</i>
          </a>
          <div class="bks-tooltip bks-tooltip-top-center">
            <span>{{ hiddenColumnMessage }}</span>
          </div>
        </span>

        <template v-if="!editable">
          <span
            class="statusbar-item item-notice"
            :title="readOnlyNotice"
          >
            <i class="material-icons-outlined">info</i>
            <span> Editing Disabled</span>
          </span>
        </template>

        <!-- Actions -->
        <x-button
          v-tooltip="`Refresh Table (${$bksConfig.keybindings.tableTable.refresh})`"
          class="btn btn-flat"
          @click="refreshTable"
        >
          <i class="material-icons">refresh</i>
        </x-button>
        <x-button
          class="btn btn-flat"
          v-tooltip="`Add row (${$bksConfig.keybindings.tableTable.addRow})`"
          @click.prevent="cellAddRow"
        >
          <i class="material-icons">add</i>
        </x-button>
        <x-button
          class="actions-btn btn btn-flat"
        >
          <i class="material-icons">settings</i>
          <i class="material-icons">arrow_drop_down</i>
          <x-menu>
            <x-menuitem
              v-if="isCassandra"
              @click="cassandraAllowFilter = !this.isCassandra"
            >
              <x-label>
                <i class="material-icons">{{ this.isCassandra ? 'check' : 'horizontal_rule' }}</i>
                Allow Filtering
              </x-label>
            </x-menuitem>
            <x-menuitem @click="exportTable" :disabled="dialectData?.disabledFeatures?.exportTable">
              <x-label>Export whole table</x-label>
            </x-menuitem>

            <x-menuitem @click="exportFiltered" :disabled="dialectData?.disabledFeatures?.exportTable">
              <x-label>Export filtered view</x-label>
            </x-menuitem>
            <x-menuitem @click="showColumnFilterModal">
              <x-label>Hide columns ({{ hiddenColumnCount }})</x-label>
            </x-menuitem>
            <x-menuitem @click="importTab" :disabled="dialectData?.disabledFeatures?.importFromFile">
              <x-label>
                Import from file
                <i
                  v-if="$store.getters.isCommunity"
                  class="material-icons menu-icon"
                >stars</i>
              </x-label>
            </x-menuitem>
            <x-menuitem @click="openQueryTab" :disabled="dialect === 'mongodb'">
              <x-label>Copy view to SQL</x-label>
            </x-menuitem>
          </x-menu>
        </x-button>
      </div>
    </statusbar>

    <portal to="modals">
      <modal
        class="vue-dialog beekeeper-modal"
        :name="`discard-changes-modal-${tab.id}`"
      >
        <div v-kbd-trap="true">
          <div class="dialog-content">
            <div class="dialog-c-title">
              Confirmation
            </div>
            <div class="modal-form">
              Sorting or Filtering will discard {{ pendingChangesCount }} pending change(s) to <b>{{ table.name }}</b>.
              Are you sure?
            </div>
          </div>
          <div class="vue-dialog-buttons">
            <button
              class="btn btn-flat"
              type="button"
              @click.prevent="$modal.hide(`discard-changes-modal-${tab.id}`)"
            >
              Cancel
            </button>
            <button
              class="btn btn-primary"
              type="button"
              @click.prevent="forceFilter"
              autofocus
            >
              I'm Sure
            </button>
          </div>
        </div>
      </modal>
    </portal>
    <add-field-modal @done="cellAddCol(undefined, $event)"/>
  </div>
</template>

<style>
.item-notice > span {
  overflow: hidden;
  text-overflow: ellipsis;
  white-space: nowrap;
}

.material-icons.menu-icon {
  margin-left: 10px !important;
}
</style>

<script lang="ts">
import Vue from 'vue'
import { ColumnComponent, CellComponent, RangeComponent, RowComponent } from 'tabulator-tables'
import data_converter from "../../mixins/data_converter";
import DataMutators from '../../mixins/data_mutators'
import { FkLinkMixin } from '@/mixins/fk_click'
import Statusbar from '../common/StatusBar.vue'
import RowFilterBuilder from './RowFilterBuilder.vue'
import ColumnFilterModal from './ColumnFilterModal.vue'
import AddFieldModal from '../common/modals/AddFieldModal.vue'
import EditorModal from './EditorModal.vue'
import rawLog from '@bksLogger'
import _ from 'lodash'
import TimeAgo from 'javascript-time-ago'
import globals from '@/common/globals';
import {AppEvent} from '../../common/AppEvent';
import { vueEditor } from '@shared/lib/tabulator/helpers';
import NullableInputEditorVue from '@shared/components/tabulator/NullableInputEditor.vue'
import TableLength from '@/components/common/TableLength.vue'
import { mapGetters, mapState, mapActions } from 'vuex';
import { TableUpdate, TableUpdateResult, ExtendedTableColumn } from '@/lib/db/models';
import { dialectFor, FormatterDialect, TableKey } from '@shared/lib/dialects/models'
import { format } from 'sql-formatter';
import { normalizeFilters, safeSqlFormat, createTableFilter } from '@/common/utils'
import { TableFilter } from '@/lib/db/models';
import { LanguageData } from '../../lib/editor/languageData'
import { escapeHtml } from '@shared/lib/tabulator';
import { copyRanges, pasteRange, copyActionsMenu, pasteActionsMenu, commonColumnMenu, createMenuItem, resizeAllColumnsToFixedWidth, resizeAllColumnsToFitContent, resizeAllColumnsToFitContentAction } from '@/lib/menu/tableMenu';
import { tabulatorForTableData } from "@/common/tabulator";
import { getFilters, setFilters } from "@/common/transport/TransportOpenTab"
import { ExpandablePath } from '@/lib/data/jsonViewer'
import { stringToTypedArray } from "@/common/utils";

const log = rawLog.scope('TableTable')

let draftFilters: TableFilter[] | string | null;

export default Vue.extend({
  components: { Statusbar, ColumnFilterModal, TableLength, RowFilterBuilder, EditorModal, AddFieldModal },
  mixins: [data_converter, DataMutators, FkLinkMixin],
  props: ["active", 'tab', 'table'],
  data() {
    return {
      addedCol: false,
      filters: [],
      tableFilters: [createTableFilter(this.table.columns?.[0]?.columnName)],
      headerFilter: true,
      columnsSet: false,
      tabulator: null,
      loading: false,

      // table data
      data: null, // array of data
      preLoadScrollPosition: null,
      columnWidths: null,
      //
      response: null,
      rawTableKeys: [],
      primaryKeys: null,
      pendingChanges: {
        inserts: [],
        updates: [],
        deletes: []
      },
      paginationStates: [null], // used for pagination that is not based on offsets. Null is always the starter one because that means "just bring back em back from the beginning"
      queryError: null,
      saveError: null,
      timeAgo: new TimeAgo('en-US'),
      lastUpdated: null,
      lastUpdatedText: null,
      // @ts-expect-error Fix typings
      interval: setInterval(this.setlastUpdatedText, 10000),

      forceRedraw: false,
      rawPage: 1,
      initialized: false,
      internalColumnPrefix: "__beekeeper_internal_",
      internalIndexColumn: "__beekeeper_internal_index",
      selectedRowIndex: null,

      /** This is true when we switch to minimal mode while TableTable is not active */
      enabledMinimalModeWhileInactive: false,

      selectedRow: null,
      selectedRowPosition: null,
      selectedRowData: {},
      expandablePaths: {},
    };
  },
  computed: {
    ...mapState(['tables', 'tablesInitialLoaded', 'usedConfig', 'database', 'workspaceId', 'connectionType', 'connection']),
    ...mapGetters(['dialectData', 'dialect', 'minimalMode']),
    limit() {
      return this.$bksConfig.ui.tableTable.pageSize
    },
    isEmpty() {
      return _.isEmpty(this.data);
    },
    isCassandra() {
      return this.connectionType === 'cassandra'
    },
    columnsWithFilterAndOrder() {
      if (!this.tabulator || !this.table) return []
      const cols = this.tabulator.getColumns()
      const columnNames = this.table.columns.map((c) => c.columnName)
      const typeOf = (f) => this.table.columns.find((c) => c.columnName === f)?.dataType
      return cols
        .filter((c) => columnNames.includes(c.getField()))
        .map((c, idx) => ({
        name: c.getField(),
        dataType: typeOf(c.getField()),
        filter: c.isVisible(),
        order: idx
      }))
    },

    page: {
      set(nu) {
        const newPage = Number(nu)
        if (_.isNaN(newPage) || newPage < 1) return
        this.rawPage = newPage
      },
      get() {
        return this.rawPage
      }
    },
    error() {
      return this.saveError ? this.saveError : this.queryError
    },
    saveButtonText() {
      const result = []
      if (this.saveError) {
        result.push(`${this.saveError.title} -`)
      }
      result.push(`${this.pendingChangesCount} pending changes`)
      return result.join(" ")
    },
    keymap() {
      if (!this.active) return {}
      return this.$vHotkeyKeymap({
        'general.refresh': this.refreshTable.bind(this),
        'general.addRow': this.cellAddRow.bind(this),
        'general.save': this.saveChanges.bind(this),
        'general.openInSqlEditor': this.copyToSql.bind(this),
        'general.copySelection': this.copySelection.bind(this),
        'general.pasteSelection': this.pasteSelection.bind(this),
        'general.cloneSelection': this.cloneSelection.bind(this),
        'general.deleteSelection': this.deleteTableSelection.bind(this),
        'tableTable.nextPage': this.navigatePage.bind(this, 'next'),
        'tableTable.previousPage': this.navigatePage.bind(this, 'prev'),
        'tableTable.openEditorModal': this.openEditorMenuByShortcut.bind(this),
      })
    },

    tableHolder() {
      return this.$el.querySelector('.tabulator-tableholder')
    },
    allColumnsSelected() {
      return this.columnsWithFilterAndOrder.every((column) => column.filter)
    },
    hiddenColumnCount() {
      return this.columnsWithFilterAndOrder.filter((c) => !c.filter).length
    },
    hiddenColumnMessage() {
      return `${window.main.pluralize('column', this.hiddenColumnCount, true)} hidden`
    },
    pendingChangesCount() {
      return this.pendingChanges.inserts.length
             + this.pendingChanges.updates.length
             + this.pendingChanges.deletes.length
    },
    hasPendingChanges() {
      return this.pendingChangesCount > 0
    },
    hasPendingInserts() {
      return this.pendingChanges.inserts.length > 0
    },
    hasPendingUpdates() {
      return this.pendingChanges.updates.length > 0
    },
    hasPendingDeletes() {
      return this.pendingChanges.deletes.length > 0
    },
    editable() {
      return this.primaryKeys?.length &&
        this.table.entityType === 'table' &&
        !this.dialectData.disabledFeatures?.tableTable
    },
    readOnlyNotice() {
      return this.dialectData.notices?.tableTable ||
        "Tables without a primary key column only support inserts. Editing of existing records is disabled."
    },
    // it's a table, but there's no primary key
    missingPrimaryKey() {
      return this.table.entityType === 'table' && !this.primaryKeys?.length
    },
    statusbarMode() {
      if (this.queryError) return 'failure'
      if (this.pendingChangesCount) return 'editing'
      return null
    },
    tableKeys() {
      const result = {}
      this.rawTableKeys.forEach((item) => {
        if (!result[item.fromColumn]) result[item.fromColumn] = [];
        result[item.fromColumn].push(item);
      })
      return result
    },
    // we can use this to track if column names have been updated and we need
    // to refresh
    tableColumnNames() {
      return this.table?.columns?.map((c) => c.columnName).join("-") || []
    },
    tableColumns() {
      if (!this.table) return []

      const results = this.table.columns.map(column => this.createColumnFromProps(column));

      // add internal index column
      const result = {
        title: this.internalIndexColumn,
        field: this.internalIndexColumn,
        maxWidth: this.$bksConfig.ui.tableTable.maxColumnWidth,
        maxInitialWidth: this.$bksConfig.ui.tableTable.maxInitialWidth,
        editable: false,
        cellEditCancelled: cell => cell.getRow().normalizeHeight(),
        formatter: this.cellFormatter,
        visible: false,
        clipboard: false,
        print: false,
        download: false
      }
      results.push(result)

      return results
    },

    tableId() {
      // the id for a tabulator table
      if (!this.usedConfig.id) return null;
      return `workspace-${this.workspaceId}.connection-${this.usedConfig.id}.db-${this.database || 'none'}.schema-${this.table.schema || 'none'}.table-${this.table.name}`
    },
    initialSort() {
      // FIXME: Don't specify an initial sort order
      // because it can slow down some databases.
      // However - some databases require an 'order by' for limit, so needs some
      // integration tests first.
      if (!this.table?.columns?.length) {
        return [];
      }

      if (this.dialectData.disabledFeatures?.initialSort) {
        return [];
      }

      return [{ column: this.table.columns[0].columnName, dir: "asc" }];
    },
    shouldInitialize() {
      return this.tablesInitialLoaded && this.active && !this.initialized
    },
    columnFilterModalName() {
      return `column-filter-modal-${this.tableId}`
    },
    openColumnFilterMenuItem() {
      return {
        label: createMenuItem("Open Column Filter"),
        action: this.showColumnFilterModal,
      }
    },
    rootBindings() {
      return [
        { event: AppEvent.switchedTab, handler: this.handleSwitchedTab },
      ]
    },
    /** This tells which fields have been modified */
    selectedRowDataSigns() {
      const signs = {}
      for (const pendingUpdate of this.pendingChanges.updates) {
        if (pendingUpdate.rowIndex === this.selectedRowPosition) {
          signs[pendingUpdate.column] = "changed"
        }
      }
      return signs
    },
    editablePaths() {
      if (!this.table.columns) return []

      const paths = []
      for (const column of this.table.columns) {
        if(this.isPrimaryKey(column.columnName) || this.isForeignKey(column.columnName) || this.isGeneratedColumn(column.columnName)) {
          continue
        }
        paths.push(column.columnName)
      }
      return paths
    },
  },

  watch: {
    filters() {
      this.tabulator?.setData()
    },
    allColumnsSelected() {
      this.resetPendingChanges()
    },
    shouldInitialize() {
      if (this.shouldInitialize) {
        this.initialize()
      }
    },
    page: _.debounce(function () {
      this.tabulator.setPage(this.page || 1)
    }, 500),
    active() {
      if (!this.tabulator) return;
      if (this.active) {
        this.tabulator.restoreRedraw()
        if (this.forceRedraw) {
          this.forceRedraw = false
          this.$nextTick(() => {
            this.tabulator.redraw(true)
          })
        } else {
          // Commenting this because it can cause the column widths to reset
          // this.$nextTick(() => this.tabulator.redraw())
        }

        // If the filters in this.tab have changed, reapply them. We probably
        // clicked a foreign key cell from other tab.
        if (!_.isEqual(getFilters(this.tab), this.tableFilters)) {
          this.tableFilters = getFilters(this.tab)
          this.triggerFilter(this.tableFilters)
        }

        if (this.enabledMinimalModeWhileInactive) {
          this.enabledMinimalModeWhileInactive = false
          resizeAllColumnsToFitContentAction(this.tabulator)
        }

        // $nextTick doesn't work here
        setTimeout(() => {
          this.tabulator.modules.selectRange.restoreFocus()
        })
      } else {
        this.tabulator.blockRedraw()
      }
    },
    async tableColumnNames() {
      if (!this.tabulator) return;

      if (!this.active) this.forceRedraw = true;
      await this.tabulator.setColumns(this.tableColumns)
      await this.refreshTable();
    },
    async lastUpdated() {
      this.setlastUpdatedText()
      const primaryFilter: TableFilter | false = _.isArray(this.filters) &&
        this.filters.find((filter: TableFilter) => this.isPrimaryKey(filter.field));
      let result = 'all'
      if (this.primaryKeys?.length && primaryFilter && primaryFilter.value) {
        log.info("setting scope", primaryFilter.value)
        result = _.truncate(primaryFilter.value.toString())
      } else if (_.isString(this.filters)) {
        result = 'custom'
      }
      this.tab.titleScope = result
      await this.$store.dispatch('tabs/save', this.tab)
    },
    pendingChangesCount() {
      this.tab.unsavedChanges = this.pendingChangesCount > 0
    },
    minimalMode() {
      // Auto resize the columns when the tab is active (not hidden in the DOM)
      // so tabulator can do it correctly.
      if (this.tabulator && this.active) {
        resizeAllColumnsToFitContentAction(this.tabulator)
      }

      // If the tab is not active, we can auto resize later when it's active
      if (!this.active) {
        this.enabledMinimalModeWhileInactive = this.minimalMode
      }
    },
  },
  beforeDestroy() {
    this.handleTabInactive()
    if(this.interval) clearInterval(this.interval)
    if (this.tabulator) {
      this.tabulator.destroy()
    }
    this.unregisterHandlers(this.rootBindings)
  },
  async mounted() {
    if (this.shouldInitialize) {
      await this.$nextTick(async() => {
        await this.initialize()
      })
    }
    if (this.active) {
      this.handleTabActive()
    }
    this.registerHandlers(this.rootBindings)
  },
  methods: {
    createColumnFromProps(column) {
      // 1. add a column for a real column
      // if a FK, add another column with the link
      // to the FK table.
      const cellMenu = (keyDatas?: any[]) => {
        return (_e, cell: CellComponent) => {
          const ranges = cell.getRanges();
          const range = _.last(ranges)
          const menu = [
            this.openEditorMenu(cell),
            this.setAsNullMenuItem(range),
            { separator: true },
            this.quickFilterMenuItem(cell),
            ...copyActionsMenu({
              ranges,
              table: this.table.name,
              schema: this.table.schema,
            }),
            { separator: true },
            ...pasteActionsMenu(range),
            { separator: true },
            ...this.rowActionsMenu(range),
          ]

          if (keyDatas?.length > 0) {
            keyDatas.forEach(keyData => {
              menu.push({
                label: createMenuItem(`Go to ${keyData.toTable} (${keyData.toColumn})`),
                action: (_e, cell) => this.fkClick(keyData, cell)
              })
            })
          }

          return menu
        }
      }

      const columnMenu = (_e, column: ColumnComponent) => {
        const ranges = (column as any).getRanges();
        const range = _.last(ranges) as RangeComponent;
        let hideColumnLabel = `Hide ${column.getDefinition().title}`

        if (hideColumnLabel.length > 33) {
          hideColumnLabel = hideColumnLabel.slice(0, 30) + '...'
        }

        return [
          this.setAsNullMenuItem(range),
          { separator: true },
          ...copyActionsMenu({
            ranges,
            table: this.table.name,
            schema: this.table.schema,
          }),
          { separator: true },
          ...commonColumnMenu,
          { separator: true },
          {
            label: createMenuItem(hideColumnLabel),
            action: () => this.hideColumnByField(column.getField()),
          },
          {
            label: createMenuItem(`Reset layout`),
            action: () => column.getTable().setColumnLayout(this.tableColumns),
          },
          this.openColumnFilterMenuItem,
        ]
      }

      const keyDatas: any[] = Object.entries(this.tableKeys).filter((entry) => entry[0] === column.columnName);
      // this needs fixing
      // currently it doesn't fetch the right result if you update the PK
      // because it uses the PK to fetch the result.
      const slimDataType = this.slimDataType(column.dataType)
      const editorType = this.editorType(column.dataType)
      const useVerticalNavigation = editorType === 'textarea'
      const isPK = this.primaryKeys?.length && this.isPrimaryKey(column.columnName)
      const hasKeyDatas = keyDatas && keyDatas.length > 0
      const columnWidth = this.table.columns.length > 30 ?
        this.defaultColumnWidth(slimDataType, this.$bksConfig.ui.tableTable.defaultColumnWidth) :
        undefined;

      let headerTooltip = escapeHtml(`${column.generated ? '[Generated] ' : ''}${column.columnName} ${column.dataType}`)
      if (hasKeyDatas) {
        const keyData = keyDatas[0][1];
        if (keyData.length === 1)
          headerTooltip += escapeHtml(` -> ${keyData[0].toTable}(${keyData[0].toColumn})`)
        else
          headerTooltip += escapeHtml(` -> ${keyData.map(item => `${item.toTable}(${item.toColumn})`).join(', ').replace(/, (?![\s\S]*, )/, ', or ')}`)
      } else if (isPK) {
        headerTooltip += ' [Primary Key]'
      }

      let cssClass = 'hide-header-menu-icon';
      if (isPK) {
        cssClass += ' primary-key';
      } else if (hasKeyDatas) {
        cssClass += ' foreign-key';
      }
      if (column.generated) {
        cssClass += ' generated-column';
      }

      // if column has a comment, add it to the tooltip
      if (column.comment) {
        headerTooltip += `<br/> ${escapeHtml(column.comment)}`
      }

      const result = {
        title: column.columnName,
        field: column.columnName,
        titleFormatter: this.headerFormatter,
        titleFormatterParams: {
          columnName: column.columnName,
          dataType: column.dataType,
          generated: column.generated,
        },
        mutatorData: this.resolveTabulatorMutator(column.dataType, dialectFor(this.connectionType)),
        dataType: column.dataType,
        minWidth: globals.minColumnWidth,
        width: columnWidth,
        maxWidth: globals.maxColumnWidth,
        maxInitialWidth: globals.maxInitialWidth,
        resizable: 'header',
        cssClass,
        editable: this.cellEditCheck,
        headerSort: !this.dialectData.disabledFeatures.headerSort,
        editor: editorType,
        tooltip: this.cellTooltip,
        contextMenu: cellMenu(hasKeyDatas ? keyDatas[0][1] : undefined),
        headerContextMenu: columnMenu,
        headerMenu: columnMenu,
        headerTooltip: headerTooltip,
        cellEditCancelled: (cell) => cell.getRow().normalizeHeight(),
        formatter: this.cellFormatter,
        formatterParams: {
          fk: hasKeyDatas && keyDatas[0][1],
          fkOnClick: hasKeyDatas && ((_e, cell) => this.fkClick(keyDatas[0][1][0], cell)),
          isPK: isPK,
          binaryEncoding: this.$bksConfig.ui.general.binaryEncoding,
        },
        editorParams: {
          verticalNavigation: useVerticalNavigation ? 'editor' : undefined,
          dataType: column.dataType,
          search: true,
          allowEmpty: true,
          preserveObject: column.array,
          onPreserveObjectFail: (value: unknown) => {
            log.error('Failed to preserve object for', value)
            return true
          },
          typeHint: column.dataType?.toLowerCase(),
          bksField: column.bksField,
          binaryEncoding: this.$bksConfig.ui.general.binaryEncoding,
        },
      }

      if (column.dataType && /^(bool|boolean)$/i.test(column.dataType)) {
        const values = [
          { label: 'false', value: this.dialectData.boolean?.false ?? false },
          { label: 'true', value: this.dialectData.boolean?.true ?? true },
        ]
        if (column.nullable) values.push({ label: '(NULL)', value: null })
        result.editorParams['values'] = values
      }
      return result;
    },
    handleTab(e: KeyboardEvent) {
      // do nothing?
      log.debug('tab pressed')

    },
    navigatePage (dir: 'next' | 'prev') {
      const focusingTable = this.tabulator.element.contains(document.activeElement)
      if (!focusingTable) {
        if (dir === 'next') this.page++
        else this.page--
      }
    },
    copySelection() {
      if (!this.focusingTable()) return
      copyRanges({ ranges: this.tabulator.getRanges(), type: 'plain' })
    },
    pasteSelection() {
      if (!this.focusingTable() || !this.editable) return
      pasteRange(_.last(this.tabulator.getRanges()))
    },
    deleteTableSelection(_e: Event, range?: RangeComponent) {
      if (!this.focusingTable() || !this.editable) return
      const rows = range ? range.getRows() : this.getSelectedRows()
      this.addRowsToPendingDeletes(rows);
    },
    headerFormatter(_cell, formatterParams) {
      const { columnName, dataType } = formatterParams
      return `
        <span class="title">
          ${escapeHtml(columnName)}
          <span class="badge column-data-type">${dataType}</span>
        </span>`
    },
    maybeScrollAndSetWidths() {
      if (this.columnWidths) {
        try {
          this.tabulator.blockRedraw()
          this.columnWidths.forEach(({ field, width}) => {
            const col = this.tabulator.getColumn(field)
            if (col) col.setWidth(width)
          })
          this.columnWidths = null
        } catch (ex) {
          console.error("error setting widths", ex)
        } finally {
          this.tabulator.restoreRedraw()
        }
      }
      if (this.preLoadScrollPosition) {
        this.tableHolder.scrollLeft = this.preLoadScrollPosition
        this.preLoadScrollPosition = null
      }
    },
    async close() {
      this.$root.$emit(AppEvent.closeTab)
    },
    isPrimaryKey(column) {
      return this.primaryKeys?.includes(column);
    },
    isForeignKey(column: string) {
      const keyDatas: any[] = Object.entries(this.tableKeys).filter((entry) => entry[0] === column);
      return keyDatas && keyDatas.length > 0
    },
    isGeneratedColumn(columnName: string) {
      const column: ExtendedTableColumn = this.table.columns.find((col: ExtendedTableColumn) => col.columnName === columnName);
      return column && column.generated;
    },
    async initialize() {
      this.initialized = true
      this.resetPendingChanges()
      await this.$store.dispatch('updateTableColumns', this.table)
<<<<<<< HEAD
      await this.getTableKeys();
      this.tableFilters = getFilters(this.tab) || [createTableFilter(this.table.columns?.[0]?.columnName)]
      this.filters = normalizeFilters(this.tableFilters || [])
=======
      this.rawTableKeys = await this.connection.getTableKeys(this.table.name, this.table.schema);
      const rawPrimaryKeys = await this.connection.getPrimaryKeys(this.table.name, this.table.schema);
      this.primaryKeys = rawPrimaryKeys.map((key) => key.columnName);
>>>>>>> cd28f358

      this.tabulator = tabulatorForTableData(this.$refs.table, {
        table: this.table.name,
        schema: this.table.schema,
        persistenceID: this.tableId,
        rowHeader: {
          contextMenu: (_e, cell: CellComponent) => {
            const ranges = cell.getRanges();
            const range = _.last(ranges);
            return [
              this.setAsNullMenuItem(range),
              { separator: true },
              ...copyActionsMenu({
                ranges,
                table: this.table.name,
                schema: this.table.schema,
              }),
              { separator: true },
              ...this.rowActionsMenu(range),
            ]
          },
          headerContextMenu: () => {
            const ranges = this.tabulator.getRanges();
            const range: RangeComponent = _.last(ranges)
            return [
              this.setAsNullMenuItem(range),
              { separator: true },
              ...copyActionsMenu({
                ranges,
                table: this.table.name,
                schema: this.table.schema,
              }),
              { separator: true },
              resizeAllColumnsToFitContent,
              resizeAllColumnsToFixedWidth,
              this.openColumnFilterMenuItem,
            ]
          },
        },
        columns: this.tableColumns,
        ajaxURL: "http://fake",
        sortMode: 'remote',
        filterMode: 'remote',
        dataLoaderError: `<span style="display:inline-block">Error loading data, see error below</span>`,
        pagination: true,
        paginationMode: 'remote',
        paginationSize: this.limit,
        paginationElement: this.$refs.paginationArea,
        paginationButtonCount: 0,
        initialSort: this.initialSort,
        initialFilter: this.initialFilters ?? [{}],

        // callbacks
        ajaxRequestFunc: this.dataFetch,
        index: this.internalIndexColumn,
        keybindings: {
          scrollToEnd: false,
          scrollToStart: false,
          scrollPageUp: false,
          scrollPageDown: false
        },
        onRangeChange: this.handleRangeChange,
      });
      this.tabulator.on('cellEdited', this.cellEdited)
      this.tabulator.on('dataProcessed', this.maybeScrollAndSetWidths)
      this.tabulator.on('tableBuilt', () => {
        this.tabulator.modules.selectRange.restoreFocus()
      })

      this.tableFilters = getFilters(this.tab) || [createTableFilter(this.table.columns?.[0]?.columnName)]
      this.filters = normalizeFilters(this.tableFilters || [])

      this.updateSplit()
    },
    rowActionsMenu(range: RangeComponent) {
      const rowRangeLabel = `${range.getTopEdge() + 1} - ${range.getBottomEdge() + 1}`
      return [
        {
          label:
            range.getTopEdge() === range.getBottomEdge()
              ? createMenuItem("Clone row", "Control+D")
              : createMenuItem(`Clone rows ${rowRangeLabel}`, "Control+D"),
          action: this.cellCloneRow.bind(this),
          disabled: !this.editable,
        },
        {
          label:
            range.getTopEdge() === range.getBottomEdge()
              ? createMenuItem("Delete row", "Delete")
              : createMenuItem(`Delete rows ${rowRangeLabel}`, "Delete"),
          action: () => {
            this.tabulator.rowManager.element.focus()
            this.deleteTableSelection(undefined, range)
          },
          disabled: !this.editable,
        },
        { separator: true },
        {
          label: createMenuItem('See details'),
          action: () => {
            this.trigger(AppEvent.selectSecondarySidebarTab, 'json-viewer')
            this.trigger(AppEvent.toggleSecondarySidebar, true)
            this.updateJsonViewer({ range })
          },
        },
      ]
    },
    setAsNullMenuItem(range: RangeComponent) {
      const areAllCellsPrimarykey = range
        .getColumns()
        .every((col) => this.isPrimaryKey(col.getField()));
      return {
        label: createMenuItem("Set as NULL"),
        action: () => range.getCells().flat().forEach((cell) => {
          if (!this.isPrimaryKey(cell.getField())) cell.setValue(null);
        }),
        disabled: areAllCellsPrimarykey || !this.editable,
      }
    },
    isEditorMenuDisabled (cell: CellComponent) {
      if (this.isPrimaryKey(cell.getField())) return true
      return !this.editable && !this.insertionCellCheck(cell)
    },
    quickFilterMenuItem(cell: CellComponent) {
      const symbols = [
        '=', '!=', '<', '<=', '>', '>='
      ]
      return {
        label: createMenuItem("Quick Filter", "", this.$store.getters.isCommunity),
        disabled: _.isNil(cell.getValue()),
        menu: symbols.map((s) => {
          return {
            label: createMenuItem(`${cell.getField()} ${s} value`),
            disabled: this.$store.getters.isCommunity,
            action: async (_e, cell: CellComponent) => {
              const newFilter = [{ field: cell.getField(), type: s, value: cell.getValue()}]
              this.tableFilters = newFilter
              this.triggerFilter(this.tableFilters)
            }
          }
        })
      }
    },
    openCellEditorModal(cell: CellComponent, isReadOnly: boolean) {
      const eventParams = { cell, isReadOnly };
      this.$refs.editorModal.openModal(cell.getValue(), undefined, eventParams)
    },

    openEditorMenuByShortcut() {
      const range: RangeComponent = _.last(this.tabulator.getRanges())
      const cell = range.getCells().flat()[0];
      // FIXME maybe we can avoid calling child methods directly like this?
      // it should be done by calling an event using this.$modal.show(modalName)
      // or this.$trigger(AppEvent.something) if possible
      this.openCellEditorModal(cell, this.isEditorMenuDisabled(cell))
    },
    openEditorMenu(cell: CellComponent) {
      const isReadOnly = this.isEditorMenuDisabled(cell);
      return {
        label: createMenuItem(isReadOnly? "View in modal" : "Edit in modal", "Shift + Enter"),
        action: () => {
          this.openCellEditorModal(cell, isReadOnly)
        }
      }
    },
    onSaveEditorModal(content: string, _l: LanguageData, cell: CellComponent){
      const column = this.table.columns.find((col) => col.columnName === cell.getField());
      const isBinary = column?.bksField?.bksType === 'BINARY' || _.isTypedArray(cell.getValue());

      let value = content;
      if (isBinary) {
        value = stringToTypedArray(content)
      }

      cell.setValue(value)
    },
    openProperties() {
      this.$root.$emit(AppEvent.openTableProperties, { table: this.table })
    },
    buildPendingDeletes() {
      return this.pendingChanges.deletes.map((update) => {
        return _.omit(update, ['row'])
      });
    },
    buildPendingUpdates() {
      return this.pendingChanges.updates.map((update) => {
        return _.omit(update, ['key', 'oldValue', 'cell', 'rowIndex'])
      });
    },
    buildPendingInserts() {
      if (!this.table) return
      const inserts = this.pendingChanges.inserts.map((item) => {
        const columnNames = this.table.columns.filter((c) => !c.generated).map((c) => c.columnName)
        const rowData = item.row.getData()
        const result = {}
        columnNames.forEach((c) => {
          const d = rowData[c]
          if (this.isPrimaryKey(c) && (!d && d != 0)) {
            // do nothing
          } else {
            result[c] = d
          }
        })
        return {
          table: this.table.name,
          schema: this.table.schema,
          dataset: this.dialectData.requireDataset ? this.database: null,
          data: [result]
        }
      })
      return inserts
    },
    /**
     * Converts a TableUpdateResult to data that is consumed by Tabulator.updateData
     */
    convertUpdateResult(result: TableUpdateResult) {
      return result.map((row: Record<string, any>) => {
        const internalIndex = this.primaryKeys.map((k: string) => row[k]).join(",");
        return { ...row, [this.internalIndexColumn]: internalIndex };
      });
    },
    defaultColumnWidth(slimType, defaultValue) {
      const chunkyTypes = ['json', 'jsonb', 'blob', 'text', '_text', 'tsvector', 'clob']
      if (chunkyTypes.includes(slimType)) return this.$bksConfig.ui.tableTable.largeFieldWidth
      return defaultValue
    },
    // TODO: this is not attached to anything. but it might be needed?
    allowHeaderSort(column) {
      const badStarts = [
        'json', 'clob'
      ]
      if(!column.dataType) return true
      return !badStarts.find((bad) => column.dataType.toLowerCase().startsWith(bad))
    },
    slimDataType(dt) {
      if (!dt) return null
      if(dt === 'bit(1)') return dt
      return dt.split("(")[0]
    },
    editorType(dt) {
      const ne = vueEditor(NullableInputEditorVue)

      // FIXME: Enable once the datetime picker behaves itself
      // when in the table
      // if (helpers.isDateTime(dt)) {
      //   return vueEditor(DateTimePickerEditorVue)
      // }

      switch (dt?.toLowerCase() ?? '') {
        case 'text':
        case 'json':
        case 'jsonb':
        case 'tsvector':
          return 'textarea'
        case 'bool':
        case 'boolean':
          return 'list'
        default: return ne
      }
    },
    cellEditCheck(cell: CellComponent) {
      if (this.isGeneratedColumn(cell.getField())) return false;

      if (this.insertionCellCheck(cell)) return true;

      // check this first because it is easy
      if (!this.editable) return false

      const pendingInsert = _.find(this.pendingChanges.inserts, { row: cell.getRow() })

      if (pendingInsert) {
        return true
      }

      const rowData = cell.getRow().getData()
      const primaryKeys = Object.keys(rowData).filter((k) => this.isPrimaryKey(k))
        .map((key) => ({
          column: key,
          value: rowData[key]
        }))
      const pendingDelete = _.find(this.pendingChanges.deletes, (item) => _.isEqual(item.primaryKeys, primaryKeys))

      return this.editable && !this.isPrimaryKey(cell.getField()) && !pendingDelete
    },
    insertionCellCheck(cell: CellComponent) {
      const pendingInsert = _.find(this.pendingChanges.inserts, { row: cell.getRow() });
      return pendingInsert
        ? this.table.entityType === 'table' && !this.dialectData.disabledFeatures?.tableTable
        : false;
    },
    cellEdited(cell) {
      const pkCells = cell.getRow().getCells().filter(c => this.isPrimaryKey(c.getField()))

      // some number fields were being converted to strings so were triggered the cellEdited event because tabulator probably `===` stuff
      // If the cell value does fall into this, we don't want anything edited.
      if (cell.getOldValue() == cell.getValue()) {
        return
      }

      if (!pkCells) {
        this.$noty.error("Can't edit column -- couldn't figure out primary key")
        // cell.setValue(cell.getOldValue())
        cell.restoreOldValue()
        return
      }

      // reflect changes in the detail view
      if (this.positionRowOf(cell.getRow()) === this.selectedRowIndex) {
        cell.getRow().invalidateForeignCache(cell.getField())
        this.updateJsonViewer()
      }

      // Dont handle cell edit if made on a pending insert
      const pendingInsert = _.find(this.pendingChanges.inserts, { row: cell.getRow() })
      if (pendingInsert) {
        pendingInsert.data = pendingInsert.row.getData()
        return
      }

      const column = this.table.columns.find(c => c.columnName === cell.getField())
      const pkValues = pkCells.map((cell) => cell.getValue()).join('-')
      const key = `${pkValues}-${cell.getField()}`

      cell.getElement().classList.add('edited')
      const currentEdit = _.find(this.pendingChanges.updates, { key: key })

      if (typeof currentEdit?.oldValue === 'undefined' && cell.getValue() === null) {
        // don't do anything because of an issue found when trying to set to null, undefined == null so was getting rid of the need to make a change\
      } else if (currentEdit?.oldValue == cell.getValue()) {
        this.$set(this.pendingChanges, 'updates', _.without(this.pendingChanges.updates, currentEdit))
        cell.getElement().classList.remove('edited')
        return
      }

      const primaryKeys = pkCells.map((cell) => {
        return {
          column: cell.getField(),
          value: cell.getValue()
        }
      })
      if (currentEdit) {
        currentEdit.value = cell.getValue()
      } else {
        const payload: TableUpdate & { key: string, oldValue: any, cell: any, rowIndex: number } = {
          key: key,
          table: this.table.name,
          schema: this.table.schema,
          dataset: this.dialectData.requireDataset ? this.database: null,
          column: cell.getField(),
          columnType: column ? column.dataType : undefined,
          columnObject: column,
          primaryKeys,
          oldValue: cell.getOldValue(),
          cell: cell,
          value: cell.getValue(0),
          rowIndex: this.positionRowOf(cell.getRow())
        }
        // remove existing pending updates with identical pKey-column combo
        let pendingUpdates = _.reject(this.pendingChanges.updates, { 'key': payload.key })
        pendingUpdates.push(payload)
        this.$set(this.pendingChanges, 'updates', pendingUpdates)
        this.updateDetailView()
      }
    },
    cloneSelection(range?: RangeComponent) {
      const rows = range ? range.getRows() : this.getSelectedRows()
      rows.forEach((row) => {
        const data = { ...row.getData() }
        const dataParsed = Object.keys(data).reduce((acc, d) => {
          if (!this.primaryKeys?.includes(d)) {
            acc[d] = data[d]
          }
          return acc
        }, {})

        this.tabulator.addRow(dataParsed, true).then(row => {
          this.addRowToPendingInserts(row)
          this.tabulator.scrollToRow(row, 'center', true)
        })

      })
    },
    cellCloneRow(_e, cell: CellComponent) {
      this.cloneSelection(_.last(cell.getRanges()))
    },
    cellAddCol(_e, field) {
      if (this.dialectData.disabledFeatures?.tableTable) {
        return;
      }

      if (!field) {
        this.$root.$emit(AppEvent.openAddFieldModal);
        return;
      }

      this.tabulator.addColumn(this.createColumnFromProps({ columnName: field.fieldName, dataType: field.typeHint }), false).then((col) => {
        this.tabulator.scrollToColumn(col, "middle", true)
        this.addedCol = true;
      })
    },
    cellAddRow() {
      if (this.dialectData.disabledFeatures?.tableTable) {
        return;
      }
      this.tabulator.addRow({}, true).then(row => {
        this.addRowToPendingInserts(row)
        this.tabulator.scrollToRow(row, 'center', true)
      })
    },
    getSelectedRows() {
      const ranges: RangeComponent[] = this.tabulator.getRanges()
      const unfilteredRows = ranges.flatMap((range) => range.getRows())
      return _.uniqBy(unfilteredRows, (row) => row.getPosition())
    },
    addRowToPendingInserts(row) {
      row.getElement().classList.add('inserted')

      const payload = {
        table: this.table.name,
        row: row,
        schema: this.table.schema,
        pkColumn: this.primaryKeys
      }

      this.pendingChanges.inserts.push(payload)
    },
    addRowsToPendingDeletes(rows: RowComponent[]) {
      if (_.isEmpty(this.primaryKeys)) {
        this.$noty.error("Can't delete row -- couldn't figure out primary key")
        return
      }

      if (this.hasPendingInserts) {
        const matchingInserts = this.pendingChanges.inserts.filter((insert) => rows.includes(insert.row))
        if (matchingInserts.length > 0) {
          this.$set(this.pendingChanges, 'inserts', this.pendingChanges.inserts.filter((insert) => !rows.includes(insert.row)))
          matchingInserts.forEach((insert) => insert.row.delete())
          return
        }
      }

      const discardedUpdates = []
      const payloads = []

      rows.forEach((row) => {
        const primaryKeys = []

        this.primaryKeys.forEach((pk: string) => {
          const cell = row.getCell(pk)
          const isBinary = cell.getColumn().getDefinition().dataType.toUpperCase().includes('BINARY')
          primaryKeys.push({
            column: cell.getField(),
            value: isBinary ? Buffer.from(cell.getValue(), 'hex') : cell.getValue()
          })
        })

        const payload = {
          table: this.table.name,
          row,
          schema: this.table.schema,
          dataset: this.dialectData.requireDataset ? this.database: null,
          primaryKeys,
        }

        payloads.push(payload)

        const matchingPrimaryKeys =  (update) => _.isEqual(update.primaryKeys, payload.primaryKeys)

        const filteredUpdates = _.filter(this.pendingChanges.updates, matchingPrimaryKeys)
        discardedUpdates.push(...filteredUpdates)



        row.getElement().classList.add('deleted')

        if (!_.find(this.pendingChanges.deletes, matchingPrimaryKeys)) {
          this.pendingChanges.deletes.push(payload)
        }
      })

      // remove pending updates for the row marked for deletion
      discardedUpdates.forEach(update => this.discardColumnUpdate(update))

      this.$set(this.pendingChanges, 'updates', _.without(this.pendingChanges.updates, discardedUpdates))
    },
    resetPendingChanges() {
      this.pendingChanges = {
        inserts: [],
        updates: [],
        deletes: []
      }
    },
    async copyToSql() {
      this.saveError = null

      try {
        const changes = {
          inserts: this.buildPendingInserts(),
          updates: this.buildPendingUpdates(),
          deletes: this.buildPendingDeletes()
        }
        const sql = await this.connection.applyChangesSql(changes);
        const formatted = format(sql, { language: FormatterDialect(this.dialect) })
        this.$root.$emit(AppEvent.newTab, formatted)
      } catch(ex) {
        console.error(ex);
        this.pendingChanges.updates.forEach(edit => {
            edit.cell.getElement().classList.add('edit-error')
        })

        this.pendingChanges.inserts.forEach(insert => {
          insert.row.getElement().classList.add('edit-error')
        })

        this.saveError = {
          title: ex.message,
          message: ex.message,
          ex
        }
        this.$noty.error(ex.message)

        return
      } finally {
        if (!this.active)
          this.forceRedraw = true
      }
    },
    async saveChanges() {
        this.saveError = null

        let replaceData = false

        try {
          const payload = {
            inserts: this.buildPendingInserts(),
            updates: this.buildPendingUpdates(),
            deletes: this.buildPendingDeletes()
          }

          const result = await this.connection.applyChanges(payload);
          const updateIncludedPK = this.pendingChanges.updates.find(e => e.column === e.pkColumn)

          if (updateIncludedPK || this.hasPendingInserts || this.hasPendingDeletes || this.addedCol) {
            replaceData = true
            this.addedCol = false;
          } else if (this.hasPendingUpdates) {
            this.tabulator.clearCellEdited()
            this.tabulator.updateData(this.convertUpdateResult(result))
            this.pendingChanges.updates.forEach(edit => {
              edit.cell.getElement().classList.remove('edited')
              edit.cell.getElement().classList.add('edit-success')
              setTimeout(() => {
                if (edit.cell.getElement()) {
                  edit.cell.getElement().classList.remove('edit-success')
                }
              }, 1000)
            })
          }

          if (replaceData) {
            const niceChanges = window.main.pluralize('change', this.pendingChangesCount, true);
            this.$noty.success(`${niceChanges} successfully applied`)
            this.tabulator.replaceData()
          }

          this.resetPendingChanges()


        } catch (ex) {
          this.pendingChanges.updates.forEach(edit => {
              edit.cell.getElement().classList.add('edit-error')
          })


          this.pendingChanges.inserts.forEach(insert => {
            insert.row.getElement().classList.add('edit-error')
          })

          this.saveError = {
            title: ex.message,
            message: ex.message,
            ex
          }
          this.$noty.error(ex.message)

          return
        } finally {
          if (!this.active) {
            this.forceRedraw = true
          }
        }
    },
    discardChanges() {
      this.saveError = null
      this.addedCol = false

      this.pendingChanges.inserts.forEach(insert => this.tabulator.deleteRow(insert.row))

      this.pendingChanges.updates.forEach(edit => this.discardColumnUpdate(edit))

      this.pendingChanges.deletes.forEach(pendingDelete => {
        pendingDelete.row.getElement().classList.remove('deleted')
      })

      this.resetPendingChanges()
    },
    discardColumnUpdate(pendingUpdate) {
      pendingUpdate.cell.setValue(pendingUpdate.oldValue)
      pendingUpdate.cell.getElement().classList.remove('edited')
      pendingUpdate.cell.getElement().classList.remove('edit-error')
    },
    importTab() {
      this.trigger(AppEvent.beginImport, { table: this.table })
    },
    openQueryTab() {
      const page = this.tabulator.getPage();
      const orderBy = [
        _.pick(this.tabulator.getSorters()[0], ["field", "dir"]),
      ];
      const limit = this.tabulator.getPageSize() ?? this.limit;
      const offset = (this.tabulator.getPage() - 1) * limit;
      const selects = ["*"];

      // like if you change a filter
      if (page && page !== this.page) {
        this.page = page;
      }

      this.connection.selectTopSql(
        this.table.name,
        offset,
        limit,
        orderBy,
        this.filters,
        this.table.schema,
        selects
      ).then((query: string) => {
        const language = FormatterDialect(this.dialect);
        const formatted = safeSqlFormat(query, { language });
        this.$root.$emit(AppEvent.newTab, formatted);
      }).catch((e: unknown) => {
        log.error("Error opening query tab:", e);
        this.$noty.error("Unable to open query tab. See dev console for details.");
      });
    },
    showColumnFilterModal() {
      this.$modal.show(this.columnFilterModalName)
    },
    triggerFilter(filters: TableFilter[] | string | null) {
      if (this.pendingChangesCount > 0) {
        draftFilters = filters
        this.$modal.show(`discard-changes-modal-${this.tab.id}`)
        return;
      }
      this.filters = filters
    },
    dataFetch(_url, _config, params) {
      // this conforms to the Tabulator API
      // for ajax requests. Except we're just calling the database.
      // we're using paging so requires page info
      const { usesOffsetPagination } = this.dialectData
      log.info("fetch params", params)
      let offset = 0;
      let limit = this.limit;
      let orderBy = null;
      let filters = this.filters

      if (params.sort) {
        orderBy = params.sort
      }

      if (params.size) {
        limit = params.size
      }

      // if (usesOffsetPagination) then use pages otherwise hit the pageState array
      if (params.page) {
        offset = usesOffsetPagination ? (params.page - 1) * limit : this.paginationStates[params.page - 1];
      }

      // like if you change a filter
      if (params.page && params.page !== this.page) {
        this.page = params.page
        this.paginationStates = [null]
      }

      log.info("filters", filters)

      const result = new Promise((resolve, reject) => {
        (async () => {
          try {

            // lets just make column selection a front-end only thing
            const selects = ['*']
            const response = await this.connection.selectTop(
              this.table.name,
              offset,
              this.limit,
              orderBy,
              filters,
              this.table.schema,
              selects
            );

            // TODO(@day): it has come to my attention that the below comment does not properly explain my confusion, where is this allowFilter business coming from and WHY
            // the fuck is this??
            //const response = await this.connection.selectTop(
            //  this.table.name,
            //  offset,
            //  this.limit,
            //  orderBy,
            //  filters,
            //  this.table.schema,
            //  selects,
            //  // FIXME: This should be added to all clients, not just cassandra (cassandra needs ALLOW FILTERING to do filtering because of performance)
            //  { allowFilter: this.isCassandra }
            //);

            if (_.xor(response.fields, this.table.columns.map(c => c.columnName)).length > 0) {
              log.debug('table has changed, updating')
              await this.$store.dispatch('updateTableColumns', this.table)
            }

            const r = response.result;
            this.response = response

            if (!usesOffsetPagination && response.pageState && !this.paginationStates.includes(response.pageState)) {
              this.paginationStates = [...this.paginationStates, response.pageState]
            }

            this.resetPendingChanges()
            this.clearQueryError()

            // fill internal index column with primary keys
            r.forEach(row => {
              const primaryValues = this.primaryKeys.map(key => row[key]);
              row[this.internalIndexColumn] = primaryValues.join(",");
            });

            const data = this.dataToTableData({ rows: r }, this.tableColumns, offset);
            this.data = Object.freeze(data)
            this.lastUpdated = Date.now()
            this.preLoadScrollPosition = this.tableHolder.scrollLeft
            this.columnWidths = this.tabulator.getColumns().map((c) => {
              return { field: c.getField(), width: c.getWidth()}
            })
            await this.getTableKeys();
            resolve({
              last_page: 1,
              data
            });
          } catch (error) {
            console.error("data fetch error", error)
            this.queryError = {
              title: error.message,
              message: error.message
            }
            this.$nextTick(() => {
              this.tabulator.clearData()
            })
            reject(error.message);
          } finally {
            if (!this.active) {
              this.forceRedraw = true
            }
          }
        })();
      });
      return result;
    },
    setlastUpdatedText() {
      if (!this.lastUpdated) return null
      this.lastUpdatedText = this.timeAgo.format(this.lastUpdated)
    },
    setQueryError(title, message) {
      this.queryError = {
        title: title,
        message: message
      }
    },
    clearQueryError() {
      this.queryError = null
    },
    async getTableKeys() {
      this.rawTableKeys = await this.connection.getTableKeys(this.table.name, this.table.schema);
      const rawPrimaryKeys = await this.connection.getPrimaryKeys(this.table.name, this.table.schema);
      this.primaryKeys = rawPrimaryKeys.map((key) => key.columnName);
    },
    async refreshTable() {
      if (!this.tabulator) return;

      log.debug('refreshing table')
      const page = this.tabulator.getPage()
      await this.tabulator.replaceData()
      await this.tabulator.setColumns(this.tableColumns)
      this.tabulator.setPage(page)
      if (!this.active) this.forceRedraw = true
    },
    positionRowOf(row: RowComponent) {
      return (this.limit * (this.page - 1)) + (row.getPosition() || 0)
    },
    updateJsonViewer(options: { range?: RangeComponent } = {}) {
      const range = options.range ?? this.tabulator.getRanges()[0]
      const row = range.getRows()[0]
      if (!row) {
        this.selectedRow = null
        this.selectedRowPosition = null
        this.selectedRowData = {}
        return
      }
      const position = this.positionRowOf(row)
      const data = row.getData("withForeignData")
      const cachedExpandablePaths = row.getExpandablePaths()
      this.selectedRow = row
      this.selectedRowPosition = position
      this.selectedRowIndex = this.primaryKeys?.map((key: string) => data[key]).join(',');
      this.selectedRowData = this.$bks.cleanData(data, this.tableColumns)
      this.expandablePaths = this.rawTableKeys
        .filter((key) => !row.hasForeignData([key.fromColumn]))
        .map((key) => ({
          path: [key.fromColumn],
          tableKey: key,
        }))
      this.expandablePaths.push(...cachedExpandablePaths)

      const updatedData = {
        value: this.selectedRowData,
        expandablePaths: this.expandablePaths,
        signs: this.selectedRowDataSigns,
        editablePaths: this.editablePaths,
      }

      this.trigger(AppEvent.updateJsonViewerSidebar, updatedData)
    },
    exportTable() {
      this.trigger(AppEvent.beginExport, { table: this.table })
    },
    exportFiltered() {
      this.trigger(AppEvent.beginExport, {table: this.table, filters: this.filters} )
    },
    modifyRowData(data) {
      if (_.isArray(data)) {
        return data.map((item) => this.modifyRowData(item))
      }
      const output = {};
      const keys = Object.keys(data);

      for(const key of keys) {
        // skip internal columns
        if(key.startsWith(this.internalColumnPrefix)) continue;
        if(key.endsWith('--bks')) continue

        output[key] = data[key];
      }

      return output;
    },
    applyColumnChanges(columns) {
      if (!this.tabulator) return;

      this.tabulator.blockRedraw();

      columns.forEach(({name, filter}) => {
        if(filter) this.tabulator.showColumn(name)
        else this.tabulator.hideColumn(name)
      })

      this.tabulator.restoreRedraw();

      this.tabulator.redraw(true)
    },
    hideColumnByField(field: string) {
      this.tabulator.blockRedraw();
      this.tabulator.hideColumn(field);
      this.tabulator.restoreRedraw();
      this.tabulator.redraw(true)
    },
    forceFilter() {
      this.discardChanges();
      this.triggerFilter(draftFilters);
      this.$modal.hide(`discard-changes-modal-${this.tab.id}`);
    },
    focusingTable() {
      const classes = [...document.activeElement.classList.values()]
      return classes.some(c => c.startsWith('tabulator'))
    },
    handleRowFilterBuilderInput(filters: TableFilter[]) {
      setFilters(this.tab, filters)
      this.debouncedSaveTab(this.tab)
    },
    // FIXME rename to expandForeignKeys (with s at the end), and it should be able
    // to fetch multiple paths
    async expandForeignKey(expandablePath: ExpandablePath) {
      const { path, tableKey } = expandablePath
      try {
        const table = await this.connection.selectTop(
          tableKey.toTable,
          0,
          1,
          [],
          [{
            field: tableKey.toColumn,
            type: '=',
            value: _.get(this.selectedRowData, path),
          }],
          tableKey.toSchema
        )

        if (table.result.length > 0) {
          _.set(this.selectedRowData, path, table.result[0])
          this.selectedRow.setForeignData(path, table.result[0])

          // Add new expandable paths for the new table
          const tableKeys = await this.connection.getTableKeys(tableKey.toTable, tableKey.toSchema)
          const expandablePaths = tableKeys.map((key: TableKey) => ({
            path: [...path, key.fromColumn],
            tableKey: key,
          }))
          this.expandablePaths.push(...expandablePaths)
          this.selectedRow.pushExpandablePaths(...expandablePaths)
        }
      } catch (e) {
        log.error(e)
      }

      // Remove the path from the list of expandable paths
      const filteredExpandablePaths = this.expandablePaths.filter((p) => p !== expandablePath)
      this.expandablePaths = filteredExpandablePaths
      this.selectedRow.setExpandablePaths((expandablePaths: ExpandablePath[]) => expandablePaths.filter((p) => p !== expandablePath))

      const data = {
        value: this.selectedRowData,
        expandablePaths: this.expandablePaths,
        signs: this.selectedRowDataSigns,
        editablePaths: this.editablePaths,
      }

      this.trigger(AppEvent.updateJsonViewerSidebar, data)
    },
    handleRangeChange(ranges: RangeComponent[]) {
      this.updateJsonViewer({ range: ranges[0] })
    },
    handleSwitchedTab(tab) {
      if (tab === this.tab) {
        this.handleTabActive()
      } else {
        this.handleTabInactive()
      }
    },
    handleTabActive() {
      const data = {
        value: this.selectedRowData,
        expandablePaths: this.expandablePaths,
        signs: this.selectedRowDataSigns,
        editablePaths: this.editablePaths,
      }
      this.trigger(AppEvent.updateJsonViewerSidebar, data)
      this.registerHandlers([
        {
          event: AppEvent.jsonViewerSidebarExpandPath,
          handler: this.expandForeignKey,
        },
        {
          event: AppEvent.jsonViewerSidebarValueChange,
          handler: this.handleJsonValueChange,
        },
      ])
    },
    handleTabInactive() {
      this.unregisterHandlers([
        {
          event: AppEvent.jsonViewerSidebarExpandPath,
          handler: this.expandForeignKey,
        },
        {
          event: AppEvent.jsonViewerSidebarValueChange,
          handler: this.handleJsonValueChange,
        },
      ])
    },
    handleJsonValueChange({key, value}) {
      this.selectedRow?.getCell(key).setValue(value)
    },
    debouncedSaveTab: _.debounce(function(tab) {
      this.$store.dispatch('tabs/save', tab)
    }, 300),
  }
});
</script><|MERGE_RESOLUTION|>--- conflicted
+++ resolved
@@ -933,15 +933,7 @@
       this.initialized = true
       this.resetPendingChanges()
       await this.$store.dispatch('updateTableColumns', this.table)
-<<<<<<< HEAD
       await this.getTableKeys();
-      this.tableFilters = getFilters(this.tab) || [createTableFilter(this.table.columns?.[0]?.columnName)]
-      this.filters = normalizeFilters(this.tableFilters || [])
-=======
-      this.rawTableKeys = await this.connection.getTableKeys(this.table.name, this.table.schema);
-      const rawPrimaryKeys = await this.connection.getPrimaryKeys(this.table.name, this.table.schema);
-      this.primaryKeys = rawPrimaryKeys.map((key) => key.columnName);
->>>>>>> cd28f358
 
       this.tabulator = tabulatorForTableData(this.$refs.table, {
         table: this.table.name,
