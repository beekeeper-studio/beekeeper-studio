<template>
  <div
    v-hotkey="keymap"
    class="tabletable flex-col"
    :class="{'view-only': !editable}"
  >
    <EditorModal
      ref="editorModal"
      @save="onSaveEditorModal"
    />
    <template v-if="!table && initialized">
      <div class="no-content" />
    </template>
    <template v-else>
      <row-filter-builder
        v-if="table.columns?.length"
        :columns="table.columns"
        :initial-filters="initialFilters"
        @input="handleRowFilterBuilderInput"
        @submit="triggerFilter"
      />
      <div
        ref="table"
        class="spreadsheet-table"
      />
      <ColumnFilterModal
        :modal-name="columnFilterModalName"
        :columns-with-filter-and-order="columnsWithFilterAndOrder"
        :has-pending-changes="pendingChangesCount > 0"
        @changed="applyColumnChanges"
      />
    </template>

    <statusbar :mode="statusbarMode">
      <div class="truncate statusbar-info">
        <x-button
          @click.prevent="openProperties"
          class="btn btn-flat btn-icon end"
          title="View Structure"
        >
          Structure <i class="material-icons">north_east</i>
        </x-button>
        <!-- Info -->
        <table-length
          :table="table"
          :connection="connection"
        />
        <a
          @click="refreshTable"
          tabindex="0"
          role="button"
          class="statusbar-item hoverable"
          v-if="lastUpdatedText && !error"
          :title="'Updated' + ' ' + lastUpdatedText"
        >
          <i class="material-icons">update</i>
          <span>{{ lastUpdatedText }}</span>
        </a>
        <span
          v-if="error"
          class="statusbar-item error"
          :title="error.message"
        >
          <i class="material-icons">error_outline</i>
          <span class="">{{ error.title }}</span>
        </span>
      </div>

      <!-- Pagination -->
      <div class="tabulator-paginator">
        <div class="flex-center flex-middle flex">
          <a
            @click="page = page - 1"
            v-tooltip="ctrlOrCmd('left')"
          ><i class="material-icons">navigate_before</i></a>
          <input
            type="number"
            v-model="page"
          >
          <a
            @click="page = page + 1"
            v-tooltip="ctrlOrCmd('right')"
          ><i class="material-icons">navigate_next</i></a>
        </div>
      </div>

      <!-- Pending Edits -->
      <div class="col x4 statusbar-actions flex-right">
        <!-- <div v-if="missingPrimaryKey" class="flex flex-right">
          <span class="statusbar-item">
            <i
            class="material-icons text-danger"
            v-tooltip="'Zero (or multiple) primary keys detected, table editing is disabled.'"
            >warning</i>
          </span>
        </div> -->

        <template v-if="pendingChangesCount > 0">
          <x-button
            class="btn btn-flat"
            @click.prevent="discardChanges"
          >
            Reset
          </x-button>
          <x-buttons class="pending-changes">
            <x-button
              class="btn btn-primary btn-badge btn-icon"
              @click.prevent="saveChanges"
              :title="saveButtonText"
              :class="{'error': !!saveError}"
            >
              <i
                v-if="error"
                class="material-icons "
              >error_outline</i>
              <span
                class="badge"
                v-if="!error"
              >{{ pendingChangesCount }}</span>
              <span>Apply</span>
            </x-button>
            <x-button
              class="btn btn-primary"
              menu
            >
              <i class="material-icons">arrow_drop_down</i>
              <x-menu>
                <x-menuitem @click.prevent="saveChanges">
                  <x-label>Apply</x-label>
                  <x-shortcut value="Control+S" />
                </x-menuitem>
                <x-menuitem @click.prevent="copyToSql">
                  <x-label>Copy to SQL</x-label>
                  <x-shortcut value="Control+Shift+S" />
                </x-menuitem>
              </x-menu>
            </x-button>
          </x-buttons>
        </template>
        <template v-if="!editable">
          <span
            class="statusbar-item item-notice"
            :title="readOnlyNotice"
          >
            <i class="material-icons-outlined">info</i>
            <span> Editing Disabled</span>
          </span>
        </template>

        <!-- Actions -->
        <x-button
          v-tooltip="`${ctrlOrCmd('r')} or F5`"
          class="btn btn-flat"
          title="Refresh table"
          @click="refreshTable"
        >
          <i class="material-icons">refresh</i>
        </x-button>
        <x-button
          class="btn btn-flat"
          v-tooltip="ctrlOrCmd('n')"
          title="Add row"
          @click.prevent="cellAddRow"
        >
          <i class="material-icons">add</i>
        </x-button>
        <x-button
          class="actions-btn btn btn-flat"
          title="actions"
        >
          <i class="material-icons">settings</i>
          <i class="material-icons">arrow_drop_down</i>
          <x-menu>
            <x-menuitem @click="exportTable">
              <x-label>Export whole table</x-label>
            </x-menuitem>

            <x-menuitem @click="exportFiltered">
              <x-label>Export filtered view</x-label>
            </x-menuitem>
            <x-menuitem @click="showColumnFilterModal">
              <x-label>Show or hide columns</x-label>
            </x-menuitem>
            <x-menuitem @click="openQueryTab">
              <x-label>Copy view to SQL</x-label>
            </x-menuitem>
          </x-menu>
        </x-button>
      </div>
    </statusbar>

    <portal to="modals">
      <modal
        class="vue-dialog beekeeper-modal"
        :name="`discard-changes-modal-${tab.id}`"
      >
        <div class="dialog-content">
          <div class="dialog-c-title">
            Confirmation
          </div>
          <div class="modal-form">
            Sorting or Filtering now will discard {{ pendingChangesCount }} pending change(s). Are you sure?
          </div>
        </div>
        <div class="vue-dialog-buttons">
          <button
            class="btn btn-flat"
            type="button"
            @click.prevent="$modal.hide(`discard-changes-modal-${tab.id}`)"
          >
            Cancel
          </button>
          <button
            class="btn btn-primary"
            type="button"
            @click.prevent="forceFilter"
            autofocus
          >
            I'm Sure
          </button>
        </div>
      </modal>
    </portal>
  </div>
</template>

<style>
.item-notice > span {
  overflow: hidden;
  text-overflow: ellipsis;
  white-space: nowrap;
}
</style>

<script lang="ts">
import Vue from 'vue'
import { Tabulator, TabulatorFull } from 'tabulator-tables'
import data_converter from "../../mixins/data_converter";
import DataMutators, { escapeHtml } from '../../mixins/data_mutators'
import { FkLinkMixin } from '@/mixins/fk_click'
import Statusbar from '../common/StatusBar.vue'
import RowFilterBuilder from './RowFilterBuilder.vue'
import ColumnFilterModal from './ColumnFilterModal.vue'
import EditorModal from './EditorModal.vue'
import rawLog from 'electron-log'
import _ from 'lodash'
import TimeAgo from 'javascript-time-ago'
import globals from '@/common/globals';
import {AppEvent} from '../../common/AppEvent';
import { vueEditor } from '@shared/lib/tabulator/helpers';
import NullableInputEditorVue from '@shared/components/tabulator/NullableInputEditor.vue';
import TableLength from '@/components/common/TableLength.vue'
import { mapGetters, mapState } from 'vuex';
import { TableUpdate, TableUpdateResult } from '@/lib/db/models';
import { dialectFor, FormatterDialect } from '@shared/lib/dialects/models'
import { format } from 'sql-formatter';
import { normalizeFilters, safeSqlFormat } from '@/common/utils'
import { TableFilter } from '@/lib/db/models';
import { LanguageData } from '../../lib/editor/languageData'

import { copyRange, pasteRange, copyActionsMenu, pasteActionsMenu, commonColumnMenu, createMenuItem } from '@/lib/menu/tableMenu';
const log = rawLog.scope('TableTable')

let draftFilters: TableFilter[] | string | null;

export default Vue.extend({
  components: { Statusbar, ColumnFilterModal, TableLength, RowFilterBuilder, EditorModal },
  mixins: [data_converter, DataMutators, FkLinkMixin],
  props: ["connection", "initialFilters", "active", 'tab', 'table'],
  data() {
    return {
      filters: [],
      headerFilter: true,
      columnsSet: false,
      tabulator: null,
      actualTableHeight: "100%",
      loading: false,

      // table data
      data: null, // array of data
      preLoadScrollPosition: null,
      columnWidths: null,
      //
      response: null,
      limit: 100,
      rawTableKeys: [],
      primaryKeys: null,
      pendingChanges: {
        inserts: [],
        updates: [],
        deletes: []
      },
      queryError: null,
      saveError: null,
      timeAgo: new TimeAgo('en-US'),
      lastUpdated: null,
      lastUpdatedText: null,
      // @ts-expect-error Fix typings
      interval: setInterval(this.setlastUpdatedText, 10000),

      forceRedraw: false,
      rawPage: 1,
      initialized: false,
      internalColumnPrefix: "__beekeeper_internal_",
      internalIndexColumn: "__beekeeper_internal_index",
    };
  },
  computed: {
    ...mapState(['tables', 'tablesInitialLoaded', 'usedConfig', 'database', 'workspaceId']),
    ...mapGetters(['dialectData', 'dialect']),
    columnsWithFilterAndOrder() {
      if (!this.tabulator || !this.table) return []
      const cols = this.tabulator.getColumns()
      const columnNames = this.table.columns.map((c) => c.columnName)
      const typeOf = (f) => this.table.columns.find((c) => c.columnName === f)?.dataType
      return cols
        .filter((c) => columnNames.includes(c.getField()))
        .map((c, idx) => ({
        name: c.getField(),
        dataType: typeOf(c.getField()),
        filter: c.isVisible(),
        order: idx
      }))
    },

    page: {
      set(nu) {
        const newPage = Number(nu)
        if (_.isNaN(newPage) || newPage < 1) return
        this.rawPage = newPage
      },
      get() {
        return this.rawPage
      }
    },
    error() {
      return this.saveError ? this.saveError : this.queryError
    },
    saveButtonText() {
      const result = []
      if (this.saveError) {
        result.push(`${this.saveError.title} -`)
      }
      result.push(`${this.pendingChangesCount} pending changes`)
      return result.join(" ")
    },
    keymap() {
      if (!this.active) return {}
      const result = {}
      result['f5'] = this.refreshTable.bind(this)
      result[this.ctrlOrCmd('right')] = () => {
        const focusingTable = this.tabulator.element.contains(document.activeElement)
        if (!focusingTable) this.page++
      }
      result[this.ctrlOrCmd('left')] = () => {
        const focusingTable = this.tabulator.element.contains(document.activeElement)
        if (!focusingTable) this.page--
      }
      result[this.ctrlOrCmd('r')] = this.refreshTable.bind(this)
      result[this.ctrlOrCmd('n')] = this.cellAddRow.bind(this)
      result[this.ctrlOrCmd('s')] = this.saveChanges.bind(this)
      result[this.ctrlOrCmd('shift+s')] = this.copyToSql.bind(this)
      result[this.ctrlOrCmd('c')] = this.copySelection.bind(this)
      result[this.ctrlOrCmd('v')] = this.pasteSelection.bind(this)
      result[this.ctrlOrCmd('d')] = this.cloneSelection.bind(this, undefined)
      result['delete'] = this.deleteTableSelection.bind(this)
      result['tab'] = this.handleTab.bind(this)
      return result
    },
<<<<<<< HEAD
    headerContextMenu() {
      return [
        {
          label: '<x-menuitem><x-label>Resize all columns to match</x-label></x-menuitem>',
          action: (_e, column: Tabulator.ColumnComponent) => {
            try {
              this.tabulator.blockRedraw()
              const columns = this.tabulator.getColumns()
              columns.forEach((col) => {
                col.setWidth(column.getWidth())
              })
            } catch (error) {
              console.error(error)
            } finally {
              this.tabulator.restoreRedraw()
            }
          }
        },
        {
        label: '<x-menuitem><x-label>Resize all columns to fit content</x-label></x-menuitem>',
        action: (_e, _column: Tabulator.ColumnComponent) => {
          try {
            this.tabulator.blockRedraw()
            const columns = this.tabulator.getColumns()
            columns.forEach((col) => {
              col.setWidth(true)
            })
          } catch (error) {
            console.error(error)
          } finally {
            this.tabulator.restoreRedraw()
          }
        }
      },
        {
        label: '<x-menuitem><x-label>Resize all columns to fixed width</x-label></x-menuitem>',
        action: (_e, _column: Tabulator.ColumnComponent) => {
          try {
            this.tabulator.blockRedraw()
            const columns = this.tabulator.getColumns()
            columns.forEach((col) => {
              col.setWidth(200)
            })
            // const layout = this.tabulator.getColumns().map((c: CC) => ({
            //   field: c.getField(),
            //   width: c.getWidth(),
            // }))
            // this.tabulator.setColumnLayout(layout)
            // this.tabulator.redraw(true)
          } catch (error) {
            console.error(error)
          } finally {
            this.tabulator.restoreRedraw()
          }
        }
      }

      ]
    },
    // row only actions
    rowHandleContextMenu() {
      return [
        {
          label: `<x-menuitem><x-label>Copy row(s) as JSON</x-label></x-menuitem>`,
          action: (_e, cell) => {
            const clean = this.getCleanSelectedRowData(cell)
            this.$native.clipboard.writeText(JSON.stringify(clean))
          }
        },
        {
          label: '<x-menuitem><x-label>Copy row(s) as TSV for Excel</x-label></x-menuitem>',
          action: (_e, cell) => {
            const clean = this.getCleanSelectedRowData(cell)
            this.$native.clipboard.writeText(Papa.unparse(clean, { header: false, delimiter: "\t", quotes: true, escapeFormulae: true }))
          }
        },
        {
          label: '<x-menuitem><x-label>Copy row(s) as Markdown</x-label></x-menuitem>',
          action: (_e, cell) => {
            const fixed = this.getCleanSelectedRowData(cell)

            if (fixed.length) {
              const headers = Object.keys(fixed[0])
              return this.$native.clipboard.writeText(markdownTable([
                headers,
                ...fixed.map((item) => Object.values(item)),
              ]))
            }
          }
        },
        {
          label: '<x-menuitem><x-label>Copy row(s) as SQL</x-label></x-menuitem>',
          action: async (_e, cell) => {
            const fixed = this.getCleanSelectedRowData(cell)

            const tableInsert = {
              table: this.table.name,
              schema: this.table.schema,
              data: this.parseSqlCopyData(fixed),
            }
            const query = await this.connection.getInsertQuery(tableInsert)
            this.$native.clipboard.writeText(query)
          }
        },
        { separator: true },
        {
          label: '<x-menuitem><x-label>Clone row(s)</x-label></x-menuitem>',
          action: this.cellCloneRow.bind(this),
          disabled: !this.editable
        },
        {
          label: '<x-menuitem><x-label>Delete row(s)</x-label></x-menuitem>',
          action: (_e, cell) => {
            let selectedRows = this.tabulator.getSelectedRows()
            if (!selectedRows.length) selectedRows = [cell.getRow()]
            selectedRows.forEach((row) => this.addRowToPendingDeletes(row))
          },
          disabled: !this.editable
        },
      ]
    },
    cellContextMenu() {

      const menuItem = (text: string) => `<x-menuitem><x-label>${text}</x-label></x-menuitem>`
=======
>>>>>>> ecabab80

    tableHolder() {
      return this.$el.querySelector('.tabulator-tableholder')
    },
    allColumnsSelected() {
      return this.columnsWithFilterAndOrder.every((column) => column.filter)
    },
    hiddenColumnCount() {
      return this.columnsWithFilterAndOrder.filter((c) => !c.filter).length
    },
    pendingChangesCount() {
      return this.pendingChanges.inserts.length
             + this.pendingChanges.updates.length
             + this.pendingChanges.deletes.length
    },
    hasPendingChanges() {
      return this.pendingChangesCount > 0
    },
    hasPendingInserts() {
      return this.pendingChanges.inserts.length > 0
    },
    hasPendingUpdates() {
      return this.pendingChanges.updates.length > 0
    },
    hasPendingDeletes() {
      return this.pendingChanges.deletes.length > 0
    },
    editable() {
      return this.primaryKeys?.length &&
        this.table.entityType === 'table' &&
        !this.dialectData.disabledFeatures?.tableTable
    },
    readOnlyNotice() {
      return this.dialectData.notices?.tableTable ||
        "Tables without a primary key column only support inserts. Editing of existing records is disabled."
    },
    // it's a table, but there's no primary key
    missingPrimaryKey() {
      return this.table.entityType === 'table' && !this.primaryKeys?.length
    },
    statusbarMode() {
      if (this.queryError) return 'failure'
      if (this.pendingChangesCount) return 'editing'
      return null
    },
    tableKeys() {
      const result = {}
      this.rawTableKeys.forEach((item) => {
        if (!result[item.fromColumn]) result[item.fromColumn] = [];
        result[item.fromColumn].push(item);
      })
      return result
    },
    // we can use this to track if column names have been updated and we need
    // to refresh
    tableColumnNames() {
      return this.table?.columns?.map((c) => c.columnName).join("-") || []
    },
    tableColumns() {
      const results = []
      if (!this.table) return []

      const cellMenu = (keyDatas?: any[]) => {
        return (_, cell: Tabulator.CellComponent) => {
          const range = cell.getRange()
          const menu = [
            this.openEditorMenu(cell),
            this.setAsNullMenuItem(range),
            { separator: true },
            ...copyActionsMenu({
              range,
              connection: this.connection,
              table: this.table.name,
              schema: this.table.schema,
            }),
            { separator: true },
            ...pasteActionsMenu(range),
            { separator: true },
            ...this.rowActionsMenu(range),
          ]

          if (keyDatas?.length > 0) {
            menu.push({ separator: true })
            keyDatas.forEach(keyData => {
              menu.push({
                label: createMenuItem(`Go to ${keyData.toTable} (${keyData.toColumn})`),
                action: (e, cell) => this.fkClick(keyData, cell)
              })
            })
          }

          return menu
        }
      }

      const columnMenu = (_, column: Tabulator.ColumnComponent) => {
        const range = column.getRange()
        return [
          this.setAsNullMenuItem(range),
          { separator: true },
          ...copyActionsMenu({
            range,
            connection: this.connection,
            table: this.table.name,
            schema: this.table.schema,
          }),
          { separator: true },
          ...commonColumnMenu,
          {
            label: createMenuItem("Open Column Filter"),
            action: this.showColumnFilterModal
          },
        ]
      }

      // 1. add a column for a real column
      // if a FK, add another column with the link
      // to the FK table.
      this.table.columns.forEach(column => {

        const keyDatas: any[] = Object.entries(this.tableKeys).filter((entry) => entry[0].includes(column.columnName));
        // this needs fixing
        // currently it doesn't fetch the right result if you update the PK
        // because it uses the PK to fetch the result.
        const slimDataType = this.slimDataType(column.dataType)
        const editorType = this.editorType(column.dataType)
        const useVerticalNavigation = editorType === 'textarea'
        const isPK = this.primaryKeys?.length && this.isPrimaryKey(column.columnName)
        const columnWidth = this.table.columns.length > 30 ?
          this.defaultColumnWidth(slimDataType, globals.bigTableColumnWidth) :
          undefined;
        const hasKeyDatas = keyDatas && keyDatas.length > 0

        let headerTooltip = `${column.columnName} ${column.dataType}`
        if (hasKeyDatas) {
          const keyData = keyDatas[0][1];
          if (keyData.length === 1)
            headerTooltip += ` -> ${keyData[0].toTable}(${keyData[0].toColumn})`
          else
            headerTooltip += ` -> ${keyData.map(item => `${item.toTable}(${item.toColumn})`).join(', ').replace(/, (?![\s\S]*, )/, ', or ')}`
        } else if (isPK) {
          headerTooltip += ' [Primary Key]'
        }

        let cssClass: string;
        if (isPK) {
          cssClass = 'primary-key';
        } else if (hasKeyDatas) {
          cssClass = 'foreign-key';
        }

        // if column has a comment, add it to the tooltip
        if (column.comment) {
          headerTooltip += `<br/> ${escapeHtml(column.comment)}`
        }

        const result = {
          title: column.columnName,
          field: column.columnName,
          titleFormatter: this.headerFormatter,
          titleFormatterParams: {
            columnName: column.columnName,
            dataType: column.dataType
          },
          mutatorData: this.resolveTabulatorMutator(column.dataType, dialectFor(this.connection.connectionType)),
          dataType: column.dataType,
          minWidth: globals.minColumnWidth,
          width: columnWidth,
          maxWidth: globals.maxColumnWidth,
          maxInitialWidth: globals.maxInitialWidth,
          cssClass,
          editable: this.cellEditCheck,
          headerSort: true,
          editor: editorType,
          tooltip: this.cellTooltip,
          contextMenu: cellMenu(hasKeyDatas ? keyDatas[0][1] : undefined),
          headerContextMenu: columnMenu,
          headerMenu: columnMenu,
          headerTooltip: headerTooltip,
          cellEditCancelled: (cell) => cell.getRow().normalizeHeight(),
          formatter: this.cellFormatter,
          formatterParams: {
            fk: hasKeyDatas && keyDatas[0][1],
            fkOnClick: hasKeyDatas && ((e, cell) => this.fkClick(keyDatas[0][1][0], cell)),
          },
          editorParams: {
            verticalNavigation: useVerticalNavigation ? 'editor' : undefined,
            search: true,
            allowEmpty: true,
            preserveObject: column.dataType.startsWith('_'),
            onPreserveObjectFail: (value: unknown) => {
              log.error('Failed to preserve object for', value)
              return true
            },
            // elementAttributes: {
            //   maxLength: column.columnLength // TODO
            // }
          },
        }

        if (/^(bool|boolean)$/i.test(column.dataType)) {
          const trueVal = this.dialectData.boolean?.true ?? true
          const falseVal = this.dialectData.boolean?.false ?? false
          const values = [falseVal, trueVal]
          if (column.nullable) values.push({ label: '(NULL)', value: null })
          result.editorParams['values'] = values
        }

        results.push(result)
      });

      // add internal index column
      const result = {
        title: this.internalIndexColumn,
        field: this.internalIndexColumn,
        maxWidth: globals.maxColumnWidth,
        maxInitialWidth: globals.maxInitialWidth,
        editable: false,
        cellEditCancelled: cell => cell.getRow().normalizeHeight(),
        formatter: this.cellFormatter,
        visible: false,
        clipboard: false,
        print: false,
        download: false
      }
      results.push(result)

      return results
    },

    tableId() {
      // the id for a tabulator table
      if (!this.usedConfig.id) return null;
      return `workspace-${this.workspaceId}.connection-${this.usedConfig.id}.db-${this.database || 'none'}.schema-${this.table.schema || 'none'}.table-${this.table.name}`
    },
    persistenceOptions() {
      // return {}
      if (!this.tableId) return {}

      return {
        persistence: {
          sort: false,
          filter: false,
          group: false,
          columns: ['visible', 'width'],

        },
        persistenceMode: 'local',
        persistenceID: this.tableId,
      }
    },
    initialSort() {
      // FIXME: Don't specify an initial sort order
      // because it can slow down some databases.
      // However - some databases require an 'order by' for limit, so needs some
      // integration tests first.
      if (!this.table?.columns?.length) {
        return [];
      }

      return [{ column: this.table.columns[0].columnName, dir: "asc" }];
    },
    shouldInitialize() {
      return this.tablesInitialLoaded && this.active && !this.initialized
    },
    columnFilterModalName() {
      return `column-filter-modal-${this.tab.id}`
    },
  },

  watch: {
    allColumnsSelected() {
      this.resetPendingChanges()
    },
    shouldInitialize() {
      if (this.shouldInitialize) {
        this.initialize()
      }
    },
    page: _.debounce(function () {
      this.tabulator.setPage(this.page || 1)
    }, 500),
    active() {
      if (!this.tabulator) return;
      if (this.active) {
        this.tabulator.restoreRedraw()
        if (this.forceRedraw) {
          this.forceRedraw = false
          this.$nextTick(() => {
            this.tabulator.redraw(true)
          })
        } else {
          this.$nextTick(() => this.tabulator.redraw())
        }
      } else {
        this.tabulator.blockRedraw()
      }
    },
    async tableColumnNames() {
      if (!this.tabulator) return;

      if (!this.active) this.forceRedraw = true;
      await this.tabulator.setColumns(this.tableColumns)
      await this.refreshTable();
    },
    async lastUpdated() {
      this.setlastUpdatedText()
      const primaryFilter: TableFilter | false = _.isArray(this.filters) &&
        this.filters.find((filter: TableFilter) => this.isPrimaryKey(filter.field));
      let result = 'all'
      if (this.primaryKeys?.length && primaryFilter) {
        log.info("setting scope", primaryFilter.value)
        result = _.truncate(primaryFilter.value.toString())
      } else if (_.isString(this.filters)) {
        result = 'custom'
      }
      this.tab.titleScope = result
      await this.$store.dispatch('tabs/save', this.tab)
    },
    pendingChangesCount() {
      this.tab.unsavedChanges = this.pendingChangesCount > 0
    }
  },
  beforeDestroy() {
    if(this.interval) clearInterval(this.interval)
    if (this.tabulator) {
      this.tabulator.destroy()
    }
  },
  async mounted() {
    if (this.shouldInitialize) {
      this.$nextTick(async() => {
        await this.initialize()
      })
    }
  },
  methods: {
    handleTab(e: KeyboardEvent) {
      // do nothing?
      log.debug('tab pressed')

    },
    copySelection() {
      if (!document.activeElement.classList.contains('tabulator-tableholder')) return
      copyRange({ range: this.tabulator.getActiveRange(), type: 'tsv' })
    },
    pasteSelection() {
      if (!document.activeElement.classList.contains('tabulator-tableholder')) return
      pasteRange(this.tabulator.getActiveRange())
    },
    deleteTableSelection(_: Event, range?: Tabulator.RangeComponent) {
      if (!document.activeElement.classList.contains('tabulator-tableholder')) return
      if (!range) range = this.tabulator.getActiveRange()
      this.addRowsToPendingDeletes(range.getRows());
    },
    getCleanSelectedRowData(cell) {
      const selectedRows = this.tabulator.getSelectedRows()
      const rowData = selectedRows?.length ? selectedRows : [cell.getRow()]
      const clean = rowData.map((row) => {
        const m = this.modifyRowData(row.getData())
        return this.$bks.cleanData(m, this.tableColumns)
      })
      return clean;
    },
<<<<<<< HEAD
    shouldColumnBeIncludedInCopy(column) {
      if (!column.extra) {
        return true
      }

      const extra = column.extra.toLowerCase()

      return !extra.includes("auto_increment")
    },
    parseSqlCopyData(data) {
      for (let i = 0; i < data.length; i++) {
        const columns = data[i]

        for (const key in columns) {
          const columnIdx = this.table.columns.findIndex((col) => col.columnName == key)

          if (columnIdx !== -1) {
            const column = this.table.columns[columnIdx]

            if (this.shouldColumnBeIncludedInCopy(column) == false) {
              delete data[i][key]
            }
          }
        }
      }

      return data
    },
    unselectStuff() {
      this.tabulator.deselectRow()
      this.unselectCell()
    },
    // TODO (matthew): Make click and drag work
    // What this need to work:
    // - [ ] Mousedown on a handle begins row selection
    // - [ ] moving mouse over other rows highlights them in the selection
    // - [ ] releasing mouse (anywhere) keeps the selection and stops selection from happening anymore
    handleRowHandleMouseDown(_event: MouseEvent, cell: Tabulator.CellComponent) {
      this.mouseDownHandle = cell
      // this.handleRowHandleClick(_event, cell)
    },
    handleCellMouseEnter(_event: MouseEvent, _cell: Tabulator.CellComponent) {
      // Please fix me kind software engineer
    },
    handleCellMouseUp(_event: MouseEvent, _cell: Tabulator.CellComponent) {
      this.mouseDownHandle = null
    },
    handleRowHandleClick(event: MouseEvent, cell: Tabulator.CellComponent) {
      // this.mouseDownHandle = null
      const row = cell.getRow()
      const selectedRows: Tabulator.RowComponent[] = this.tabulator.getSelectedRows();

      if (event.shiftKey) {
        if (!selectedRows?.length) {
          row.select();
          return;
        }

        const firstSelected = _.minBy(selectedRows, (r) => r.getPosition())
        const lastSelected = _.maxBy(selectedRows, (r) => r.getPosition())
        if (row.getPosition() > lastSelected.getPosition()) {
          const toSelect = this.tabulator.getRows().filter((r) =>
            r.getPosition() > lastSelected.getPosition() &&
            r.getPosition() <= row.getPosition()
          )
          this.tabulator.selectRow(toSelect)
        } else {
          const toSelect = this.tabulator.getRows().filter((r) =>
            r.getPosition() < firstSelected.getPosition() &&
            r.getPosition() >= row.getPosition()
          )
          this.tabulator.selectRow(toSelect)
        }

      } else if (event.ctrlKey || (this.$config.isMac && event.metaKey)) {
        row.toggleSelect()
      } else {
        // clicking a row doesn't deselect it
        this.tabulator.deselectRow();
        row.select();
      }
    },
=======
>>>>>>> ecabab80
    headerFormatter(_cell, formatterParams) {
      const { columnName, dataType } = formatterParams
      return `
        <span class="title">
          ${escapeHtml(columnName)}
          <span class="badge">${dataType}</span>
        </span>`
    },
    maybeScrollAndSetWidths() {
      if (this.columnWidths) {
        try {
          this.tabulator.blockRedraw()
          this.columnWidths.forEach(({ field, width}) => {
            const col = this.tabulator.getColumn(field)
            if (col) col.setWidth(width)
          })
          this.columnWidths = null
        } catch (ex) {
          console.error("error setting widths", ex)
        } finally {
          this.tabulator.restoreRedraw()
        }
      }
      if (this.preLoadScrollPosition) {
        this.tableHolder.scrollLeft = this.preLoadScrollPosition
        this.preLoadScrollPosition = null
      }
    },
    async close() {
      this.$root.$emit(AppEvent.closeTab)
    },
    isPrimaryKey(column) {
      return this.primaryKeys.includes(column);
    },
    async initialize() {
      this.initialized = true
      this.resetPendingChanges()
      await this.$store.dispatch('updateTableColumns', this.table)
      this.rawTableKeys = await this.connection.getTableKeys(this.table.name, this.table.schema)
      const rawPrimaryKeys = await this.connection.getPrimaryKeys(this.table.name, this.table.schema);
      this.primaryKeys = rawPrimaryKeys.map((key) => key.columnName);
      this.filters = normalizeFilters(this.initialFilters || [])

      this.tabulator = new TabulatorFull(this.$refs.table, {
        spreadsheet: true,
        resizeColumnsMode: 'guide',
        resizeColumnsHandles: 'header-only',
        height: this.actualTableHeight,
        columns: this.tableColumns,
        nestedFieldSeparator: false,
        placeholder: "No Data",
        renderHorizontal: 'virtual',
        ajaxURL: "http://fake",
        sortMode: 'remote',
        filterMode: 'remote',
        dataLoaderError: `<span style="display:inline-block">Error loading data, see error below</span>`,
        pagination: true,
        paginationMode: 'remote',
        paginationSize: this.limit,
        paginationElement: this.$refs.paginationArea,
        paginationButtonCount: 0,
        initialSort: this.initialSort,
        initialFilter: this.initialFilters ?? [{}],
        ...this.persistenceOptions,

        // callbacks
        ajaxRequestFunc: this.dataFetch,
        index: this.internalIndexColumn,
        keybindings: {
          scrollToEnd: false,
          scrollToStart: false,
          scrollPageUp: false,
          scrollPageDown: false
        },
        spreadsheetRowHeader: {
          contextMenu: (_, cell: Tabulator.CellComponent) => {
            const range = cell.getRange()
            return [
              this.setAsNullMenuItem(range),
              { separator: true },
              ...copyActionsMenu({
                range,
                connection: this.connection,
                table: this.table.name,
                schema: this.table.schema,
              }),
              { separator: true },
              ...this.rowActionsMenu(range),
            ]
          },
          headerContextMenu: (_, column: Tabulator.ColumnComponent) => {
            const range = column.getRange()
            return [
              this.setAsNullMenuItem(range),
              { separator: true },
              ...copyActionsMenu({
                range,
                connection: this.connection,
                table: this.table.name,
                schema: this.table.schema,
              }),
              { separator: true },
              ...commonColumnMenu,
              {
                label: createMenuItem("Open Column Filter"),
                action: this.showColumnFilterModal,
              },
            ]
          }
        },
      });
      this.tabulator.on('cellEdited', this.cellEdited)
      this.tabulator.on('dataProcessed', this.maybeScrollAndSetWidths)

      this.$nextTick(() => {
        if (this.$refs.valueInput) {
          this.$refs.valueInput.focus()
        }
      })
    },
    rowActionsMenu(range: Tabulator.RangeComponent) {
      const rowRangeLabel = `${range.getTop() + 1} - ${range.getBottom() + 1}`
      return [
        {
          label:
            range.getTop() === range.getBottom()
              ? createMenuItem("Clone row")
              : createMenuItem(`Clone rows ${rowRangeLabel}`),
          action: this.cellCloneRow.bind(this),
          disabled: !this.editable,
        },
        {
          label:
            range.getTop() === range.getBottom()
              ? createMenuItem("Delete row", "Delete")
              : createMenuItem(`Delete rows ${rowRangeLabel}`, "Delete"),
          action: () => {
            this.tabulator.rowManager.element.focus()
            this.deleteTableSelection(undefined, range)
          },
          disabled: !this.editable,
        },
      ]
    },
    setAsNullMenuItem(range: Tabulator.RangeComponent) {
      return {
        label: createMenuItem("Set as NULL"),
        action: () => range.getCells().map((cell) => {
          if (!this.isPrimaryKey(cell.getField())) cell.setValue(null);
        }),
        disabled: !this.editable,
      }
    },
    openEditorMenu(cell: Tabulator.CellComponent) {
      return {
        label: createMenuItem("Edit in modal"),
        disabled: (cell: Tabulator.CellComponent) => !this.editable && !this.insertionCellCheck(cell),
        action: () => {
          if (this.isPrimaryKey(cell.getField())) return
          this.$refs.editorModal.openModal(cell.getValue(), undefined, cell)
        }
      }
    },
    onSaveEditorModal(content: string, _: LanguageData, cell: Tabulator.CellComponent){
      cell.setValue(content)
    },
    openProperties() {
      this.$root.$emit(AppEvent.openTableProperties, { table: this.table })
    },
    buildPendingInserts() {
      if (!this.table) return
      const inserts = this.pendingChanges.inserts.map((item) => {
        const columnNames = this.table.columns.map((c) => c.columnName)
        const rowData = item.row.getData()
        const result = {}
        columnNames.forEach((c) => {
          const d = rowData[c]
          if (this.isPrimaryKey(c) && !d) {
            // do nothing
          } else {
            result[c] = d
          }
        })
        return {
          table: this.table.name,
          schema: this.table.schema,
          data: [result]
        }
      })
      return inserts
    },
    /**
     * Converts a TableUpdateResult to data that is consumed by Tabulator.updateData
     */
    convertUpdateResult(result: TableUpdateResult) {
      return result.map((row: Record<string, any>) => {
        const internalIndex = this.primaryKeys.map((k: string) => row[k]).join(",");
        return { ...row, [this.internalIndexColumn]: internalIndex };
      });
    },
    defaultColumnWidth(slimType, defaultValue) {
      const chunkyTypes = ['json', 'jsonb', 'blob', 'text', '_text', 'tsvector']
      if (chunkyTypes.includes(slimType)) return globals.largeFieldWidth
      return defaultValue
    },
    // TODO: this is not attached to anything. but it might be needed?
    allowHeaderSort(column) {
      if(!column.dataType) return true
      if(column.dataType.startsWith('json')) return false
      return true
    },
    slimDataType(dt) {
      if (!dt) return null
      if(dt === 'bit(1)') return dt
      return dt.split("(")[0]
    },
    editorType(dt) {
      const ne = vueEditor(NullableInputEditorVue)
      switch (dt?.toLowerCase() ?? '') {
        case 'text':
        case 'json':
        case 'jsonb':
        case 'bytea':
        case 'tsvector':
          return 'textarea'
        case 'bool':
        case 'boolean':
          return 'select'
        default: return ne
      }
    },
    cellEditCheck(cell: Tabulator.CellComponent) {
      if (this.insertionCellCheck(cell)) return true;

      // check this first because it is easy
      if (!this.editable) return false

      const pendingInsert = _.find(this.pendingChanges.inserts, { row: cell.getRow() })

      if (pendingInsert) {
        return true
      }

      const rowData = cell.getRow().getData()
      const primaryKeys = Object.keys(rowData).filter((k) => this.isPrimaryKey(k))
        .map((key) => ({
          column: key,
          value: rowData[key]
        }))
      const pendingDelete = _.find(this.pendingChanges.deletes, (item) => _.isEqual(item.primaryKeys, primaryKeys))

      return this.editable && !this.isPrimaryKey(cell.getField()) && !pendingDelete
    },
    insertionCellCheck(cell: Tabulator.CellComponent) {
      const pendingInsert = _.find(this.pendingChanges.inserts, { row: cell.getRow() });
      return pendingInsert
        ? this.table.entityType === 'table' && !this.dialectData.disabledFeatures?.tableTable
        : false;
    },
    cellEdited(cell) {
      const pkCells = cell.getRow().getCells().filter(c => this.isPrimaryKey(c.getField()))

      // some number fields were being converted to strings so were triggered the cellEdited event because tabulator probably `===` stuff
      // If the cell value does fall into this, we don't want anything edited.
      if (cell.getOldValue() == cell.getValue()) {
        return
      }

      if (!pkCells) {
        this.$noty.error("Can't edit column -- couldn't figure out primary key")
        // cell.setValue(cell.getOldValue())
        cell.restoreOldValue()
        return
      }
      // Dont handle cell edit if made on a pending insert
      const pendingInsert = _.find(this.pendingChanges.inserts, { row: cell.getRow() })
      if (pendingInsert) {
        pendingInsert.data = pendingInsert.row.getData()
        return
      }

      const column = this.table.columns.find(c => c.columnName === cell.getField())
      const pkValues = pkCells.map((cell) => cell.getValue()).join('-')
      const key = `${pkValues}-${cell.getField()}`

      cell.getElement().classList.add('edited')
      const currentEdit = _.find(this.pendingChanges.updates, { key: key })

      if (typeof currentEdit?.oldValue === 'undefined' && cell.getValue() === null) {
        // don't do anything because of an issue found when trying to set to null, undefined == null so was getting rid of the need to make a change\
      } else if (currentEdit?.oldValue == cell.getValue()) {
        this.$set(this.pendingChanges, 'updates', _.without(this.pendingChanges.updates, currentEdit))
        cell.getElement().classList.remove('edited')
        return
      }

      const primaryKeys = pkCells.map((cell) => {
        return {
          column: cell.getField(),
          value: cell.getValue()
        }
      })
      if (currentEdit) {
        currentEdit.value = cell.getValue()
      } else {
        const payload: TableUpdate & { key: string, oldValue: any, cell: any } = {
          key: key,
          table: this.table.name,
          schema: this.table.schema,
          column: cell.getField(),
          columnType: column ? column.dataType : undefined,
          primaryKeys,
          oldValue: cell.getOldValue(),
          cell: cell,
          value: cell.getValue(0)
        }
        // remove existing pending updates with identical pKey-column combo
        let pendingUpdates = _.reject(this.pendingChanges.updates, { 'key': payload.key })
        pendingUpdates.push(payload)
        this.$set(this.pendingChanges, 'updates', pendingUpdates)
      }
    },
    cloneSelection(range?: Tabulator.RangeComponent) {
      if (!range) range = this.tabulator.getActiveRange()

      range.getRows().forEach((row) => {
        const data = { ...row.getData() }
        const dataParsed = Object.keys(data).reduce((acc, d) => {
          if (!this.primaryKeys?.includes(d)) {
            acc[d] = data[d]
          }
          return acc
        }, {})

        this.tabulator.addRow(dataParsed, true).then(row => {
          this.addRowToPendingInserts(row)
          this.tabulator.scrollToRow(row, 'center', true)
        })

      })
    },
    cellCloneRow(_, cell: Tabulator.CellComponent) {
      this.cloneSelection(cell.getRange())
    },
    cellAddRow() {
      if (this.dialectData.disabledFeatures?.tableTable) {
        return;
      }
      this.tabulator.addRow({}, true).then(row => {
        this.addRowToPendingInserts(row)
        this.tabulator.scrollToRow(row, 'center', true)
      })
    },
    addRowToPendingInserts(row) {
      row.getElement().classList.add('inserted')

      const payload = {
        table: this.table.name,
        row: row,
        schema: this.table.schema,
        pkColumn: this.primaryKeys
      }

      this.pendingChanges.inserts.push(payload)
    },
    addRowsToPendingDeletes(rows: Tabulator.RowComponent[]) {
      if (!this.primaryKeys) {
        this.$noty.error("Can't delete row -- couldn't figure out primary key")
        return
      }

      if (this.hasPendingInserts) {
        const matchingInserts = this.pendingChanges.inserts.filter((insert) => rows.includes(insert.row))
        if (matchingInserts.length > 0) {
          this.$set(this.pendingChanges, 'inserts', this.pendingChanges.inserts.filter((insert) => !rows.includes(insert.row)))
          matchingInserts.forEach((insert) => insert.row.delete())
          return
        }
      }

      const discardedUpdates = []
      const payloads = []

      rows.forEach((row) => {
        const primaryKeys = []

        this.primaryKeys.forEach((pk: string) => {
          const cell = row.getCell(pk)
          const isBinary = cell.getColumn().getDefinition().dataType.toUpperCase().includes('BINARY')
          primaryKeys.push({
            column: cell.getField(),
            value: isBinary ? Buffer.from(cell.getValue(), 'hex') : cell.getValue()
          })
        })

        const matchingPrimaryKeys =  (update) => _.isEqual(update.primaryKeys, payload.primaryKeys)

        const filteredUpdates = _.filter(this.pendingChanges.updates, matchingPrimaryKeys)
        discardedUpdates.push(...filteredUpdates)

        const payload = {
          table: this.table.name,
          row,
          schema: this.table.schema,
          primaryKeys,
        }

        payloads.push(payload)

        row.getElement().classList.add('deleted')

        if (!_.find(this.pendingChanges.deletes, matchingPrimaryKeys)) {
          this.pendingChanges.deletes.push(payload)
        }
      })

      // remove pending updates for the row marked for deletion
      discardedUpdates.forEach(update => this.discardColumnUpdate(update))

      this.$set(this.pendingChanges, 'updates', _.without(this.pendingChanges.updates, discardedUpdates))
    },
    resetPendingChanges() {
      this.pendingChanges = {
        inserts: [],
        updates: [],
        deletes: []
      }
    },
    async copyToSql() {
      this.saveError = null

      try {
        const changes = {
          inserts: this.buildPendingInserts(),
          updates: this.pendingChanges.updates,
          deletes: this.pendingChanges.deletes
        }
        const sql = this.connection.applyChangesSql(changes)
        const formatted = format(sql, { language: FormatterDialect(this.dialect) })
        this.$root.$emit(AppEvent.newTab, formatted)
      } catch(ex) {
        console.error(ex);
        this.pendingChanges.updates.forEach(edit => {
            edit.cell.getElement().classList.add('edit-error')
        })

        this.pendingChanges.inserts.forEach(insert => {
          insert.row.getElement().classList.add('edit-error')
        })

        this.saveError = {
          title: ex.message,
          message: ex.message,
          ex
        }
        this.$noty.error(ex.message)

        return
      } finally {
        if (!this.active)
          this.forceRedraw = true
      }
    },
    async saveChanges() {
        this.saveError = null

        let replaceData = false

        try {

          const payload = {
            inserts: this.buildPendingInserts(),
            updates: this.pendingChanges.updates,
            deletes: this.pendingChanges.deletes
          }

          const result = await this.connection.applyChanges(payload)
          const updateIncludedPK = this.pendingChanges.updates.find(e => e.column === e.pkColumn)

          if (updateIncludedPK || this.hasPendingInserts || this.hasPendingDeletes) {
            replaceData = true
          } else if (this.hasPendingUpdates) {
            this.tabulator.clearCellEdited()
            this.tabulator.updateData(this.convertUpdateResult(result))
            this.pendingChanges.updates.forEach(edit => {
              edit.cell.getElement().classList.remove('edited')
              edit.cell.getElement().classList.add('edit-success')
              setTimeout(() => {
                if (edit.cell.getElement()) {
                  edit.cell.getElement().classList.remove('edit-success')
                }
              }, 1000)
            })
          }

          if (replaceData) {
            const niceChanges = pluralize('change', this.pendingChangesCount, true)
            this.$noty.success(`${niceChanges} successfully applied`)
            this.tabulator.replaceData()
          }

          this.resetPendingChanges()


        } catch (ex) {
          this.pendingChanges.updates.forEach(edit => {
              edit.cell.getElement().classList.add('edit-error')
          })


          this.pendingChanges.inserts.forEach(insert => {
            insert.row.getElement().classList.add('edit-error')
          })

          this.saveError = {
            title: ex.message,
            message: ex.message,
            ex
          }
          this.$noty.error(ex.message)

          return
        } finally {
          if (!this.active) {
            this.forceRedraw = true
          }
        }
    },
    discardChanges() {
      this.saveError = null

      this.pendingChanges.inserts.forEach(insert => this.tabulator.deleteRow(insert.row))

      this.pendingChanges.updates.forEach(edit => this.discardColumnUpdate(edit))

      this.pendingChanges.deletes.forEach(pendingDelete => {
        pendingDelete.row.getElement().classList.remove('deleted')
      })

      this.resetPendingChanges()
    },
    discardColumnUpdate(pendingUpdate) {
      pendingUpdate.cell.setValue(pendingUpdate.oldValue)
      pendingUpdate.cell.getElement().classList.remove('edited')
      pendingUpdate.cell.getElement().classList.remove('edit-error')
    },
    openQueryTab() {
      const page = this.tabulator.getPage();
      const orderBy = [
        _.pick(this.tabulator.getSorters()[0], ["field", "dir"]),
      ];
      const limit = this.tabulator.getPageSize() ?? this.limit;
      const offset = (this.tabulator.getPage() - 1) * limit;
      const selects = ["*"];

      // like if you change a filter
      if (page && page !== this.page) {
        this.page = page;
      }

      this.connection.selectTopSql(
        this.table.name,
        offset,
        limit,
        orderBy,
        this.filters,
        this.table.schema,
        selects
      ).then((query: string) => {
        const language = FormatterDialect(this.dialect);
        const formatted = safeSqlFormat(query, { language });
        this.$root.$emit(AppEvent.newTab, formatted);
      }).catch((e: unknown) => {
        log.error("Error opening query tab:", e);
        this.$noty.error("Unable to open query tab. See dev console for details.");
      });
    },
    showColumnFilterModal() {
      this.$modal.show(this.columnFilterModalName)
    },
    triggerFilter(filters: TableFilter[] | string | null) {
      if (this.pendingChangesCount > 0) {
        draftFilters = filters
        this.$modal.show(`discard-changes-modal-${this.tab.id}`)
        return;
      }
      this.filters = filters
      this.tabulator?.setData()
    },
    dataFetch(_url, _config, params) {
      // this conforms to the Tabulator API
      // for ajax requests. Except we're just calling the database.
      // we're using paging so requires page info
      log.info("fetch params", params)
      let offset = 0;
      let limit = this.limit;
      let orderBy = null;
      let filters = this.filters

      if (params.sort) {
        orderBy = params.sort
      }

      if (params.size) {
        limit = params.size
      }

      if (params.page) {
        offset = (params.page - 1) * limit;
      }

      // like if you change a filter
      if (params.page && params.page !== this.page) {
        this.page = params.page
      }

      log.info("filters", filters)

      const result = new Promise((resolve, reject) => {
        (async () => {
          try {

            // lets just make column selection a front-end only thing
            const selects = ['*']
            const response = await this.connection.selectTop(
              this.table.name,
              offset,
              limit,
              orderBy,
              filters,
              this.table.schema,
              selects,
            );

            if (_.xor(response.fields, this.table.columns.map(c => c.columnName)).length > 0) {
              log.debug('table has changed, updating')
              await this.$store.dispatch('updateTableColumns', this.table)
            }

            const r = response.result;
            this.response = response
            this.resetPendingChanges()
            this.clearQueryError()

            // fill internal index column with primary keys
            r.forEach(row => {
              const primaryValues = this.primaryKeys.map(key => row[key]);
              row[this.internalIndexColumn] = primaryValues.join(",");
            });

            const data = this.dataToTableData({ rows: r }, this.tableColumns, offset);
            this.data = Object.freeze(data)
            this.lastUpdated = Date.now()
            this.preLoadScrollPosition = this.tableHolder.scrollLeft
            this.columnWidths = this.tabulator.getColumns().map((c) => {
              return { field: c.getField(), width: c.getWidth()}
            })
            resolve({
              last_page: 1,
              data
            });
          } catch (error) {
            reject(error.message);
            this.queryError = {
              title: error.message,
              message: error.message
            }
            this.$nextTick(() => {
              this.tabulator.clearData()
            })
          } finally {
            if (!this.active) {
              this.forceRedraw = true
            }
          }
        })();
      });
      return result;
    },
    setlastUpdatedText() {
      if (!this.lastUpdated) return null
      this.lastUpdatedText = this.timeAgo.format(this.lastUpdated)
    },
    setQueryError(title, message) {
      this.queryError = {
        title: title,
        message: message
      }
    },
    clearQueryError() {
      this.queryError = null
    },
    async refreshTable() {
      if (!this.tabulator) return;

      log.debug('refreshing table')
      const page = this.tabulator.getPage()
      await this.tabulator.replaceData()
      this.tabulator.setPage(page)
      if (!this.active) this.forceRedraw = true
    },
    exportTable() {
      this.trigger(AppEvent.beginExport, { table: this.table })
    },
    exportFiltered() {
      this.trigger(AppEvent.beginExport, {table: this.table, filters: this.filters} )
    },
    modifyRowData(data) {
      if (_.isArray(data)) {
        return data.map((item) => this.modifyRowData(item))
      }
      const output = {};
      const keys = Object.keys(data);

      for(const key of keys) {
        // skip internal columns
        if(key.startsWith(this.internalColumnPrefix)) continue;
        if(key.endsWith('--bks')) continue

        output[key] = data[key];
      }

      return output;
    },
    applyColumnChanges(columns) {
      if (!this.tabulator) return;

      this.tabulator.blockRedraw();

      columns.forEach(({name, filter}) => {
        if(filter) this.tabulator.showColumn(name)
        else this.tabulator.hideColumn(name)
      })

      this.tabulator.restoreRedraw();

      this.tabulator.redraw(true)
    },
    forceFilter() {
      this.discardChanges();
      this.triggerFilter(draftFilters);
      this.$modal.hide(`discard-changes-modal-${this.tab.id}`);
    },
    handleRowFilterBuilderInput(filters: TableFilter[]) {
      this.tab.setFilters(filters)
      this.debouncedSaveTab(this.tab)
    },
    debouncedSaveTab: _.debounce(function(tab) {
      this.$store.dispatch('tabs/save', tab)
    }, 300),
  }
});
</script><|MERGE_RESOLUTION|>--- conflicted
+++ resolved
@@ -2,12 +2,9 @@
   <div
     v-hotkey="keymap"
     class="tabletable flex-col"
-    :class="{'view-only': !editable}"
+    :class="{ 'view-only': !editable }"
   >
-    <EditorModal
-      ref="editorModal"
-      @save="onSaveEditorModal"
-    />
+    <EditorModal ref="editorModal" @save="onSaveEditorModal" />
     <template v-if="!table && initialized">
       <div class="no-content" />
     </template>
@@ -19,10 +16,7 @@
         @input="handleRowFilterBuilderInput"
         @submit="triggerFilter"
       />
-      <div
-        ref="table"
-        class="spreadsheet-table"
-      />
+      <div ref="table" class="spreadsheet-table" />
       <ColumnFilterModal
         :modal-name="columnFilterModalName"
         :columns-with-filter-and-order="columnsWithFilterAndOrder"
@@ -41,10 +35,7 @@
           Structure <i class="material-icons">north_east</i>
         </x-button>
         <!-- Info -->
-        <table-length
-          :table="table"
-          :connection="connection"
-        />
+        <table-length :table="table" :connection="connection" />
         <a
           @click="refreshTable"
           tabindex="0"
@@ -56,11 +47,7 @@
           <i class="material-icons">update</i>
           <span>{{ lastUpdatedText }}</span>
         </a>
-        <span
-          v-if="error"
-          class="statusbar-item error"
-          :title="error.message"
-        >
+        <span v-if="error" class="statusbar-item error" :title="error.message">
           <i class="material-icons">error_outline</i>
           <span class="">{{ error.title }}</span>
         </span>
@@ -69,18 +56,13 @@
       <!-- Pagination -->
       <div class="tabulator-paginator">
         <div class="flex-center flex-middle flex">
-          <a
-            @click="page = page - 1"
-            v-tooltip="ctrlOrCmd('left')"
-          ><i class="material-icons">navigate_before</i></a>
-          <input
-            type="number"
-            v-model="page"
+          <a @click="page = page - 1" v-tooltip="ctrlOrCmd('left')"
+            ><i class="material-icons">navigate_before</i></a
           >
-          <a
-            @click="page = page + 1"
-            v-tooltip="ctrlOrCmd('right')"
-          ><i class="material-icons">navigate_next</i></a>
+          <input type="number" v-model="page" />
+          <a @click="page = page + 1" v-tooltip="ctrlOrCmd('right')"
+            ><i class="material-icons">navigate_next</i></a
+          >
         </div>
       </div>
 
@@ -96,10 +78,7 @@
         </div> -->
 
         <template v-if="pendingChangesCount > 0">
-          <x-button
-            class="btn btn-flat"
-            @click.prevent="discardChanges"
-          >
+          <x-button class="btn btn-flat" @click.prevent="discardChanges">
             Reset
           </x-button>
           <x-buttons class="pending-changes">
@@ -107,22 +86,13 @@
               class="btn btn-primary btn-badge btn-icon"
               @click.prevent="saveChanges"
               :title="saveButtonText"
-              :class="{'error': !!saveError}"
+              :class="{ error: !!saveError }"
             >
-              <i
-                v-if="error"
-                class="material-icons "
-              >error_outline</i>
-              <span
-                class="badge"
-                v-if="!error"
-              >{{ pendingChangesCount }}</span>
+              <i v-if="error" class="material-icons">error_outline</i>
+              <span class="badge" v-if="!error">{{ pendingChangesCount }}</span>
               <span>Apply</span>
             </x-button>
-            <x-button
-              class="btn btn-primary"
-              menu
-            >
+            <x-button class="btn btn-primary" menu>
               <i class="material-icons">arrow_drop_down</i>
               <x-menu>
                 <x-menuitem @click.prevent="saveChanges">
@@ -138,10 +108,7 @@
           </x-buttons>
         </template>
         <template v-if="!editable">
-          <span
-            class="statusbar-item item-notice"
-            :title="readOnlyNotice"
-          >
+          <span class="statusbar-item item-notice" :title="readOnlyNotice">
             <i class="material-icons-outlined">info</i>
             <span> Editing Disabled</span>
           </span>
@@ -164,10 +131,7 @@
         >
           <i class="material-icons">add</i>
         </x-button>
-        <x-button
-          class="actions-btn btn btn-flat"
-          title="actions"
-        >
+        <x-button class="actions-btn btn btn-flat" title="actions">
           <i class="material-icons">settings</i>
           <i class="material-icons">arrow_drop_down</i>
           <x-menu>
@@ -195,11 +159,10 @@
         :name="`discard-changes-modal-${tab.id}`"
       >
         <div class="dialog-content">
-          <div class="dialog-c-title">
-            Confirmation
-          </div>
+          <div class="dialog-c-title">Confirmation</div>
           <div class="modal-form">
-            Sorting or Filtering now will discard {{ pendingChangesCount }} pending change(s). Are you sure?
+            Sorting or Filtering now will discard
+            {{ pendingChangesCount }} pending change(s). Are you sure?
           </div>
         </div>
         <div class="vue-dialog-buttons">
@@ -233,40 +196,53 @@
 </style>
 
 <script lang="ts">
-import Vue from 'vue'
-import { Tabulator, TabulatorFull } from 'tabulator-tables'
+import Vue from "vue";
+import { Tabulator, TabulatorFull } from "tabulator-tables";
 import data_converter from "../../mixins/data_converter";
-import DataMutators, { escapeHtml } from '../../mixins/data_mutators'
-import { FkLinkMixin } from '@/mixins/fk_click'
-import Statusbar from '../common/StatusBar.vue'
-import RowFilterBuilder from './RowFilterBuilder.vue'
-import ColumnFilterModal from './ColumnFilterModal.vue'
-import EditorModal from './EditorModal.vue'
-import rawLog from 'electron-log'
-import _ from 'lodash'
-import TimeAgo from 'javascript-time-ago'
-import globals from '@/common/globals';
-import {AppEvent} from '../../common/AppEvent';
-import { vueEditor } from '@shared/lib/tabulator/helpers';
-import NullableInputEditorVue from '@shared/components/tabulator/NullableInputEditor.vue';
-import TableLength from '@/components/common/TableLength.vue'
-import { mapGetters, mapState } from 'vuex';
-import { TableUpdate, TableUpdateResult } from '@/lib/db/models';
-import { dialectFor, FormatterDialect } from '@shared/lib/dialects/models'
-import { format } from 'sql-formatter';
-import { normalizeFilters, safeSqlFormat } from '@/common/utils'
-import { TableFilter } from '@/lib/db/models';
-import { LanguageData } from '../../lib/editor/languageData'
-
-import { copyRange, pasteRange, copyActionsMenu, pasteActionsMenu, commonColumnMenu, createMenuItem } from '@/lib/menu/tableMenu';
-const log = rawLog.scope('TableTable')
+import DataMutators, { escapeHtml } from "../../mixins/data_mutators";
+import { FkLinkMixin } from "@/mixins/fk_click";
+import Statusbar from "../common/StatusBar.vue";
+import RowFilterBuilder from "./RowFilterBuilder.vue";
+import ColumnFilterModal from "./ColumnFilterModal.vue";
+import EditorModal from "./EditorModal.vue";
+import rawLog from "electron-log";
+import _ from "lodash";
+import TimeAgo from "javascript-time-ago";
+import globals from "@/common/globals";
+import { AppEvent } from "../../common/AppEvent";
+import { vueEditor } from "@shared/lib/tabulator/helpers";
+import NullableInputEditorVue from "@shared/components/tabulator/NullableInputEditor.vue";
+import TableLength from "@/components/common/TableLength.vue";
+import { mapGetters, mapState } from "vuex";
+import { TableUpdate, TableUpdateResult } from "@/lib/db/models";
+import { dialectFor, FormatterDialect } from "@shared/lib/dialects/models";
+import { format } from "sql-formatter";
+import { normalizeFilters, safeSqlFormat } from "@/common/utils";
+import { TableFilter } from "@/lib/db/models";
+import { LanguageData } from "../../lib/editor/languageData";
+
+import {
+  copyRange,
+  pasteRange,
+  copyActionsMenu,
+  pasteActionsMenu,
+  commonColumnMenu,
+  createMenuItem,
+} from "@/lib/menu/tableMenu";
+const log = rawLog.scope("TableTable");
 
 let draftFilters: TableFilter[] | string | null;
 
 export default Vue.extend({
-  components: { Statusbar, ColumnFilterModal, TableLength, RowFilterBuilder, EditorModal },
+  components: {
+    Statusbar,
+    ColumnFilterModal,
+    TableLength,
+    RowFilterBuilder,
+    EditorModal,
+  },
   mixins: [data_converter, DataMutators, FkLinkMixin],
-  props: ["connection", "initialFilters", "active", 'tab', 'table'],
+  props: ["connection", "initialFilters", "active", "tab", "table"],
   data() {
     return {
       filters: [],
@@ -288,11 +264,11 @@
       pendingChanges: {
         inserts: [],
         updates: [],
-        deletes: []
+        deletes: [],
       },
       queryError: null,
       saveError: null,
-      timeAgo: new TimeAgo('en-US'),
+      timeAgo: new TimeAgo("en-US"),
       lastUpdated: null,
       lastUpdatedText: null,
       // @ts-expect-error Fix typings
@@ -306,259 +282,149 @@
     };
   },
   computed: {
-    ...mapState(['tables', 'tablesInitialLoaded', 'usedConfig', 'database', 'workspaceId']),
-    ...mapGetters(['dialectData', 'dialect']),
+    ...mapState([
+      "tables",
+      "tablesInitialLoaded",
+      "usedConfig",
+      "database",
+      "workspaceId",
+    ]),
+    ...mapGetters(["dialectData", "dialect"]),
     columnsWithFilterAndOrder() {
-      if (!this.tabulator || !this.table) return []
-      const cols = this.tabulator.getColumns()
-      const columnNames = this.table.columns.map((c) => c.columnName)
-      const typeOf = (f) => this.table.columns.find((c) => c.columnName === f)?.dataType
+      if (!this.tabulator || !this.table) return [];
+      const cols = this.tabulator.getColumns();
+      const columnNames = this.table.columns.map((c) => c.columnName);
+      const typeOf = (f) =>
+        this.table.columns.find((c) => c.columnName === f)?.dataType;
       return cols
         .filter((c) => columnNames.includes(c.getField()))
         .map((c, idx) => ({
-        name: c.getField(),
-        dataType: typeOf(c.getField()),
-        filter: c.isVisible(),
-        order: idx
-      }))
+          name: c.getField(),
+          dataType: typeOf(c.getField()),
+          filter: c.isVisible(),
+          order: idx,
+        }));
     },
 
     page: {
       set(nu) {
-        const newPage = Number(nu)
-        if (_.isNaN(newPage) || newPage < 1) return
-        this.rawPage = newPage
+        const newPage = Number(nu);
+        if (_.isNaN(newPage) || newPage < 1) return;
+        this.rawPage = newPage;
       },
       get() {
-        return this.rawPage
-      }
+        return this.rawPage;
+      },
     },
     error() {
-      return this.saveError ? this.saveError : this.queryError
+      return this.saveError ? this.saveError : this.queryError;
     },
     saveButtonText() {
-      const result = []
+      const result = [];
       if (this.saveError) {
-        result.push(`${this.saveError.title} -`)
-      }
-      result.push(`${this.pendingChangesCount} pending changes`)
-      return result.join(" ")
+        result.push(`${this.saveError.title} -`);
+      }
+      result.push(`${this.pendingChangesCount} pending changes`);
+      return result.join(" ");
     },
     keymap() {
-      if (!this.active) return {}
-      const result = {}
-      result['f5'] = this.refreshTable.bind(this)
-      result[this.ctrlOrCmd('right')] = () => {
-        const focusingTable = this.tabulator.element.contains(document.activeElement)
-        if (!focusingTable) this.page++
-      }
-      result[this.ctrlOrCmd('left')] = () => {
-        const focusingTable = this.tabulator.element.contains(document.activeElement)
-        if (!focusingTable) this.page--
-      }
-      result[this.ctrlOrCmd('r')] = this.refreshTable.bind(this)
-      result[this.ctrlOrCmd('n')] = this.cellAddRow.bind(this)
-      result[this.ctrlOrCmd('s')] = this.saveChanges.bind(this)
-      result[this.ctrlOrCmd('shift+s')] = this.copyToSql.bind(this)
-      result[this.ctrlOrCmd('c')] = this.copySelection.bind(this)
-      result[this.ctrlOrCmd('v')] = this.pasteSelection.bind(this)
-      result[this.ctrlOrCmd('d')] = this.cloneSelection.bind(this, undefined)
-      result['delete'] = this.deleteTableSelection.bind(this)
-      result['tab'] = this.handleTab.bind(this)
-      return result
-    },
-<<<<<<< HEAD
-    headerContextMenu() {
-      return [
-        {
-          label: '<x-menuitem><x-label>Resize all columns to match</x-label></x-menuitem>',
-          action: (_e, column: Tabulator.ColumnComponent) => {
-            try {
-              this.tabulator.blockRedraw()
-              const columns = this.tabulator.getColumns()
-              columns.forEach((col) => {
-                col.setWidth(column.getWidth())
-              })
-            } catch (error) {
-              console.error(error)
-            } finally {
-              this.tabulator.restoreRedraw()
-            }
-          }
-        },
-        {
-        label: '<x-menuitem><x-label>Resize all columns to fit content</x-label></x-menuitem>',
-        action: (_e, _column: Tabulator.ColumnComponent) => {
-          try {
-            this.tabulator.blockRedraw()
-            const columns = this.tabulator.getColumns()
-            columns.forEach((col) => {
-              col.setWidth(true)
-            })
-          } catch (error) {
-            console.error(error)
-          } finally {
-            this.tabulator.restoreRedraw()
-          }
-        }
-      },
-        {
-        label: '<x-menuitem><x-label>Resize all columns to fixed width</x-label></x-menuitem>',
-        action: (_e, _column: Tabulator.ColumnComponent) => {
-          try {
-            this.tabulator.blockRedraw()
-            const columns = this.tabulator.getColumns()
-            columns.forEach((col) => {
-              col.setWidth(200)
-            })
-            // const layout = this.tabulator.getColumns().map((c: CC) => ({
-            //   field: c.getField(),
-            //   width: c.getWidth(),
-            // }))
-            // this.tabulator.setColumnLayout(layout)
-            // this.tabulator.redraw(true)
-          } catch (error) {
-            console.error(error)
-          } finally {
-            this.tabulator.restoreRedraw()
-          }
-        }
-      }
-
-      ]
-    },
-    // row only actions
-    rowHandleContextMenu() {
-      return [
-        {
-          label: `<x-menuitem><x-label>Copy row(s) as JSON</x-label></x-menuitem>`,
-          action: (_e, cell) => {
-            const clean = this.getCleanSelectedRowData(cell)
-            this.$native.clipboard.writeText(JSON.stringify(clean))
-          }
-        },
-        {
-          label: '<x-menuitem><x-label>Copy row(s) as TSV for Excel</x-label></x-menuitem>',
-          action: (_e, cell) => {
-            const clean = this.getCleanSelectedRowData(cell)
-            this.$native.clipboard.writeText(Papa.unparse(clean, { header: false, delimiter: "\t", quotes: true, escapeFormulae: true }))
-          }
-        },
-        {
-          label: '<x-menuitem><x-label>Copy row(s) as Markdown</x-label></x-menuitem>',
-          action: (_e, cell) => {
-            const fixed = this.getCleanSelectedRowData(cell)
-
-            if (fixed.length) {
-              const headers = Object.keys(fixed[0])
-              return this.$native.clipboard.writeText(markdownTable([
-                headers,
-                ...fixed.map((item) => Object.values(item)),
-              ]))
-            }
-          }
-        },
-        {
-          label: '<x-menuitem><x-label>Copy row(s) as SQL</x-label></x-menuitem>',
-          action: async (_e, cell) => {
-            const fixed = this.getCleanSelectedRowData(cell)
-
-            const tableInsert = {
-              table: this.table.name,
-              schema: this.table.schema,
-              data: this.parseSqlCopyData(fixed),
-            }
-            const query = await this.connection.getInsertQuery(tableInsert)
-            this.$native.clipboard.writeText(query)
-          }
-        },
-        { separator: true },
-        {
-          label: '<x-menuitem><x-label>Clone row(s)</x-label></x-menuitem>',
-          action: this.cellCloneRow.bind(this),
-          disabled: !this.editable
-        },
-        {
-          label: '<x-menuitem><x-label>Delete row(s)</x-label></x-menuitem>',
-          action: (_e, cell) => {
-            let selectedRows = this.tabulator.getSelectedRows()
-            if (!selectedRows.length) selectedRows = [cell.getRow()]
-            selectedRows.forEach((row) => this.addRowToPendingDeletes(row))
-          },
-          disabled: !this.editable
-        },
-      ]
-    },
-    cellContextMenu() {
-
-      const menuItem = (text: string) => `<x-menuitem><x-label>${text}</x-label></x-menuitem>`
-=======
->>>>>>> ecabab80
+      if (!this.active) return {};
+      const result = {};
+      result["f5"] = this.refreshTable.bind(this);
+      result[this.ctrlOrCmd("right")] = () => {
+        const focusingTable = this.tabulator.element.contains(
+          document.activeElement
+        );
+        if (!focusingTable) this.page++;
+      };
+      result[this.ctrlOrCmd("left")] = () => {
+        const focusingTable = this.tabulator.element.contains(
+          document.activeElement
+        );
+        if (!focusingTable) this.page--;
+      };
+      result[this.ctrlOrCmd("r")] = this.refreshTable.bind(this);
+      result[this.ctrlOrCmd("n")] = this.cellAddRow.bind(this);
+      result[this.ctrlOrCmd("s")] = this.saveChanges.bind(this);
+      result[this.ctrlOrCmd("shift+s")] = this.copyToSql.bind(this);
+      result[this.ctrlOrCmd("c")] = this.copySelection.bind(this);
+      result[this.ctrlOrCmd("v")] = this.pasteSelection.bind(this);
+      result[this.ctrlOrCmd("d")] = this.cloneSelection.bind(this, undefined);
+      result["delete"] = this.deleteTableSelection.bind(this);
+      result["tab"] = this.handleTab.bind(this);
+      return result;
+    },
 
     tableHolder() {
-      return this.$el.querySelector('.tabulator-tableholder')
+      return this.$el.querySelector(".tabulator-tableholder");
     },
     allColumnsSelected() {
-      return this.columnsWithFilterAndOrder.every((column) => column.filter)
+      return this.columnsWithFilterAndOrder.every((column) => column.filter);
     },
     hiddenColumnCount() {
-      return this.columnsWithFilterAndOrder.filter((c) => !c.filter).length
+      return this.columnsWithFilterAndOrder.filter((c) => !c.filter).length;
     },
     pendingChangesCount() {
-      return this.pendingChanges.inserts.length
-             + this.pendingChanges.updates.length
-             + this.pendingChanges.deletes.length
+      return (
+        this.pendingChanges.inserts.length +
+        this.pendingChanges.updates.length +
+        this.pendingChanges.deletes.length
+      );
     },
     hasPendingChanges() {
-      return this.pendingChangesCount > 0
+      return this.pendingChangesCount > 0;
     },
     hasPendingInserts() {
-      return this.pendingChanges.inserts.length > 0
+      return this.pendingChanges.inserts.length > 0;
     },
     hasPendingUpdates() {
-      return this.pendingChanges.updates.length > 0
+      return this.pendingChanges.updates.length > 0;
     },
     hasPendingDeletes() {
-      return this.pendingChanges.deletes.length > 0
+      return this.pendingChanges.deletes.length > 0;
     },
     editable() {
-      return this.primaryKeys?.length &&
-        this.table.entityType === 'table' &&
+      return (
+        this.primaryKeys?.length &&
+        this.table.entityType === "table" &&
         !this.dialectData.disabledFeatures?.tableTable
+      );
     },
     readOnlyNotice() {
-      return this.dialectData.notices?.tableTable ||
+      return (
+        this.dialectData.notices?.tableTable ||
         "Tables without a primary key column only support inserts. Editing of existing records is disabled."
+      );
     },
     // it's a table, but there's no primary key
     missingPrimaryKey() {
-      return this.table.entityType === 'table' && !this.primaryKeys?.length
+      return this.table.entityType === "table" && !this.primaryKeys?.length;
     },
     statusbarMode() {
-      if (this.queryError) return 'failure'
-      if (this.pendingChangesCount) return 'editing'
-      return null
+      if (this.queryError) return "failure";
+      if (this.pendingChangesCount) return "editing";
+      return null;
     },
     tableKeys() {
-      const result = {}
+      const result = {};
       this.rawTableKeys.forEach((item) => {
         if (!result[item.fromColumn]) result[item.fromColumn] = [];
         result[item.fromColumn].push(item);
-      })
-      return result
+      });
+      return result;
     },
     // we can use this to track if column names have been updated and we need
     // to refresh
     tableColumnNames() {
-      return this.table?.columns?.map((c) => c.columnName).join("-") || []
+      return this.table?.columns?.map((c) => c.columnName).join("-") || [];
     },
     tableColumns() {
-      const results = []
-      if (!this.table) return []
+      const results = [];
+      if (!this.table) return [];
 
       const cellMenu = (keyDatas?: any[]) => {
         return (_, cell: Tabulator.CellComponent) => {
-          const range = cell.getRange()
+          const range = cell.getRange();
           const menu = [
             this.openEditorMenu(cell),
             this.setAsNullMenuItem(range),
@@ -573,24 +439,26 @@
             ...pasteActionsMenu(range),
             { separator: true },
             ...this.rowActionsMenu(range),
-          ]
+          ];
 
           if (keyDatas?.length > 0) {
-            menu.push({ separator: true })
-            keyDatas.forEach(keyData => {
+            menu.push({ separator: true });
+            keyDatas.forEach((keyData) => {
               menu.push({
-                label: createMenuItem(`Go to ${keyData.toTable} (${keyData.toColumn})`),
-                action: (e, cell) => this.fkClick(keyData, cell)
-              })
-            })
+                label: createMenuItem(
+                  `Go to ${keyData.toTable} (${keyData.toColumn})`
+                ),
+                action: (e, cell) => this.fkClick(keyData, cell),
+              });
+            });
           }
 
-          return menu
-        }
-      }
+          return menu;
+        };
+      };
 
       const columnMenu = (_, column: Tabulator.ColumnComponent) => {
-        const range = column.getRange()
+        const range = column.getRange();
         return [
           this.setAsNullMenuItem(range),
           { separator: true },
@@ -604,50 +472,56 @@
           ...commonColumnMenu,
           {
             label: createMenuItem("Open Column Filter"),
-            action: this.showColumnFilterModal
+            action: this.showColumnFilterModal,
           },
-        ]
-      }
+        ];
+      };
 
       // 1. add a column for a real column
       // if a FK, add another column with the link
       // to the FK table.
-      this.table.columns.forEach(column => {
-
-        const keyDatas: any[] = Object.entries(this.tableKeys).filter((entry) => entry[0].includes(column.columnName));
+      this.table.columns.forEach((column) => {
+        const keyDatas: any[] = Object.entries(this.tableKeys).filter((entry) =>
+          entry[0].includes(column.columnName)
+        );
         // this needs fixing
         // currently it doesn't fetch the right result if you update the PK
         // because it uses the PK to fetch the result.
-        const slimDataType = this.slimDataType(column.dataType)
-        const editorType = this.editorType(column.dataType)
-        const useVerticalNavigation = editorType === 'textarea'
-        const isPK = this.primaryKeys?.length && this.isPrimaryKey(column.columnName)
-        const columnWidth = this.table.columns.length > 30 ?
-          this.defaultColumnWidth(slimDataType, globals.bigTableColumnWidth) :
-          undefined;
-        const hasKeyDatas = keyDatas && keyDatas.length > 0
-
-        let headerTooltip = `${column.columnName} ${column.dataType}`
+        const slimDataType = this.slimDataType(column.dataType);
+        const editorType = this.editorType(column.dataType);
+        const useVerticalNavigation = editorType === "textarea";
+        const isPK =
+          this.primaryKeys?.length && this.isPrimaryKey(column.columnName);
+        const columnWidth =
+          this.table.columns.length > 30
+            ? this.defaultColumnWidth(slimDataType, globals.bigTableColumnWidth)
+            : undefined;
+        const hasKeyDatas = keyDatas && keyDatas.length > 0;
+
+        let headerTooltip = `${column.columnName} ${column.dataType}`;
         if (hasKeyDatas) {
           const keyData = keyDatas[0][1];
           if (keyData.length === 1)
-            headerTooltip += ` -> ${keyData[0].toTable}(${keyData[0].toColumn})`
+            headerTooltip += ` -> ${keyData[0].toTable}(${keyData[0].toColumn})`;
           else
-            headerTooltip += ` -> ${keyData.map(item => `${item.toTable}(${item.toColumn})`).join(', ').replace(/, (?![\s\S]*, )/, ', or ')}`
+            headerTooltip += ` -> ${keyData
+              .map((item) => `${item.toTable}(${item.toColumn})`)
+              .join(", ")
+              .replace(/, (?![\s\S]*, )/, ", or ")}`;
         } else if (isPK) {
-          headerTooltip += ' [Primary Key]'
+          headerTooltip += " [Primary Key]";
         }
 
         let cssClass: string;
         if (isPK) {
-          cssClass = 'primary-key';
+          cssClass = "primary-key";
         } else if (hasKeyDatas) {
-          cssClass = 'foreign-key';
+          cssClass = "foreign-key";
         }
 
         // if column has a comment, add it to the tooltip
         if (column.comment) {
-          headerTooltip += `<br/> ${escapeHtml(column.comment)}`
+          headerTooltip += `<br/> ${escapeHtml(column.comment)}`;
         }
 
         const result = {
@@ -656,9 +530,12 @@
           titleFormatter: this.headerFormatter,
           titleFormatterParams: {
             columnName: column.columnName,
-            dataType: column.dataType
+            dataType: column.dataType,
           },
-          mutatorData: this.resolveTabulatorMutator(column.dataType, dialectFor(this.connection.connectionType)),
+          mutatorData: this.resolveTabulatorMutator(
+            column.dataType,
+            dialectFor(this.connection.connectionType)
+          ),
           dataType: column.dataType,
           minWidth: globals.minColumnWidth,
           width: columnWidth,
@@ -677,32 +554,34 @@
           formatter: this.cellFormatter,
           formatterParams: {
             fk: hasKeyDatas && keyDatas[0][1],
-            fkOnClick: hasKeyDatas && ((e, cell) => this.fkClick(keyDatas[0][1][0], cell)),
+            fkOnClick:
+              hasKeyDatas &&
+              ((e, cell) => this.fkClick(keyDatas[0][1][0], cell)),
           },
           editorParams: {
-            verticalNavigation: useVerticalNavigation ? 'editor' : undefined,
+            verticalNavigation: useVerticalNavigation ? "editor" : undefined,
             search: true,
             allowEmpty: true,
-            preserveObject: column.dataType.startsWith('_'),
+            preserveObject: column.dataType.startsWith("_"),
             onPreserveObjectFail: (value: unknown) => {
-              log.error('Failed to preserve object for', value)
-              return true
+              log.error("Failed to preserve object for", value);
+              return true;
             },
             // elementAttributes: {
             //   maxLength: column.columnLength // TODO
             // }
           },
+        };
+
+        if (/^(bool|boolean)$/i.test(column.dataType)) {
+          const trueVal = this.dialectData.boolean?.true ?? true;
+          const falseVal = this.dialectData.boolean?.false ?? false;
+          const values = [falseVal, trueVal];
+          if (column.nullable) values.push({ label: "(NULL)", value: null });
+          result.editorParams["values"] = values;
         }
 
-        if (/^(bool|boolean)$/i.test(column.dataType)) {
-          const trueVal = this.dialectData.boolean?.true ?? true
-          const falseVal = this.dialectData.boolean?.false ?? false
-          const values = [falseVal, trueVal]
-          if (column.nullable) values.push({ label: '(NULL)', value: null })
-          result.editorParams['values'] = values
-        }
-
-        results.push(result)
+        results.push(result);
       });
 
       // add internal index column
@@ -712,38 +591,41 @@
         maxWidth: globals.maxColumnWidth,
         maxInitialWidth: globals.maxInitialWidth,
         editable: false,
-        cellEditCancelled: cell => cell.getRow().normalizeHeight(),
+        cellEditCancelled: (cell) => cell.getRow().normalizeHeight(),
         formatter: this.cellFormatter,
         visible: false,
         clipboard: false,
         print: false,
-        download: false
-      }
-      results.push(result)
-
-      return results
+        download: false,
+      };
+      results.push(result);
+
+      return results;
     },
 
     tableId() {
       // the id for a tabulator table
       if (!this.usedConfig.id) return null;
-      return `workspace-${this.workspaceId}.connection-${this.usedConfig.id}.db-${this.database || 'none'}.schema-${this.table.schema || 'none'}.table-${this.table.name}`
+      return `workspace-${this.workspaceId}.connection-${
+        this.usedConfig.id
+      }.db-${this.database || "none"}.schema-${
+        this.table.schema || "none"
+      }.table-${this.table.name}`;
     },
     persistenceOptions() {
       // return {}
-      if (!this.tableId) return {}
+      if (!this.tableId) return {};
 
       return {
         persistence: {
           sort: false,
           filter: false,
           group: false,
-          columns: ['visible', 'width'],
-
+          columns: ["visible", "width"],
         },
-        persistenceMode: 'local',
+        persistenceMode: "local",
         persistenceID: this.tableId,
-      }
+      };
     },
     initialSort() {
       // FIXME: Don't specify an initial sort order
@@ -757,250 +639,176 @@
       return [{ column: this.table.columns[0].columnName, dir: "asc" }];
     },
     shouldInitialize() {
-      return this.tablesInitialLoaded && this.active && !this.initialized
+      return this.tablesInitialLoaded && this.active && !this.initialized;
     },
     columnFilterModalName() {
-      return `column-filter-modal-${this.tab.id}`
+      return `column-filter-modal-${this.tab.id}`;
     },
   },
 
   watch: {
     allColumnsSelected() {
-      this.resetPendingChanges()
+      this.resetPendingChanges();
     },
     shouldInitialize() {
       if (this.shouldInitialize) {
-        this.initialize()
+        this.initialize();
       }
     },
     page: _.debounce(function () {
-      this.tabulator.setPage(this.page || 1)
+      this.tabulator.setPage(this.page || 1);
     }, 500),
     active() {
       if (!this.tabulator) return;
       if (this.active) {
-        this.tabulator.restoreRedraw()
+        this.tabulator.restoreRedraw();
         if (this.forceRedraw) {
-          this.forceRedraw = false
+          this.forceRedraw = false;
           this.$nextTick(() => {
-            this.tabulator.redraw(true)
-          })
+            this.tabulator.redraw(true);
+          });
         } else {
-          this.$nextTick(() => this.tabulator.redraw())
+          this.$nextTick(() => this.tabulator.redraw());
         }
       } else {
-        this.tabulator.blockRedraw()
+        this.tabulator.blockRedraw();
       }
     },
     async tableColumnNames() {
       if (!this.tabulator) return;
 
       if (!this.active) this.forceRedraw = true;
-      await this.tabulator.setColumns(this.tableColumns)
+      await this.tabulator.setColumns(this.tableColumns);
       await this.refreshTable();
     },
     async lastUpdated() {
-      this.setlastUpdatedText()
-      const primaryFilter: TableFilter | false = _.isArray(this.filters) &&
-        this.filters.find((filter: TableFilter) => this.isPrimaryKey(filter.field));
-      let result = 'all'
+      this.setlastUpdatedText();
+      const primaryFilter: TableFilter | false =
+        _.isArray(this.filters) &&
+        this.filters.find((filter: TableFilter) =>
+          this.isPrimaryKey(filter.field)
+        );
+      let result = "all";
       if (this.primaryKeys?.length && primaryFilter) {
-        log.info("setting scope", primaryFilter.value)
-        result = _.truncate(primaryFilter.value.toString())
+        log.info("setting scope", primaryFilter.value);
+        result = _.truncate(primaryFilter.value.toString());
       } else if (_.isString(this.filters)) {
-        result = 'custom'
-      }
-      this.tab.titleScope = result
-      await this.$store.dispatch('tabs/save', this.tab)
+        result = "custom";
+      }
+      this.tab.titleScope = result;
+      await this.$store.dispatch("tabs/save", this.tab);
     },
     pendingChangesCount() {
-      this.tab.unsavedChanges = this.pendingChangesCount > 0
-    }
+      this.tab.unsavedChanges = this.pendingChangesCount > 0;
+    },
   },
   beforeDestroy() {
-    if(this.interval) clearInterval(this.interval)
+    if (this.interval) clearInterval(this.interval);
     if (this.tabulator) {
-      this.tabulator.destroy()
+      this.tabulator.destroy();
     }
   },
   async mounted() {
     if (this.shouldInitialize) {
-      this.$nextTick(async() => {
-        await this.initialize()
-      })
+      this.$nextTick(async () => {
+        await this.initialize();
+      });
     }
   },
   methods: {
     handleTab(e: KeyboardEvent) {
       // do nothing?
-      log.debug('tab pressed')
-
+      log.debug("tab pressed");
     },
     copySelection() {
-      if (!document.activeElement.classList.contains('tabulator-tableholder')) return
-      copyRange({ range: this.tabulator.getActiveRange(), type: 'tsv' })
+      if (!document.activeElement.classList.contains("tabulator-tableholder"))
+        return;
+      copyRange({ range: this.tabulator.getActiveRange(), type: "tsv" });
     },
     pasteSelection() {
-      if (!document.activeElement.classList.contains('tabulator-tableholder')) return
-      pasteRange(this.tabulator.getActiveRange())
+      if (!document.activeElement.classList.contains("tabulator-tableholder"))
+        return;
+      pasteRange(this.tabulator.getActiveRange());
     },
     deleteTableSelection(_: Event, range?: Tabulator.RangeComponent) {
-      if (!document.activeElement.classList.contains('tabulator-tableholder')) return
-      if (!range) range = this.tabulator.getActiveRange()
+      if (!document.activeElement.classList.contains("tabulator-tableholder"))
+        return;
+      if (!range) range = this.tabulator.getActiveRange();
       this.addRowsToPendingDeletes(range.getRows());
     },
     getCleanSelectedRowData(cell) {
-      const selectedRows = this.tabulator.getSelectedRows()
-      const rowData = selectedRows?.length ? selectedRows : [cell.getRow()]
+      const selectedRows = this.tabulator.getSelectedRows();
+      const rowData = selectedRows?.length ? selectedRows : [cell.getRow()];
       const clean = rowData.map((row) => {
-        const m = this.modifyRowData(row.getData())
-        return this.$bks.cleanData(m, this.tableColumns)
-      })
+        const m = this.modifyRowData(row.getData());
+        return this.$bks.cleanData(m, this.tableColumns);
+      });
       return clean;
     },
-<<<<<<< HEAD
-    shouldColumnBeIncludedInCopy(column) {
-      if (!column.extra) {
-        return true
-      }
-
-      const extra = column.extra.toLowerCase()
-
-      return !extra.includes("auto_increment")
-    },
-    parseSqlCopyData(data) {
-      for (let i = 0; i < data.length; i++) {
-        const columns = data[i]
-
-        for (const key in columns) {
-          const columnIdx = this.table.columns.findIndex((col) => col.columnName == key)
-
-          if (columnIdx !== -1) {
-            const column = this.table.columns[columnIdx]
-
-            if (this.shouldColumnBeIncludedInCopy(column) == false) {
-              delete data[i][key]
-            }
-          }
-        }
-      }
-
-      return data
-    },
-    unselectStuff() {
-      this.tabulator.deselectRow()
-      this.unselectCell()
-    },
-    // TODO (matthew): Make click and drag work
-    // What this need to work:
-    // - [ ] Mousedown on a handle begins row selection
-    // - [ ] moving mouse over other rows highlights them in the selection
-    // - [ ] releasing mouse (anywhere) keeps the selection and stops selection from happening anymore
-    handleRowHandleMouseDown(_event: MouseEvent, cell: Tabulator.CellComponent) {
-      this.mouseDownHandle = cell
-      // this.handleRowHandleClick(_event, cell)
-    },
-    handleCellMouseEnter(_event: MouseEvent, _cell: Tabulator.CellComponent) {
-      // Please fix me kind software engineer
-    },
-    handleCellMouseUp(_event: MouseEvent, _cell: Tabulator.CellComponent) {
-      this.mouseDownHandle = null
-    },
-    handleRowHandleClick(event: MouseEvent, cell: Tabulator.CellComponent) {
-      // this.mouseDownHandle = null
-      const row = cell.getRow()
-      const selectedRows: Tabulator.RowComponent[] = this.tabulator.getSelectedRows();
-
-      if (event.shiftKey) {
-        if (!selectedRows?.length) {
-          row.select();
-          return;
-        }
-
-        const firstSelected = _.minBy(selectedRows, (r) => r.getPosition())
-        const lastSelected = _.maxBy(selectedRows, (r) => r.getPosition())
-        if (row.getPosition() > lastSelected.getPosition()) {
-          const toSelect = this.tabulator.getRows().filter((r) =>
-            r.getPosition() > lastSelected.getPosition() &&
-            r.getPosition() <= row.getPosition()
-          )
-          this.tabulator.selectRow(toSelect)
-        } else {
-          const toSelect = this.tabulator.getRows().filter((r) =>
-            r.getPosition() < firstSelected.getPosition() &&
-            r.getPosition() >= row.getPosition()
-          )
-          this.tabulator.selectRow(toSelect)
-        }
-
-      } else if (event.ctrlKey || (this.$config.isMac && event.metaKey)) {
-        row.toggleSelect()
-      } else {
-        // clicking a row doesn't deselect it
-        this.tabulator.deselectRow();
-        row.select();
-      }
-    },
-=======
->>>>>>> ecabab80
     headerFormatter(_cell, formatterParams) {
-      const { columnName, dataType } = formatterParams
+      const { columnName, dataType } = formatterParams;
       return `
         <span class="title">
           ${escapeHtml(columnName)}
           <span class="badge">${dataType}</span>
-        </span>`
+        </span>`;
     },
     maybeScrollAndSetWidths() {
       if (this.columnWidths) {
         try {
-          this.tabulator.blockRedraw()
-          this.columnWidths.forEach(({ field, width}) => {
-            const col = this.tabulator.getColumn(field)
-            if (col) col.setWidth(width)
-          })
-          this.columnWidths = null
+          this.tabulator.blockRedraw();
+          this.columnWidths.forEach(({ field, width }) => {
+            const col = this.tabulator.getColumn(field);
+            if (col) col.setWidth(width);
+          });
+          this.columnWidths = null;
         } catch (ex) {
-          console.error("error setting widths", ex)
+          console.error("error setting widths", ex);
         } finally {
-          this.tabulator.restoreRedraw()
+          this.tabulator.restoreRedraw();
         }
       }
       if (this.preLoadScrollPosition) {
-        this.tableHolder.scrollLeft = this.preLoadScrollPosition
-        this.preLoadScrollPosition = null
+        this.tableHolder.scrollLeft = this.preLoadScrollPosition;
+        this.preLoadScrollPosition = null;
       }
     },
     async close() {
-      this.$root.$emit(AppEvent.closeTab)
+      this.$root.$emit(AppEvent.closeTab);
     },
     isPrimaryKey(column) {
       return this.primaryKeys.includes(column);
     },
     async initialize() {
-      this.initialized = true
-      this.resetPendingChanges()
-      await this.$store.dispatch('updateTableColumns', this.table)
-      this.rawTableKeys = await this.connection.getTableKeys(this.table.name, this.table.schema)
-      const rawPrimaryKeys = await this.connection.getPrimaryKeys(this.table.name, this.table.schema);
+      this.initialized = true;
+      this.resetPendingChanges();
+      await this.$store.dispatch("updateTableColumns", this.table);
+      this.rawTableKeys = await this.connection.getTableKeys(
+        this.table.name,
+        this.table.schema
+      );
+      const rawPrimaryKeys = await this.connection.getPrimaryKeys(
+        this.table.name,
+        this.table.schema
+      );
       this.primaryKeys = rawPrimaryKeys.map((key) => key.columnName);
-      this.filters = normalizeFilters(this.initialFilters || [])
+      this.filters = normalizeFilters(this.initialFilters || []);
 
       this.tabulator = new TabulatorFull(this.$refs.table, {
         spreadsheet: true,
-        resizeColumnsMode: 'guide',
-        resizeColumnsHandles: 'header-only',
+        resizeColumnsMode: "guide",
+        resizeColumnsHandles: "header-only",
         height: this.actualTableHeight,
         columns: this.tableColumns,
         nestedFieldSeparator: false,
         placeholder: "No Data",
-        renderHorizontal: 'virtual',
+        renderHorizontal: "virtual",
         ajaxURL: "http://fake",
-        sortMode: 'remote',
-        filterMode: 'remote',
+        sortMode: "remote",
+        filterMode: "remote",
         dataLoaderError: `<span style="display:inline-block">Error loading data, see error below</span>`,
         pagination: true,
-        paginationMode: 'remote',
+        paginationMode: "remote",
         paginationSize: this.limit,
         paginationElement: this.$refs.paginationArea,
         paginationButtonCount: 0,
@@ -1015,11 +823,11 @@
           scrollToEnd: false,
           scrollToStart: false,
           scrollPageUp: false,
-          scrollPageDown: false
+          scrollPageDown: false,
         },
         spreadsheetRowHeader: {
           contextMenu: (_, cell: Tabulator.CellComponent) => {
-            const range = cell.getRange()
+            const range = cell.getRange();
             return [
               this.setAsNullMenuItem(range),
               { separator: true },
@@ -1031,10 +839,10 @@
               }),
               { separator: true },
               ...this.rowActionsMenu(range),
-            ]
+            ];
           },
           headerContextMenu: (_, column: Tabulator.ColumnComponent) => {
-            const range = column.getRange()
+            const range = column.getRange();
             return [
               this.setAsNullMenuItem(range),
               { separator: true },
@@ -1050,21 +858,21 @@
                 label: createMenuItem("Open Column Filter"),
                 action: this.showColumnFilterModal,
               },
-            ]
-          }
+            ];
+          },
         },
       });
-      this.tabulator.on('cellEdited', this.cellEdited)
-      this.tabulator.on('dataProcessed', this.maybeScrollAndSetWidths)
+      this.tabulator.on("cellEdited", this.cellEdited);
+      this.tabulator.on("dataProcessed", this.maybeScrollAndSetWidths);
 
       this.$nextTick(() => {
         if (this.$refs.valueInput) {
-          this.$refs.valueInput.focus()
+          this.$refs.valueInput.focus();
         }
-      })
+      });
     },
     rowActionsMenu(range: Tabulator.RangeComponent) {
-      const rowRangeLabel = `${range.getTop() + 1} - ${range.getBottom() + 1}`
+      const rowRangeLabel = `${range.getTop() + 1} - ${range.getBottom() + 1}`;
       return [
         {
           label:
@@ -1080,414 +888,491 @@
               ? createMenuItem("Delete row", "Delete")
               : createMenuItem(`Delete rows ${rowRangeLabel}`, "Delete"),
           action: () => {
-            this.tabulator.rowManager.element.focus()
-            this.deleteTableSelection(undefined, range)
+            this.tabulator.rowManager.element.focus();
+            this.deleteTableSelection(undefined, range);
           },
           disabled: !this.editable,
         },
-      ]
+      ];
     },
     setAsNullMenuItem(range: Tabulator.RangeComponent) {
       return {
         label: createMenuItem("Set as NULL"),
-        action: () => range.getCells().map((cell) => {
-          if (!this.isPrimaryKey(cell.getField())) cell.setValue(null);
-        }),
+        action: () =>
+          range.getCells().map((cell) => {
+            if (!this.isPrimaryKey(cell.getField())) cell.setValue(null);
+          }),
         disabled: !this.editable,
-      }
+      };
     },
     openEditorMenu(cell: Tabulator.CellComponent) {
       return {
         label: createMenuItem("Edit in modal"),
-        disabled: (cell: Tabulator.CellComponent) => !this.editable && !this.insertionCellCheck(cell),
+        disabled: (cell: Tabulator.CellComponent) =>
+          !this.editable && !this.insertionCellCheck(cell),
         action: () => {
-          if (this.isPrimaryKey(cell.getField())) return
-          this.$refs.editorModal.openModal(cell.getValue(), undefined, cell)
-        }
-      }
-    },
-    onSaveEditorModal(content: string, _: LanguageData, cell: Tabulator.CellComponent){
-      cell.setValue(content)
+          if (this.isPrimaryKey(cell.getField())) return;
+          this.$refs.editorModal.openModal(cell.getValue(), undefined, cell);
+        },
+      };
+    },
+    onSaveEditorModal(
+      content: string,
+      _: LanguageData,
+      cell: Tabulator.CellComponent
+    ) {
+      cell.setValue(content);
     },
     openProperties() {
-      this.$root.$emit(AppEvent.openTableProperties, { table: this.table })
+      this.$root.$emit(AppEvent.openTableProperties, { table: this.table });
     },
     buildPendingInserts() {
-      if (!this.table) return
+      if (!this.table) return;
       const inserts = this.pendingChanges.inserts.map((item) => {
-        const columnNames = this.table.columns.map((c) => c.columnName)
-        const rowData = item.row.getData()
-        const result = {}
+        const columnNames = this.table.columns.map((c) => c.columnName);
+        const rowData = item.row.getData();
+        const result = {};
         columnNames.forEach((c) => {
-          const d = rowData[c]
+          const d = rowData[c];
           if (this.isPrimaryKey(c) && !d) {
             // do nothing
           } else {
-            result[c] = d
+            result[c] = d;
           }
-        })
+        });
         return {
           table: this.table.name,
           schema: this.table.schema,
-          data: [result]
-        }
-      })
-      return inserts
+          data: [result],
+        };
+      });
+      return inserts;
     },
     /**
      * Converts a TableUpdateResult to data that is consumed by Tabulator.updateData
      */
     convertUpdateResult(result: TableUpdateResult) {
       return result.map((row: Record<string, any>) => {
-        const internalIndex = this.primaryKeys.map((k: string) => row[k]).join(",");
+        const internalIndex = this.primaryKeys
+          .map((k: string) => row[k])
+          .join(",");
         return { ...row, [this.internalIndexColumn]: internalIndex };
       });
     },
     defaultColumnWidth(slimType, defaultValue) {
-      const chunkyTypes = ['json', 'jsonb', 'blob', 'text', '_text', 'tsvector']
-      if (chunkyTypes.includes(slimType)) return globals.largeFieldWidth
-      return defaultValue
+      const chunkyTypes = [
+        "json",
+        "jsonb",
+        "blob",
+        "text",
+        "_text",
+        "tsvector",
+      ];
+      if (chunkyTypes.includes(slimType)) return globals.largeFieldWidth;
+      return defaultValue;
     },
     // TODO: this is not attached to anything. but it might be needed?
     allowHeaderSort(column) {
-      if(!column.dataType) return true
-      if(column.dataType.startsWith('json')) return false
-      return true
+      if (!column.dataType) return true;
+      if (column.dataType.startsWith("json")) return false;
+      return true;
     },
     slimDataType(dt) {
-      if (!dt) return null
-      if(dt === 'bit(1)') return dt
-      return dt.split("(")[0]
+      if (!dt) return null;
+      if (dt === "bit(1)") return dt;
+      return dt.split("(")[0];
     },
     editorType(dt) {
-      const ne = vueEditor(NullableInputEditorVue)
-      switch (dt?.toLowerCase() ?? '') {
-        case 'text':
-        case 'json':
-        case 'jsonb':
-        case 'bytea':
-        case 'tsvector':
-          return 'textarea'
-        case 'bool':
-        case 'boolean':
-          return 'select'
-        default: return ne
+      const ne = vueEditor(NullableInputEditorVue);
+      switch (dt?.toLowerCase() ?? "") {
+        case "text":
+        case "json":
+        case "jsonb":
+        case "bytea":
+        case "tsvector":
+          return "textarea";
+        case "bool":
+        case "boolean":
+          return "select";
+        default:
+          return ne;
       }
     },
     cellEditCheck(cell: Tabulator.CellComponent) {
       if (this.insertionCellCheck(cell)) return true;
 
       // check this first because it is easy
-      if (!this.editable) return false
-
-      const pendingInsert = _.find(this.pendingChanges.inserts, { row: cell.getRow() })
+      if (!this.editable) return false;
+
+      const pendingInsert = _.find(this.pendingChanges.inserts, {
+        row: cell.getRow(),
+      });
 
       if (pendingInsert) {
-        return true
-      }
-
-      const rowData = cell.getRow().getData()
-      const primaryKeys = Object.keys(rowData).filter((k) => this.isPrimaryKey(k))
+        return true;
+      }
+
+      const rowData = cell.getRow().getData();
+      const primaryKeys = Object.keys(rowData)
+        .filter((k) => this.isPrimaryKey(k))
         .map((key) => ({
           column: key,
-          value: rowData[key]
-        }))
-      const pendingDelete = _.find(this.pendingChanges.deletes, (item) => _.isEqual(item.primaryKeys, primaryKeys))
-
-      return this.editable && !this.isPrimaryKey(cell.getField()) && !pendingDelete
+          value: rowData[key],
+        }));
+      const pendingDelete = _.find(this.pendingChanges.deletes, (item) =>
+        _.isEqual(item.primaryKeys, primaryKeys)
+      );
+
+      return (
+        this.editable && !this.isPrimaryKey(cell.getField()) && !pendingDelete
+      );
     },
     insertionCellCheck(cell: Tabulator.CellComponent) {
-      const pendingInsert = _.find(this.pendingChanges.inserts, { row: cell.getRow() });
+      const pendingInsert = _.find(this.pendingChanges.inserts, {
+        row: cell.getRow(),
+      });
       return pendingInsert
-        ? this.table.entityType === 'table' && !this.dialectData.disabledFeatures?.tableTable
+        ? this.table.entityType === "table" &&
+            !this.dialectData.disabledFeatures?.tableTable
         : false;
     },
     cellEdited(cell) {
-      const pkCells = cell.getRow().getCells().filter(c => this.isPrimaryKey(c.getField()))
+      const pkCells = cell
+        .getRow()
+        .getCells()
+        .filter((c) => this.isPrimaryKey(c.getField()));
 
       // some number fields were being converted to strings so were triggered the cellEdited event because tabulator probably `===` stuff
       // If the cell value does fall into this, we don't want anything edited.
       if (cell.getOldValue() == cell.getValue()) {
-        return
+        return;
       }
 
       if (!pkCells) {
-        this.$noty.error("Can't edit column -- couldn't figure out primary key")
+        this.$noty.error(
+          "Can't edit column -- couldn't figure out primary key"
+        );
         // cell.setValue(cell.getOldValue())
-        cell.restoreOldValue()
-        return
+        cell.restoreOldValue();
+        return;
       }
       // Dont handle cell edit if made on a pending insert
-      const pendingInsert = _.find(this.pendingChanges.inserts, { row: cell.getRow() })
+      const pendingInsert = _.find(this.pendingChanges.inserts, {
+        row: cell.getRow(),
+      });
       if (pendingInsert) {
-        pendingInsert.data = pendingInsert.row.getData()
-        return
-      }
-
-      const column = this.table.columns.find(c => c.columnName === cell.getField())
-      const pkValues = pkCells.map((cell) => cell.getValue()).join('-')
-      const key = `${pkValues}-${cell.getField()}`
-
-      cell.getElement().classList.add('edited')
-      const currentEdit = _.find(this.pendingChanges.updates, { key: key })
-
-      if (typeof currentEdit?.oldValue === 'undefined' && cell.getValue() === null) {
+        pendingInsert.data = pendingInsert.row.getData();
+        return;
+      }
+
+      const column = this.table.columns.find(
+        (c) => c.columnName === cell.getField()
+      );
+      const pkValues = pkCells.map((cell) => cell.getValue()).join("-");
+      const key = `${pkValues}-${cell.getField()}`;
+
+      cell.getElement().classList.add("edited");
+      const currentEdit = _.find(this.pendingChanges.updates, { key: key });
+
+      if (
+        typeof currentEdit?.oldValue === "undefined" &&
+        cell.getValue() === null
+      ) {
         // don't do anything because of an issue found when trying to set to null, undefined == null so was getting rid of the need to make a change\
       } else if (currentEdit?.oldValue == cell.getValue()) {
-        this.$set(this.pendingChanges, 'updates', _.without(this.pendingChanges.updates, currentEdit))
-        cell.getElement().classList.remove('edited')
-        return
+        this.$set(
+          this.pendingChanges,
+          "updates",
+          _.without(this.pendingChanges.updates, currentEdit)
+        );
+        cell.getElement().classList.remove("edited");
+        return;
       }
 
       const primaryKeys = pkCells.map((cell) => {
         return {
           column: cell.getField(),
-          value: cell.getValue()
-        }
-      })
+          value: cell.getValue(),
+        };
+      });
       if (currentEdit) {
-        currentEdit.value = cell.getValue()
+        currentEdit.value = cell.getValue();
       } else {
-        const payload: TableUpdate & { key: string, oldValue: any, cell: any } = {
-          key: key,
-          table: this.table.name,
-          schema: this.table.schema,
-          column: cell.getField(),
-          columnType: column ? column.dataType : undefined,
-          primaryKeys,
-          oldValue: cell.getOldValue(),
-          cell: cell,
-          value: cell.getValue(0)
-        }
+        const payload: TableUpdate & { key: string; oldValue: any; cell: any } =
+          {
+            key: key,
+            table: this.table.name,
+            schema: this.table.schema,
+            column: cell.getField(),
+            columnType: column ? column.dataType : undefined,
+            primaryKeys,
+            oldValue: cell.getOldValue(),
+            cell: cell,
+            value: cell.getValue(0),
+          };
         // remove existing pending updates with identical pKey-column combo
-        let pendingUpdates = _.reject(this.pendingChanges.updates, { 'key': payload.key })
-        pendingUpdates.push(payload)
-        this.$set(this.pendingChanges, 'updates', pendingUpdates)
+        let pendingUpdates = _.reject(this.pendingChanges.updates, {
+          key: payload.key,
+        });
+        pendingUpdates.push(payload);
+        this.$set(this.pendingChanges, "updates", pendingUpdates);
       }
     },
     cloneSelection(range?: Tabulator.RangeComponent) {
-      if (!range) range = this.tabulator.getActiveRange()
+      if (!range) range = this.tabulator.getActiveRange();
 
       range.getRows().forEach((row) => {
-        const data = { ...row.getData() }
+        const data = { ...row.getData() };
         const dataParsed = Object.keys(data).reduce((acc, d) => {
           if (!this.primaryKeys?.includes(d)) {
-            acc[d] = data[d]
+            acc[d] = data[d];
           }
-          return acc
-        }, {})
-
-        this.tabulator.addRow(dataParsed, true).then(row => {
-          this.addRowToPendingInserts(row)
-          this.tabulator.scrollToRow(row, 'center', true)
-        })
-
-      })
+          return acc;
+        }, {});
+
+        this.tabulator.addRow(dataParsed, true).then((row) => {
+          this.addRowToPendingInserts(row);
+          this.tabulator.scrollToRow(row, "center", true);
+        });
+      });
     },
     cellCloneRow(_, cell: Tabulator.CellComponent) {
-      this.cloneSelection(cell.getRange())
+      this.cloneSelection(cell.getRange());
     },
     cellAddRow() {
       if (this.dialectData.disabledFeatures?.tableTable) {
         return;
       }
-      this.tabulator.addRow({}, true).then(row => {
-        this.addRowToPendingInserts(row)
-        this.tabulator.scrollToRow(row, 'center', true)
-      })
+      this.tabulator.addRow({}, true).then((row) => {
+        this.addRowToPendingInserts(row);
+        this.tabulator.scrollToRow(row, "center", true);
+      });
     },
     addRowToPendingInserts(row) {
-      row.getElement().classList.add('inserted')
+      row.getElement().classList.add("inserted");
 
       const payload = {
         table: this.table.name,
         row: row,
         schema: this.table.schema,
-        pkColumn: this.primaryKeys
-      }
-
-      this.pendingChanges.inserts.push(payload)
+        pkColumn: this.primaryKeys,
+      };
+
+      this.pendingChanges.inserts.push(payload);
     },
     addRowsToPendingDeletes(rows: Tabulator.RowComponent[]) {
       if (!this.primaryKeys) {
-        this.$noty.error("Can't delete row -- couldn't figure out primary key")
-        return
+        this.$noty.error("Can't delete row -- couldn't figure out primary key");
+        return;
       }
 
       if (this.hasPendingInserts) {
-        const matchingInserts = this.pendingChanges.inserts.filter((insert) => rows.includes(insert.row))
+        const matchingInserts = this.pendingChanges.inserts.filter((insert) =>
+          rows.includes(insert.row)
+        );
         if (matchingInserts.length > 0) {
-          this.$set(this.pendingChanges, 'inserts', this.pendingChanges.inserts.filter((insert) => !rows.includes(insert.row)))
-          matchingInserts.forEach((insert) => insert.row.delete())
-          return
+          this.$set(
+            this.pendingChanges,
+            "inserts",
+            this.pendingChanges.inserts.filter(
+              (insert) => !rows.includes(insert.row)
+            )
+          );
+          matchingInserts.forEach((insert) => insert.row.delete());
+          return;
         }
       }
 
-      const discardedUpdates = []
-      const payloads = []
+      const discardedUpdates = [];
+      const payloads = [];
 
       rows.forEach((row) => {
-        const primaryKeys = []
+        const primaryKeys = [];
 
         this.primaryKeys.forEach((pk: string) => {
-          const cell = row.getCell(pk)
-          const isBinary = cell.getColumn().getDefinition().dataType.toUpperCase().includes('BINARY')
+          const cell = row.getCell(pk);
+          const isBinary = cell
+            .getColumn()
+            .getDefinition()
+            .dataType.toUpperCase()
+            .includes("BINARY");
           primaryKeys.push({
             column: cell.getField(),
-            value: isBinary ? Buffer.from(cell.getValue(), 'hex') : cell.getValue()
-          })
-        })
-
-        const matchingPrimaryKeys =  (update) => _.isEqual(update.primaryKeys, payload.primaryKeys)
-
-        const filteredUpdates = _.filter(this.pendingChanges.updates, matchingPrimaryKeys)
-        discardedUpdates.push(...filteredUpdates)
+            value: isBinary
+              ? Buffer.from(cell.getValue(), "hex")
+              : cell.getValue(),
+          });
+        });
+
+        const matchingPrimaryKeys = (update) =>
+          _.isEqual(update.primaryKeys, payload.primaryKeys);
+
+        const filteredUpdates = _.filter(
+          this.pendingChanges.updates,
+          matchingPrimaryKeys
+        );
+        discardedUpdates.push(...filteredUpdates);
 
         const payload = {
           table: this.table.name,
           row,
           schema: this.table.schema,
           primaryKeys,
+        };
+
+        payloads.push(payload);
+
+        row.getElement().classList.add("deleted");
+
+        if (!_.find(this.pendingChanges.deletes, matchingPrimaryKeys)) {
+          this.pendingChanges.deletes.push(payload);
         }
-
-        payloads.push(payload)
-
-        row.getElement().classList.add('deleted')
-
-        if (!_.find(this.pendingChanges.deletes, matchingPrimaryKeys)) {
-          this.pendingChanges.deletes.push(payload)
-        }
-      })
+      });
 
       // remove pending updates for the row marked for deletion
-      discardedUpdates.forEach(update => this.discardColumnUpdate(update))
-
-      this.$set(this.pendingChanges, 'updates', _.without(this.pendingChanges.updates, discardedUpdates))
+      discardedUpdates.forEach((update) => this.discardColumnUpdate(update));
+
+      this.$set(
+        this.pendingChanges,
+        "updates",
+        _.without(this.pendingChanges.updates, discardedUpdates)
+      );
     },
     resetPendingChanges() {
       this.pendingChanges = {
         inserts: [],
         updates: [],
-        deletes: []
-      }
+        deletes: [],
+      };
     },
     async copyToSql() {
-      this.saveError = null
+      this.saveError = null;
 
       try {
         const changes = {
           inserts: this.buildPendingInserts(),
           updates: this.pendingChanges.updates,
-          deletes: this.pendingChanges.deletes
-        }
-        const sql = this.connection.applyChangesSql(changes)
-        const formatted = format(sql, { language: FormatterDialect(this.dialect) })
-        this.$root.$emit(AppEvent.newTab, formatted)
-      } catch(ex) {
+          deletes: this.pendingChanges.deletes,
+        };
+        const sql = this.connection.applyChangesSql(changes);
+        const formatted = format(sql, {
+          language: FormatterDialect(this.dialect),
+        });
+        this.$root.$emit(AppEvent.newTab, formatted);
+      } catch (ex) {
         console.error(ex);
-        this.pendingChanges.updates.forEach(edit => {
-            edit.cell.getElement().classList.add('edit-error')
-        })
-
-        this.pendingChanges.inserts.forEach(insert => {
-          insert.row.getElement().classList.add('edit-error')
-        })
+        this.pendingChanges.updates.forEach((edit) => {
+          edit.cell.getElement().classList.add("edit-error");
+        });
+
+        this.pendingChanges.inserts.forEach((insert) => {
+          insert.row.getElement().classList.add("edit-error");
+        });
 
         this.saveError = {
           title: ex.message,
           message: ex.message,
-          ex
+          ex,
+        };
+        this.$noty.error(ex.message);
+
+        return;
+      } finally {
+        if (!this.active) this.forceRedraw = true;
+      }
+    },
+    async saveChanges() {
+      this.saveError = null;
+
+      let replaceData = false;
+
+      try {
+        const payload = {
+          inserts: this.buildPendingInserts(),
+          updates: this.pendingChanges.updates,
+          deletes: this.pendingChanges.deletes,
+        };
+
+        const result = await this.connection.applyChanges(payload);
+        const updateIncludedPK = this.pendingChanges.updates.find(
+          (e) => e.column === e.pkColumn
+        );
+
+        if (
+          updateIncludedPK ||
+          this.hasPendingInserts ||
+          this.hasPendingDeletes
+        ) {
+          replaceData = true;
+        } else if (this.hasPendingUpdates) {
+          this.tabulator.clearCellEdited();
+          this.tabulator.updateData(this.convertUpdateResult(result));
+          this.pendingChanges.updates.forEach((edit) => {
+            edit.cell.getElement().classList.remove("edited");
+            edit.cell.getElement().classList.add("edit-success");
+            setTimeout(() => {
+              if (edit.cell.getElement()) {
+                edit.cell.getElement().classList.remove("edit-success");
+              }
+            }, 1000);
+          });
         }
-        this.$noty.error(ex.message)
-
-        return
+
+        if (replaceData) {
+          const niceChanges = pluralize(
+            "change",
+            this.pendingChangesCount,
+            true
+          );
+          this.$noty.success(`${niceChanges} successfully applied`);
+          this.tabulator.replaceData();
+        }
+
+        this.resetPendingChanges();
+      } catch (ex) {
+        this.pendingChanges.updates.forEach((edit) => {
+          edit.cell.getElement().classList.add("edit-error");
+        });
+
+        this.pendingChanges.inserts.forEach((insert) => {
+          insert.row.getElement().classList.add("edit-error");
+        });
+
+        this.saveError = {
+          title: ex.message,
+          message: ex.message,
+          ex,
+        };
+        this.$noty.error(ex.message);
+
+        return;
       } finally {
-        if (!this.active)
-          this.forceRedraw = true
-      }
-    },
-    async saveChanges() {
-        this.saveError = null
-
-        let replaceData = false
-
-        try {
-
-          const payload = {
-            inserts: this.buildPendingInserts(),
-            updates: this.pendingChanges.updates,
-            deletes: this.pendingChanges.deletes
-          }
-
-          const result = await this.connection.applyChanges(payload)
-          const updateIncludedPK = this.pendingChanges.updates.find(e => e.column === e.pkColumn)
-
-          if (updateIncludedPK || this.hasPendingInserts || this.hasPendingDeletes) {
-            replaceData = true
-          } else if (this.hasPendingUpdates) {
-            this.tabulator.clearCellEdited()
-            this.tabulator.updateData(this.convertUpdateResult(result))
-            this.pendingChanges.updates.forEach(edit => {
-              edit.cell.getElement().classList.remove('edited')
-              edit.cell.getElement().classList.add('edit-success')
-              setTimeout(() => {
-                if (edit.cell.getElement()) {
-                  edit.cell.getElement().classList.remove('edit-success')
-                }
-              }, 1000)
-            })
-          }
-
-          if (replaceData) {
-            const niceChanges = pluralize('change', this.pendingChangesCount, true)
-            this.$noty.success(`${niceChanges} successfully applied`)
-            this.tabulator.replaceData()
-          }
-
-          this.resetPendingChanges()
-
-
-        } catch (ex) {
-          this.pendingChanges.updates.forEach(edit => {
-              edit.cell.getElement().classList.add('edit-error')
-          })
-
-
-          this.pendingChanges.inserts.forEach(insert => {
-            insert.row.getElement().classList.add('edit-error')
-          })
-
-          this.saveError = {
-            title: ex.message,
-            message: ex.message,
-            ex
-          }
-          this.$noty.error(ex.message)
-
-          return
-        } finally {
-          if (!this.active) {
-            this.forceRedraw = true
-          }
+        if (!this.active) {
+          this.forceRedraw = true;
         }
+      }
     },
     discardChanges() {
-      this.saveError = null
-
-      this.pendingChanges.inserts.forEach(insert => this.tabulator.deleteRow(insert.row))
-
-      this.pendingChanges.updates.forEach(edit => this.discardColumnUpdate(edit))
-
-      this.pendingChanges.deletes.forEach(pendingDelete => {
-        pendingDelete.row.getElement().classList.remove('deleted')
-      })
-
-      this.resetPendingChanges()
+      this.saveError = null;
+
+      this.pendingChanges.inserts.forEach((insert) =>
+        this.tabulator.deleteRow(insert.row)
+      );
+
+      this.pendingChanges.updates.forEach((edit) =>
+        this.discardColumnUpdate(edit)
+      );
+
+      this.pendingChanges.deletes.forEach((pendingDelete) => {
+        pendingDelete.row.getElement().classList.remove("deleted");
+      });
+
+      this.resetPendingChanges();
     },
     discardColumnUpdate(pendingUpdate) {
-      pendingUpdate.cell.setValue(pendingUpdate.oldValue)
-      pendingUpdate.cell.getElement().classList.remove('edited')
-      pendingUpdate.cell.getElement().classList.remove('edit-error')
+      pendingUpdate.cell.setValue(pendingUpdate.oldValue);
+      pendingUpdate.cell.getElement().classList.remove("edited");
+      pendingUpdate.cell.getElement().classList.remove("edit-error");
     },
     openQueryTab() {
       const page = this.tabulator.getPage();
@@ -1503,51 +1388,56 @@
         this.page = page;
       }
 
-      this.connection.selectTopSql(
-        this.table.name,
-        offset,
-        limit,
-        orderBy,
-        this.filters,
-        this.table.schema,
-        selects
-      ).then((query: string) => {
-        const language = FormatterDialect(this.dialect);
-        const formatted = safeSqlFormat(query, { language });
-        this.$root.$emit(AppEvent.newTab, formatted);
-      }).catch((e: unknown) => {
-        log.error("Error opening query tab:", e);
-        this.$noty.error("Unable to open query tab. See dev console for details.");
-      });
+      this.connection
+        .selectTopSql(
+          this.table.name,
+          offset,
+          limit,
+          orderBy,
+          this.filters,
+          this.table.schema,
+          selects
+        )
+        .then((query: string) => {
+          const language = FormatterDialect(this.dialect);
+          const formatted = safeSqlFormat(query, { language });
+          this.$root.$emit(AppEvent.newTab, formatted);
+        })
+        .catch((e: unknown) => {
+          log.error("Error opening query tab:", e);
+          this.$noty.error(
+            "Unable to open query tab. See dev console for details."
+          );
+        });
     },
     showColumnFilterModal() {
-      this.$modal.show(this.columnFilterModalName)
+      this.$modal.show(this.columnFilterModalName);
     },
     triggerFilter(filters: TableFilter[] | string | null) {
       if (this.pendingChangesCount > 0) {
-        draftFilters = filters
-        this.$modal.show(`discard-changes-modal-${this.tab.id}`)
+        draftFilters = filters;
+        this.$modal.show(`discard-changes-modal-${this.tab.id}`);
         return;
       }
-      this.filters = filters
-      this.tabulator?.setData()
+      this.filters = filters;
+      this.tabulator?.setData();
     },
     dataFetch(_url, _config, params) {
       // this conforms to the Tabulator API
       // for ajax requests. Except we're just calling the database.
       // we're using paging so requires page info
-      log.info("fetch params", params)
+      log.info("fetch params", params);
       let offset = 0;
       let limit = this.limit;
       let orderBy = null;
-      let filters = this.filters
+      let filters = this.filters;
 
       if (params.sort) {
-        orderBy = params.sort
+        orderBy = params.sort;
       }
 
       if (params.size) {
-        limit = params.size
+        limit = params.size;
       }
 
       if (params.page) {
@@ -1556,17 +1446,16 @@
 
       // like if you change a filter
       if (params.page && params.page !== this.page) {
-        this.page = params.page
-      }
-
-      log.info("filters", filters)
+        this.page = params.page;
+      }
+
+      log.info("filters", filters);
 
       const result = new Promise((resolve, reject) => {
         (async () => {
           try {
-
             // lets just make column selection a front-end only thing
-            const selects = ['*']
+            const selects = ["*"];
             const response = await this.connection.selectTop(
               this.table.name,
               offset,
@@ -1574,48 +1463,57 @@
               orderBy,
               filters,
               this.table.schema,
-              selects,
+              selects
             );
 
-            if (_.xor(response.fields, this.table.columns.map(c => c.columnName)).length > 0) {
-              log.debug('table has changed, updating')
-              await this.$store.dispatch('updateTableColumns', this.table)
+            if (
+              _.xor(
+                response.fields,
+                this.table.columns.map((c) => c.columnName)
+              ).length > 0
+            ) {
+              log.debug("table has changed, updating");
+              await this.$store.dispatch("updateTableColumns", this.table);
             }
 
             const r = response.result;
-            this.response = response
-            this.resetPendingChanges()
-            this.clearQueryError()
+            this.response = response;
+            this.resetPendingChanges();
+            this.clearQueryError();
 
             // fill internal index column with primary keys
-            r.forEach(row => {
-              const primaryValues = this.primaryKeys.map(key => row[key]);
+            r.forEach((row) => {
+              const primaryValues = this.primaryKeys.map((key) => row[key]);
               row[this.internalIndexColumn] = primaryValues.join(",");
             });
 
-            const data = this.dataToTableData({ rows: r }, this.tableColumns, offset);
-            this.data = Object.freeze(data)
-            this.lastUpdated = Date.now()
-            this.preLoadScrollPosition = this.tableHolder.scrollLeft
+            const data = this.dataToTableData(
+              { rows: r },
+              this.tableColumns,
+              offset
+            );
+            this.data = Object.freeze(data);
+            this.lastUpdated = Date.now();
+            this.preLoadScrollPosition = this.tableHolder.scrollLeft;
             this.columnWidths = this.tabulator.getColumns().map((c) => {
-              return { field: c.getField(), width: c.getWidth()}
-            })
+              return { field: c.getField(), width: c.getWidth() };
+            });
             resolve({
               last_page: 1,
-              data
+              data,
             });
           } catch (error) {
             reject(error.message);
             this.queryError = {
               title: error.message,
-              message: error.message
-            }
+              message: error.message,
+            };
             this.$nextTick(() => {
-              this.tabulator.clearData()
-            })
+              this.tabulator.clearData();
+            });
           } finally {
             if (!this.active) {
-              this.forceRedraw = true
+              this.forceRedraw = true;
             }
           }
         })();
@@ -1623,44 +1521,47 @@
       return result;
     },
     setlastUpdatedText() {
-      if (!this.lastUpdated) return null
-      this.lastUpdatedText = this.timeAgo.format(this.lastUpdated)
+      if (!this.lastUpdated) return null;
+      this.lastUpdatedText = this.timeAgo.format(this.lastUpdated);
     },
     setQueryError(title, message) {
       this.queryError = {
         title: title,
-        message: message
-      }
+        message: message,
+      };
     },
     clearQueryError() {
-      this.queryError = null
+      this.queryError = null;
     },
     async refreshTable() {
       if (!this.tabulator) return;
 
-      log.debug('refreshing table')
-      const page = this.tabulator.getPage()
-      await this.tabulator.replaceData()
-      this.tabulator.setPage(page)
-      if (!this.active) this.forceRedraw = true
+      log.debug("refreshing table");
+      const page = this.tabulator.getPage();
+      await this.tabulator.replaceData();
+      this.tabulator.setPage(page);
+      if (!this.active) this.forceRedraw = true;
     },
     exportTable() {
-      this.trigger(AppEvent.beginExport, { table: this.table })
+      this.trigger(AppEvent.beginExport, { table: this.table });
     },
     exportFiltered() {
-      this.trigger(AppEvent.beginExport, {table: this.table, filters: this.filters} )
+      this.trigger(AppEvent.beginExport, {
+        table: this.table,
+        filters: this.filters,
+      });
     },
     modifyRowData(data) {
       if (_.isArray(data)) {
-        return data.map((item) => this.modifyRowData(item))
+        return data.map((item) => this.modifyRowData(item));
       }
       const output = {};
       const keys = Object.keys(data);
 
-      for(const key of keys) {
+      for (const key of keys) {
         // skip internal columns
-        if(key.startsWith(this.internalColumnPrefix)) continue;
-        if(key.endsWith('--bks')) continue
+        if (key.startsWith(this.internalColumnPrefix)) continue;
+        if (key.endsWith("--bks")) continue;
 
         output[key] = data[key];
       }
@@ -1672,14 +1573,14 @@
 
       this.tabulator.blockRedraw();
 
-      columns.forEach(({name, filter}) => {
-        if(filter) this.tabulator.showColumn(name)
-        else this.tabulator.hideColumn(name)
-      })
+      columns.forEach(({ name, filter }) => {
+        if (filter) this.tabulator.showColumn(name);
+        else this.tabulator.hideColumn(name);
+      });
 
       this.tabulator.restoreRedraw();
 
-      this.tabulator.redraw(true)
+      this.tabulator.redraw(true);
     },
     forceFilter() {
       this.discardChanges();
@@ -1687,12 +1588,12 @@
       this.$modal.hide(`discard-changes-modal-${this.tab.id}`);
     },
     handleRowFilterBuilderInput(filters: TableFilter[]) {
-      this.tab.setFilters(filters)
-      this.debouncedSaveTab(this.tab)
-    },
-    debouncedSaveTab: _.debounce(function(tab) {
-      this.$store.dispatch('tabs/save', tab)
+      this.tab.setFilters(filters);
+      this.debouncedSaveTab(this.tab);
+    },
+    debouncedSaveTab: _.debounce(function (tab) {
+      this.$store.dispatch("tabs/save", tab);
     }, 300),
-  }
+  },
 });
 </script>