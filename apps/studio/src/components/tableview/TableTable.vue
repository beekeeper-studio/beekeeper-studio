<template>
  <div
    v-hotkey="keymap"
    class="tabletable tabcontent flex-col"
    :class="{'view-only': !editable}"
  >
    <editor-modal
      ref="editorModal"
      @save="onSaveEditorModal"
    />
    <template v-if="!table && initialized">
      <div class="no-content" />
    </template>
    <template v-else>
      <row-filter-builder
        v-if="table.columns && table.columns.length"
        :columns="table.columns"
        :reactive-filters="tableFilters"
        @input="handleRowFilterBuilderInput"
        @submit="triggerFilter"
      />
      <div
        v-show="isEmpty"
        class="empty-placeholder"
      >
        No Data
      </div>
      <div
        ref="table"
        class="spreadsheet-table"
      />
      <ColumnFilterModal
        :modal-name="columnFilterModalName"
        :columns-with-filter-and-order="columnsWithFilterAndOrder"
        :has-pending-changes="pendingChangesCount > 0"
        @changed="applyColumnChanges"
      />
    </template>

    <statusbar :mode="statusbarMode">
      <div class="truncate statusbar-info">
        <x-button
          @click.prevent="openProperties"
          class="btn btn-flat btn-icon end"
          title="View Structure"
        >
          Structure <i class="material-icons">north_east</i>
        </x-button>
        <!-- Info -->
        <table-length
          v-if="!minimalMode"
          :table="table"
        />
        <a
          @click="refreshTable"
          tabindex="0"
          role="button"
          class="statusbar-item hoverable"
          v-if="lastUpdatedText && !error && !minimalMode"
          :title="'Updated' + ' ' + lastUpdatedText"
        >
          <i class="material-icons">update</i>
          <span>{{ lastUpdatedText }}</span>
        </a>
        <span
          v-if="error"
          class="statusbar-item error"
          :title="error.message"
        >
          <i class="material-icons">error_outline</i>
          <span class="">{{ error.title }}</span>
        </span>
      </div>

      <!-- Pagination -->
      <div
        v-if="!minimalMode"
        class="tabulator-paginator"
      >
        <div class="flex-center flex-middle flex">
          <a
            v-if="(this.page > 1)"
            @click="page = page - 1"
          ><i
            class="material-icons"
          >navigate_before</i></a>
          <input
            type="number"
            v-model="page"
          >
          <a
            @click="page = page + 1"
          ><i class="material-icons">navigate_next</i></a>
        </div>
      </div>

      <!-- Pending Edits -->
      <div class="col x4 statusbar-actions flex-right">
        <!-- <div v-if="missingPrimaryKey" class="flex flex-right">
          <span class="statusbar-item">
            <i
            class="material-icons text-danger"
            v-tooltip="'Zero (or multiple) primary keys detected, table editing is disabled.'"
            >warning</i>
          </span>
        </div> -->

        <template v-if="pendingChangesCount > 0">
          <x-button
            class="btn btn-flat"
            @click.prevent="discardChanges"
          >
            Reset
          </x-button>
          <x-buttons class="pending-changes">
            <x-button
              class="btn btn-primary btn-badge btn-icon"
              @click.prevent="saveChanges"
              :title="saveButtonText"
              :class="{'error': !!saveError}"
            >
              <i
                v-if="error"
                class="material-icons "
              >error_outline</i>
              <span
                class="badge"
                v-if="!error"
              ><small>{{ pendingChangesCount }}</small></span>
              <span>Apply</span>
            </x-button>
            <x-button
              class="btn btn-primary"
              menu
            >
              <i class="material-icons">arrow_drop_down</i>
              <x-menu>
                <x-menuitem @click.prevent="saveChanges">
                  <x-label>Apply</x-label>
                  <x-shortcut value="Control+S" />
                </x-menuitem>
                <x-menuitem @click.prevent="copyToSql">
                  <x-label>Copy to SQL</x-label>
                  <x-shortcut value="Control+Shift+S" />
                </x-menuitem>
              </x-menu>
            </x-button>
          </x-buttons>
        </template>
        <span
          v-else
          class="hidden-column-count bks-tooltip-wrapper statusbar-item hoverable"
        >
          <a
            tabindex="0"
            @click.prevent="showColumnFilterModal"
            v-if="hiddenColumnCount"
          >
            <i class="material-icons">visibility_off</i>
          </a>
          <div class="bks-tooltip bks-tooltip-top-center">
            <span>{{ hiddenColumnMessage }}</span>
          </div>
        </span>

        <template v-if="!editable">
          <span
            class="statusbar-item item-notice"
            :title="readOnlyNotice"
          >
            <i class="material-icons-outlined">info</i>
            <span> Editing Disabled</span>
          </span>
        </template>

        <!-- Actions -->
        <x-button
          v-tooltip="`Refresh Table (${ctrlOrCmd('r')} or F5)`"
          class="btn btn-flat"
          @click="refreshTable"
        >
          <i class="material-icons">refresh</i>
        </x-button>
        <x-button
          class="btn btn-flat"
          v-tooltip="`Add row (${ctrlOrCmd('n')})`"
          @click.prevent="cellAddRow"
        >
          <i class="material-icons">add</i>
        </x-button>
        <x-button
          class="actions-btn btn btn-flat"
        >
          <i class="material-icons">settings</i>
          <i class="material-icons">arrow_drop_down</i>
          <x-menu>
            <x-menuitem
              v-if="isCassandra"
              @click="cassandraAllowFilter = !this.isCassandra"
            >
              <x-label>
                <i class="material-icons">{{ this.isCassandra ? 'check' : 'horizontal_rule' }}</i>
                Allow Filtering
              </x-label>
            </x-menuitem>
            <x-menuitem @click="exportTable">
              <x-label>Export whole table</x-label>
            </x-menuitem>

            <x-menuitem @click="exportFiltered">
              <x-label>Export filtered view</x-label>
            </x-menuitem>
            <x-menuitem @click="showColumnFilterModal">
              <x-label>Hide columns ({{ hiddenColumnCount }})</x-label>
            </x-menuitem>
            <x-menuitem @click="importTab">
              <x-label>
                Import from file
                <span class="badge badge-info">Beta</span>
              </x-label>
            </x-menuitem>
            <x-menuitem @click="openQueryTab">
              <x-label>Copy view to SQL</x-label>
            </x-menuitem>
          </x-menu>
        </x-button>
      </div>
    </statusbar>

    <portal to="modals">
      <modal
        class="vue-dialog beekeeper-modal"
        :name="`discard-changes-modal-${tab.id}`"
      >
        <div v-kbd-trap="true">
          <div class="dialog-content">
            <div class="dialog-c-title">
              Confirmation
            </div>
            <div class="modal-form">
              Sorting or Filtering will discard {{ pendingChangesCount }} pending change(s) to <b>{{ table.name }}</b>.
              Are you sure?
            </div>
          </div>
          <div class="vue-dialog-buttons">
            <button
              class="btn btn-flat"
              type="button"
              @click.prevent="$modal.hide(`discard-changes-modal-${tab.id}`)"
            >
              Cancel
            </button>
            <button
              class="btn btn-primary"
              type="button"
              @click.prevent="forceFilter"
              autofocus
            >
              I'm Sure
            </button>
          </div>
        </div>
      </modal>
    </portal>
  </div>
</template>

<style>
.item-notice > span {
  overflow: hidden;
  text-overflow: ellipsis;
  white-space: nowrap;
}
</style>

<script lang="ts">
import Vue from 'vue'
import pluralize from 'pluralize'
import { ColumnComponent, CellComponent, RangeComponent } from 'tabulator-tables'
import data_converter from "../../mixins/data_converter";
import DataMutators from '../../mixins/data_mutators'
import { FkLinkMixin } from '@/mixins/fk_click'
import Statusbar from '../common/StatusBar.vue'
import RowFilterBuilder from './RowFilterBuilder.vue'
import ColumnFilterModal from './ColumnFilterModal.vue'
import EditorModal from './EditorModal.vue'
import rawLog from 'electron-log'
import _ from 'lodash'
import TimeAgo from 'javascript-time-ago'
import globals from '@/common/globals';
import {AppEvent} from '../../common/AppEvent';
import { vueEditor } from '@shared/lib/tabulator/helpers';
import NullableInputEditorVue from '@shared/components/tabulator/NullableInputEditor.vue'
import TableLength from '@/components/common/TableLength.vue'
import { mapGetters, mapState } from 'vuex';
import { TableUpdate, TableUpdateResult, ExtendedTableColumn } from '@/lib/db/models';
import { dialectFor, FormatterDialect } from '@shared/lib/dialects/models'
import { format } from 'sql-formatter';
import { normalizeFilters, safeSqlFormat, createTableFilter } from '@/common/utils'
import { TableFilter } from '@/lib/db/models';
import { LanguageData } from '../../lib/editor/languageData'
import { escapeHtml } from '@shared/lib/tabulator';
import { copyRange, pasteRange, copyActionsMenu, pasteActionsMenu, commonColumnMenu, createMenuItem, resizeAllColumnsToFixedWidth, resizeAllColumnsToFitContent, resizeAllColumnsToFitContentAction } from '@/lib/menu/tableMenu';
import { tabulatorForTableData } from "@/common/tabulator";

const log = rawLog.scope('TableTable')

let draftFilters: TableFilter[] | string | null;

export default Vue.extend({
  components: { Statusbar, ColumnFilterModal, TableLength, RowFilterBuilder, EditorModal },
  mixins: [data_converter, DataMutators, FkLinkMixin],
  props: ["active", 'tab', 'table'],
  data() {
    return {
      filters: [],
      tableFilters: [createTableFilter(this.table.columns?.[0]?.columnName)],
      headerFilter: true,
      columnsSet: false,
      tabulator: null,
      loading: false,

      // table data
      data: null, // array of data
      preLoadScrollPosition: null,
      columnWidths: null,
      //
      response: null,
      limit: 100,
      rawTableKeys: [],
      primaryKeys: null,
      pendingChanges: {
        inserts: [],
        updates: [],
        deletes: []
      },
      paginationStates: [null], // used for pagination that is not based on offsets. Null is always the starter one because that means "just bring back em back from the beginning"
      queryError: null,
      saveError: null,
      timeAgo: new TimeAgo('en-US'),
      lastUpdated: null,
      lastUpdatedText: null,
      // @ts-expect-error Fix typings
      interval: setInterval(this.setlastUpdatedText, 10000),

      forceRedraw: false,
      rawPage: 1,
      initialized: false,
      internalColumnPrefix: "__beekeeper_internal_",
      internalIndexColumn: "__beekeeper_internal_index",

      /** This is true when we switch to minimal mode while TableTable is not active */
      enabledMinimalModeWhileInactive: false,
    };
  },
  computed: {
<<<<<<< HEAD
    ...mapState(['tables', 'tablesInitialLoaded', 'usedConfig', 'database', 'workspaceId', 'connectionType', 'connection']),
    ...mapGetters(['dialectData', 'dialect']),
=======
    ...mapState(['tables', 'tablesInitialLoaded', 'usedConfig', 'database', 'workspaceId']),
    ...mapGetters(['dialectData', 'dialect', 'minimalMode']),
>>>>>>> 9fa3cb20
    isEmpty() {
      return _.isEmpty(this.data);
    },
    isCassandra() {
      return this.connectionType === 'cassandra'
    },
    columnsWithFilterAndOrder() {
      if (!this.tabulator || !this.table) return []
      const cols = this.tabulator.getColumns()
      const columnNames = this.table.columns.map((c) => c.columnName)
      const typeOf = (f) => this.table.columns.find((c) => c.columnName === f)?.dataType
      return cols
        .filter((c) => columnNames.includes(c.getField()))
        .map((c, idx) => ({
        name: c.getField(),
        dataType: typeOf(c.getField()),
        filter: c.isVisible(),
        order: idx
      }))
    },

    page: {
      set(nu) {
        const newPage = Number(nu)
        if (_.isNaN(newPage) || newPage < 1) return
        this.rawPage = newPage
      },
      get() {
        return this.rawPage
      }
    },
    error() {
      return this.saveError ? this.saveError : this.queryError
    },
    saveButtonText() {
      const result = []
      if (this.saveError) {
        result.push(`${this.saveError.title} -`)
      }
      result.push(`${this.pendingChangesCount} pending changes`)
      return result.join(" ")
    },
    keymap() {
      if (!this.active) return {}
      const result = {}
      result['f5'] = this.refreshTable.bind(this)
      // TODO these need to be in config.ini
      // TODO if we enable this, make sure we add the tooltips in pagination as well
      // result[this.ctrlOrCmd('right')] = () => {
      //   const focusingTable = this.tabulator.element.contains(document.activeElement)
      //   if (!focusingTable) this.page++
      // }
      // result[this.ctrlOrCmd('left')] = () => {
      //   const focusingTable = this.tabulator.element.contains(document.activeElement)
      //   if (!focusingTable) this.page--
      // }
      result['shift+enter'] = this.openEditorMenuByShortcut.bind(this)
      result[this.ctrlOrCmd('r')] = this.refreshTable.bind(this)
      result[this.ctrlOrCmd('n')] = this.cellAddRow.bind(this)
      result[this.ctrlOrCmd('s')] = this.saveChanges.bind(this)
      result[this.ctrlOrCmd('shift+s')] = this.copyToSql.bind(this)
      result[this.ctrlOrCmd('c')] = this.copySelection.bind(this)
      result[this.ctrlOrCmd('v')] = this.pasteSelection.bind(this)
      result[this.ctrlOrCmd('d')] = this.cloneSelection.bind(this, undefined)
      result['delete'] = this.deleteTableSelection.bind(this)
      result['tab'] = this.handleTab.bind(this)
      return result
    },

    tableHolder() {
      return this.$el.querySelector('.tabulator-tableholder')
    },
    allColumnsSelected() {
      return this.columnsWithFilterAndOrder.every((column) => column.filter)
    },
    hiddenColumnCount() {
      return this.columnsWithFilterAndOrder.filter((c) => !c.filter).length
    },
    hiddenColumnMessage() {
      return `${pluralize("column", this.hiddenColumnCount, true)} hidden`
    },
    pendingChangesCount() {
      return this.pendingChanges.inserts.length
             + this.pendingChanges.updates.length
             + this.pendingChanges.deletes.length
    },
    hasPendingChanges() {
      return this.pendingChangesCount > 0
    },
    hasPendingInserts() {
      return this.pendingChanges.inserts.length > 0
    },
    hasPendingUpdates() {
      return this.pendingChanges.updates.length > 0
    },
    hasPendingDeletes() {
      return this.pendingChanges.deletes.length > 0
    },
    editable() {
      return this.primaryKeys?.length &&
        this.table.entityType === 'table' &&
        !this.dialectData.disabledFeatures?.tableTable
    },
    readOnlyNotice() {
      return this.dialectData.notices?.tableTable ||
        "Tables without a primary key column only support inserts. Editing of existing records is disabled."
    },
    // it's a table, but there's no primary key
    missingPrimaryKey() {
      return this.table.entityType === 'table' && !this.primaryKeys?.length
    },
    statusbarMode() {
      if (this.queryError) return 'failure'
      if (this.pendingChangesCount) return 'editing'
      return null
    },
    tableKeys() {
      const result = {}
      this.rawTableKeys.forEach((item) => {
        if (!result[item.fromColumn]) result[item.fromColumn] = [];
        result[item.fromColumn].push(item);
      })
      return result
    },
    // we can use this to track if column names have been updated and we need
    // to refresh
    tableColumnNames() {
      return this.table?.columns?.map((c) => c.columnName).join("-") || []
    },
    tableColumns() {
      const results = []
      if (!this.table) return []

      const cellMenu = (keyDatas?: any[]) => {
        return (_e, cell: CellComponent) => {
          const range = _.last(cell.getRanges())
          const menu = [
            this.openEditorMenu(cell),
            this.setAsNullMenuItem(range),
            { separator: true },
            ...copyActionsMenu({
              range,
              table: this.table.name,
              schema: this.table.schema,
            }),
            { separator: true },
            ...pasteActionsMenu(range),
            { separator: true },
            ...this.rowActionsMenu(range),
          ]

          if (keyDatas?.length > 0) {
            menu.push({ separator: true })
            keyDatas.forEach(keyData => {
              menu.push({
                label: createMenuItem(`Go to ${keyData.toTable} (${keyData.toColumn})`),
                action: (_e, cell) => this.fkClick(keyData, cell)
              })
            })
          }

          return menu
        }
      }

      const columnMenu = (_e, column: ColumnComponent) => {
        const range = _.last((column as any).getRanges()) as RangeComponent;
        let hideColumnLabel = `Hide ${column.getDefinition().title}`

        if (hideColumnLabel.length > 33) {
          hideColumnLabel = hideColumnLabel.slice(0, 30) + '...'
        }

        return [
          this.setAsNullMenuItem(range),
          { separator: true },
          ...copyActionsMenu({
            range,
            table: this.table.name,
            schema: this.table.schema,
          }),
          { separator: true },
          ...commonColumnMenu,
          { separator: true },
          {
            label: createMenuItem(hideColumnLabel),
            action: () => this.hideColumnByField(column.getField()),
          },
          {
            label: createMenuItem(`Reset layout`),
            action: () => column.getTable().setColumnLayout(this.tableColumns),
          },
          this.openColumnFilterMenuItem,
        ]
      }

      // 1. add a column for a real column
      // if a FK, add another column with the link
      // to the FK table.
      this.table.columns.forEach(column => {

        const keyDatas: any[] = Object.entries(this.tableKeys).filter((entry) => entry[0] === column.columnName);
        // this needs fixing
        // currently it doesn't fetch the right result if you update the PK
        // because it uses the PK to fetch the result.
        const slimDataType = this.slimDataType(column.dataType)
        const editorType = this.editorType(column.dataType)
        const useVerticalNavigation = editorType === 'textarea'
        const isPK = this.primaryKeys?.length && this.isPrimaryKey(column.columnName)
        const hasKeyDatas = keyDatas && keyDatas.length > 0
        const columnWidth = this.table.columns.length > 30 ?
          this.defaultColumnWidth(slimDataType, globals.bigTableColumnWidth) :
          undefined;

        let headerTooltip = escapeHtml(`${column.generated ? '[Generated] ' : ''}${column.columnName} ${column.dataType}`)
        if (hasKeyDatas) {
          const keyData = keyDatas[0][1];
          if (keyData.length === 1)
            headerTooltip += escapeHtml(` -> ${keyData[0].toTable}(${keyData[0].toColumn})`)
          else
            headerTooltip += escapeHtml(` -> ${keyData.map(item => `${item.toTable}(${item.toColumn})`).join(', ').replace(/, (?![\s\S]*, )/, ', or ')}`)
        } else if (isPK) {
          headerTooltip += ' [Primary Key]'
        }

        let cssClass = 'hide-header-menu-icon';
        if (isPK) {
          cssClass += ' primary-key';
        } else if (hasKeyDatas) {
          cssClass += ' foreign-key';
        }
        if (column.generated) {
          cssClass += ' generated-column';
        }

        // if column has a comment, add it to the tooltip
        if (column.comment) {
          headerTooltip += `<br/> ${escapeHtml(column.comment)}`
        }

        const result = {
          title: column.columnName,
          field: column.columnName,
          titleFormatter: this.headerFormatter,
          titleFormatterParams: {
            columnName: column.columnName,
            dataType: column.dataType,
            generated: column.generated,
          },
          mutatorData: this.resolveTabulatorMutator(column.dataType, dialectFor(this.connectionType)),
          dataType: column.dataType,
          minWidth: globals.minColumnWidth,
          width: columnWidth,
          maxWidth: globals.maxColumnWidth,
          maxInitialWidth: globals.maxInitialWidth,
          resizable: 'header',
          cssClass,
          editable: this.cellEditCheck,
          headerSort: !this.dialectData.disabledFeatures.headerSort,
          editor: editorType,
          tooltip: this.cellTooltip,
          contextMenu: cellMenu(hasKeyDatas ? keyDatas[0][1] : undefined),
          headerContextMenu: columnMenu,
          headerMenu: columnMenu,
          headerTooltip: headerTooltip,
          cellEditCancelled: (cell) => cell.getRow().normalizeHeight(),
          formatter: this.cellFormatter,
          formatterParams: {
            fk: hasKeyDatas && keyDatas[0][1],
            fkOnClick: hasKeyDatas && ((_e, cell) => this.fkClick(keyDatas[0][1][0], cell)),
            isPK: isPK
          },
          editorParams: {
            verticalNavigation: useVerticalNavigation ? 'editor' : undefined,
            dataType: column.dataType,
            search: true,
            allowEmpty: true,
            preserveObject: column.array,
            onPreserveObjectFail: (value: unknown) => {
              log.error('Failed to preserve object for', value)
              return true
            },
            typeHint: column.dataType.toLowerCase()
          },
        }

        if (column.dataType && /^(bool|boolean)$/i.test(column.dataType)) {
          const values = [
            { label: 'false', value: this.dialectData.boolean?.false ?? false },
            { label: 'true', value: this.dialectData.boolean?.true ?? true },
          ]
          if (column.nullable) values.push({ label: '(NULL)', value: null })
          result.editorParams['values'] = values
        }

        results.push(result)
      });

      // add internal index column
      const result = {
        title: this.internalIndexColumn,
        field: this.internalIndexColumn,
        maxWidth: globals.maxColumnWidth,
        maxInitialWidth: globals.maxInitialWidth,
        editable: false,
        cellEditCancelled: cell => cell.getRow().normalizeHeight(),
        formatter: this.cellFormatter,
        visible: false,
        clipboard: false,
        print: false,
        download: false
      }
      results.push(result)

      return results
    },

    tableId() {
      // the id for a tabulator table
      if (!this.usedConfig.id) return null;
      return `workspace-${this.workspaceId}.connection-${this.usedConfig.id}.db-${this.database || 'none'}.schema-${this.table.schema || 'none'}.table-${this.table.name}`
    },
    initialSort() {
      // FIXME: Don't specify an initial sort order
      // because it can slow down some databases.
      // However - some databases require an 'order by' for limit, so needs some
      // integration tests first.
      if (!this.table?.columns?.length) {
        return [];
      }

      return [{ column: this.table.columns[0].columnName, dir: "asc" }];
    },
    shouldInitialize() {
      return this.tablesInitialLoaded && this.active && !this.initialized
    },
    columnFilterModalName() {
      return `column-filter-modal-${this.tableId}`
    },
    openColumnFilterMenuItem() {
      return {
        label: createMenuItem("Open Column Filter"),
        action: this.showColumnFilterModal,
      }
    }
  },

  watch: {
    allColumnsSelected() {
      this.resetPendingChanges()
    },
    shouldInitialize() {
      if (this.shouldInitialize) {
        this.initialize()
      }
    },
    page: _.debounce(function () {
      this.tabulator.setPage(this.page || 1)
    }, 500),
    active() {
      if (!this.tabulator) return;
      if (this.active) {
        this.tabulator.restoreRedraw()
        if (this.forceRedraw) {
          this.forceRedraw = false
          this.$nextTick(() => {
            this.tabulator.redraw(true)
          })
        } else {
          // Commenting this because it can cause the column widths to reset
          // this.$nextTick(() => this.tabulator.redraw())
        }

        // If the filters in this.tab have changed, reapply them. We probably
        // clicked a foreign key cell from other tab.
        if (!_.isEqual(this.tab.getFilters(), this.tableFilters)) {
          this.tableFilters = this.tab.getFilters()
          this.triggerFilter(this.tableFilters)
        }

        if (this.enabledMinimalModeWhileInactive) {
          this.enabledMinimalModeWhileInactive = false
          resizeAllColumnsToFitContentAction(this.tabulator)
        }

        // $nextTick doesn't work here
        setTimeout(() => {
          this.tabulator.modules.selectRange.restoreFocus()
        })
      } else {
        this.tabulator.blockRedraw()
      }
    },
    async tableColumnNames() {
      if (!this.tabulator) return;

      if (!this.active) this.forceRedraw = true;
      await this.tabulator.setColumns(this.tableColumns)
      await this.refreshTable();
    },
    async lastUpdated() {
      this.setlastUpdatedText()
      const primaryFilter: TableFilter | false = _.isArray(this.filters) &&
        this.filters.find((filter: TableFilter) => this.isPrimaryKey(filter.field));
      let result = 'all'
      if (this.primaryKeys?.length && primaryFilter && primaryFilter.value) {
        log.info("setting scope", primaryFilter.value)
        result = _.truncate(primaryFilter.value.toString())
      } else if (_.isString(this.filters)) {
        result = 'custom'
      }
      this.tab.titleScope = result
      await this.$store.dispatch('tabs/save', this.tab)
    },
    pendingChangesCount() {
      this.tab.unsavedChanges = this.pendingChangesCount > 0
    },
    minimalMode() {
      // Auto resize the columns when the tab is active (not hidden in the DOM)
      // so tabulator can do it correctly.
      if (this.tabulator && this.active) {
        resizeAllColumnsToFitContentAction(this.tabulator)
      }

      // If the tab is not active, we can auto resize later when it's active
      if (!this.active) {
        this.enabledMinimalModeWhileInactive = this.minimalMode
      }
    },
  },
  beforeDestroy() {
    if(this.interval) clearInterval(this.interval)
    if (this.tabulator) {
      this.tabulator.destroy()
    }
  },
  async mounted() {
    if (this.shouldInitialize) {
      this.$nextTick(async() => {
        await this.initialize()
      })
    }
  },
  methods: {
    handleTab(e: KeyboardEvent) {
      // do nothing?
      log.debug('tab pressed')

    },
    copySelection() {
      if (!this.focusingTable()) return
      copyRange({ range: _.last(this.tabulator.getRanges()), type: 'plain' })
    },
    pasteSelection() {
      if (!this.focusingTable() || !this.editable) return
      pasteRange(_.last(this.tabulator.getRanges()))
    },
    deleteTableSelection(_e: Event, range?: RangeComponent) {
      if (!this.focusingTable() || !this.editable) return
      if (!range) range = _.last(this.tabulator.getRanges())
      this.addRowsToPendingDeletes(range.getRows());
    },
    getCleanSelectedRowData(cell) {
      const selectedRows = this.tabulator.getSelectedRows()
      const rowData = selectedRows?.length ? selectedRows : [cell.getRow()]
      const clean = rowData.map((row) => {
        const m = this.modifyRowData(row.getData())
        return this.$bks.cleanData(m, this.tableColumns)
      })
      return clean;
    },
    headerFormatter(_cell, formatterParams) {
      const { columnName, dataType } = formatterParams
      return `
        <span class="title">
          ${escapeHtml(columnName)}
          <span class="badge column-data-type">${dataType}</span>
        </span>`
    },
    maybeScrollAndSetWidths() {
      if (this.columnWidths) {
        try {
          this.tabulator.blockRedraw()
          this.columnWidths.forEach(({ field, width}) => {
            const col = this.tabulator.getColumn(field)
            if (col) col.setWidth(width)
          })
          this.columnWidths = null
        } catch (ex) {
          console.error("error setting widths", ex)
        } finally {
          this.tabulator.restoreRedraw()
        }
      }
      if (this.preLoadScrollPosition) {
        this.tableHolder.scrollLeft = this.preLoadScrollPosition
        this.preLoadScrollPosition = null
      }
    },
    async close() {
      this.$root.$emit(AppEvent.closeTab)
    },
    isPrimaryKey(column) {
      return this.primaryKeys.includes(column);
    },
    isGeneratedColumn(columnName: string) {
      const column: ExtendedTableColumn = this.table.columns.find((col: ExtendedTableColumn) => col.columnName === columnName);
      return column && column.generated;
    },
    async initialize() {
      this.initialized = true
      this.resetPendingChanges()
      await this.$store.dispatch('updateTableColumns', this.table)
      this.rawTableKeys = await this.connection.getTableKeys(this.table.name, this.table.schema);
      const rawPrimaryKeys = await this.connection.getPrimaryKeys(this.table.name, this.table.schema);
      this.primaryKeys = rawPrimaryKeys.map((key) => key.columnName);
      this.tableFilters = this.tab.getFilters() || [createTableFilter(this.table.columns?.[0]?.columnName)]
      this.filters = normalizeFilters(this.tableFilters || [])

      this.tabulator = tabulatorForTableData(this.$refs.table, {
        persistenceID: this.tableId,
        rowHeader: {
          contextMenu: (_e, cell: CellComponent) => {
            const range = _.last(cell.getRanges())
            return [
              this.setAsNullMenuItem(range),
              { separator: true },
              ...copyActionsMenu({
                range,
                table: this.table.name,
                schema: this.table.schema,
              }),
              { separator: true },
              ...this.rowActionsMenu(range),
            ]
          },
          headerContextMenu: () => {
            const range: RangeComponent = _.last(this.tabulator.getRanges())
            return [
              this.setAsNullMenuItem(range),
              { separator: true },
              ...copyActionsMenu({
                range,
                table: this.table.name,
                schema: this.table.schema,
              }),
              { separator: true },
              resizeAllColumnsToFitContent,
              resizeAllColumnsToFixedWidth,
              this.openColumnFilterMenuItem,
            ]
          },
        },
        columns: this.tableColumns,
        ajaxURL: "http://fake",
        sortMode: 'remote',
        filterMode: 'remote',
        dataLoaderError: `<span style="display:inline-block">Error loading data, see error below</span>`,
        pagination: true,
        paginationMode: 'remote',
        paginationSize: this.limit,
        paginationElement: this.$refs.paginationArea,
        paginationButtonCount: 0,
        initialSort: this.initialSort,
        initialFilter: this.initialFilters ?? [{}],

        // callbacks
        ajaxRequestFunc: this.dataFetch,
        index: this.internalIndexColumn,
        keybindings: {
          scrollToEnd: false,
          scrollToStart: false,
          scrollPageUp: false,
          scrollPageDown: false
        },
      });
      this.tabulator.on('cellEdited', this.cellEdited)
      this.tabulator.on('dataProcessed', this.maybeScrollAndSetWidths)
      this.tabulator.on('tableBuilt', () => {
        this.tabulator.modules.selectRange.restoreFocus()
      })
    },
    rowActionsMenu(range: RangeComponent) {
      const rowRangeLabel = `${range.getTopEdge() + 1} - ${range.getBottomEdge() + 1}`
      return [
        {
          label:
            range.getTopEdge() === range.getBottomEdge()
              ? createMenuItem("Clone row", "Control+D")
              : createMenuItem(`Clone rows ${rowRangeLabel}`, "Control+D"),
          action: this.cellCloneRow.bind(this),
          disabled: !this.editable,
        },
        {
          label:
            range.getTopEdge() === range.getBottomEdge()
              ? createMenuItem("Delete row", "Delete")
              : createMenuItem(`Delete rows ${rowRangeLabel}`, "Delete"),
          action: () => {
            this.tabulator.rowManager.element.focus()
            this.deleteTableSelection(undefined, range)
          },
          disabled: !this.editable,
        },
      ]
    },
    setAsNullMenuItem(range: RangeComponent) {
      const areAllCellsPrimarykey = range
        .getColumns()
        .every((col) => this.isPrimaryKey(col.getField()));
      return {
        label: createMenuItem("Set as NULL"),
        action: () => range.getCells().flat().forEach((cell) => {
          if (!this.isPrimaryKey(cell.getField())) cell.setValue(null);
        }),
        disabled: areAllCellsPrimarykey || !this.editable,
      }
    },
    isEditorMenuDisabled (cell: CellComponent) {
      if (this.isPrimaryKey(cell.getField())) return true
      return !this.editable && !this.insertionCellCheck(cell)
    },
    openEditorMenuByShortcut() {
      const range: RangeComponent = _.last(this.tabulator.getRanges())
      const cell = range.getCells().flat()[0];
      if (this.isEditorMenuDisabled(cell)) return
      // FIXME maybe we can avoid calling child methods directly like this? 
      // it should be done by calling an event using this.$modal.show(modalName) 
      // or this.$trigger(AppEvent.something) if possible
      this.$refs.editorModal.openModal(cell.getValue(), undefined, cell)
    },
    openEditorMenu(cell: CellComponent) {
      return {
        label: createMenuItem("Edit in modal", "Shift + Enter"),
        disabled: this.isEditorMenuDisabled(cell),
        action: () => {
          if (this.isPrimaryKey(cell.getField())) return
          this.$refs.editorModal.openModal(cell.getValue(), undefined, cell)
        }
      }
    },
    onSaveEditorModal(content: string, _: LanguageData, cell: CellComponent){
      cell.setValue(content)
    },
    openProperties() {
      this.$root.$emit(AppEvent.openTableProperties, { table: this.table })
    },
    buildPendingInserts() {
      if (!this.table) return
      const inserts = this.pendingChanges.inserts.map((item) => {
        const columnNames = this.table.columns.filter((c) => !c.generated).map((c) => c.columnName)
        const rowData = item.row.getData()
        const result = {}
        columnNames.forEach((c) => {
          const d = rowData[c]
          if (this.isPrimaryKey(c) && !d) {
            // do nothing
          } else {
            result[c] = d
          }
        })
        return {
          table: this.table.name,
          schema: this.table.schema,
          dataset: this.dialectData.requireDataset ? this.database: null,
          data: [result]
        }
      })
      return inserts
    },
    /**
     * Converts a TableUpdateResult to data that is consumed by Tabulator.updateData
     */
    convertUpdateResult(result: TableUpdateResult) {
      return result.map((row: Record<string, any>) => {
        const internalIndex = this.primaryKeys.map((k: string) => row[k]).join(",");
        return { ...row, [this.internalIndexColumn]: internalIndex };
      });
    },
    defaultColumnWidth(slimType, defaultValue) {
      const chunkyTypes = ['json', 'jsonb', 'blob', 'text', '_text', 'tsvector', 'clob']
      if (chunkyTypes.includes(slimType)) return globals.largeFieldWidth
      return defaultValue
    },
    // TODO: this is not attached to anything. but it might be needed?
    allowHeaderSort(column) {
      const badStarts = [
        'json', 'clob'
      ]
      if(!column.dataType) return true
      return !badStarts.find((bad) => column.dataType.toLowerCase().startsWith(bad))
    },
    slimDataType(dt) {
      if (!dt) return null
      if(dt === 'bit(1)') return dt
      return dt.split("(")[0]
    },
    editorType(dt) {
      const ne = vueEditor(NullableInputEditorVue)

      // FIXME: Enable once the datetime picker behaves itself
      // when in the table
      // if (helpers.isDateTime(dt)) {
      //   return vueEditor(DateTimePickerEditorVue)
      // }

      switch (dt?.toLowerCase() ?? '') {
        case 'text':
        case 'json':
        case 'jsonb':
        case 'bytea':
        case 'tsvector':
          return 'textarea'
        case 'bool':
        case 'boolean':
          return 'list'
        default: return ne
      }
    },
    cellEditCheck(cell: CellComponent) {
      if (this.isGeneratedColumn(cell.getField())) return false;

      if (this.insertionCellCheck(cell)) return true;

      // check this first because it is easy
      if (!this.editable) return false

      const pendingInsert = _.find(this.pendingChanges.inserts, { row: cell.getRow() })

      if (pendingInsert) {
        return true
      }

      const rowData = cell.getRow().getData()
      const primaryKeys = Object.keys(rowData).filter((k) => this.isPrimaryKey(k))
        .map((key) => ({
          column: key,
          value: rowData[key]
        }))
      const pendingDelete = _.find(this.pendingChanges.deletes, (item) => _.isEqual(item.primaryKeys, primaryKeys))

      return this.editable && !this.isPrimaryKey(cell.getField()) && !pendingDelete
    },
    insertionCellCheck(cell: CellComponent) {
      const pendingInsert = _.find(this.pendingChanges.inserts, { row: cell.getRow() });
      return pendingInsert
        ? this.table.entityType === 'table' && !this.dialectData.disabledFeatures?.tableTable
        : false;
    },
    cellEdited(cell) {
      const pkCells = cell.getRow().getCells().filter(c => this.isPrimaryKey(c.getField()))

      // some number fields were being converted to strings so were triggered the cellEdited event because tabulator probably `===` stuff
      // If the cell value does fall into this, we don't want anything edited.
      if (cell.getOldValue() == cell.getValue()) {
        return
      }

      if (!pkCells) {
        this.$noty.error("Can't edit column -- couldn't figure out primary key")
        // cell.setValue(cell.getOldValue())
        cell.restoreOldValue()
        return
      }
      // Dont handle cell edit if made on a pending insert
      const pendingInsert = _.find(this.pendingChanges.inserts, { row: cell.getRow() })
      if (pendingInsert) {
        pendingInsert.data = pendingInsert.row.getData()
        return
      }

      const column = this.table.columns.find(c => c.columnName === cell.getField())
      const pkValues = pkCells.map((cell) => cell.getValue()).join('-')
      const key = `${pkValues}-${cell.getField()}`

      cell.getElement().classList.add('edited')
      const currentEdit = _.find(this.pendingChanges.updates, { key: key })

      if (typeof currentEdit?.oldValue === 'undefined' && cell.getValue() === null) {
        // don't do anything because of an issue found when trying to set to null, undefined == null so was getting rid of the need to make a change\
      } else if (currentEdit?.oldValue == cell.getValue()) {
        this.$set(this.pendingChanges, 'updates', _.without(this.pendingChanges.updates, currentEdit))
        cell.getElement().classList.remove('edited')
        return
      }

      const primaryKeys = pkCells.map((cell) => {
        return {
          column: cell.getField(),
          value: cell.getValue()
        }
      })
      if (currentEdit) {
        currentEdit.value = cell.getValue()
      } else {
        const payload: TableUpdate & { key: string, oldValue: any, cell: any } = {
          key: key,
          table: this.table.name,
          schema: this.table.schema,
          dataset: this.dialectData.requireDataset ? this.database: null,
          column: cell.getField(),
          columnType: column ? column.dataType : undefined,
          columnObject: column,
          primaryKeys,
          oldValue: cell.getOldValue(),
          cell: cell,
          value: cell.getValue(0)
        }
        // remove existing pending updates with identical pKey-column combo
        let pendingUpdates = _.reject(this.pendingChanges.updates, { 'key': payload.key })
        pendingUpdates.push(payload)
        this.$set(this.pendingChanges, 'updates', pendingUpdates)
      }
    },
    cloneSelection(range?: RangeComponent) {
      if (!range) range = _.last(this.tabulator.getRanges())

      range.getRows().forEach((row) => {
        const data = { ...row.getData() }
        const dataParsed = Object.keys(data).reduce((acc, d) => {
          if (!this.primaryKeys?.includes(d)) {
            acc[d] = data[d]
          }
          return acc
        }, {})

        this.tabulator.addRow(dataParsed, true).then(row => {
          this.addRowToPendingInserts(row)
          this.tabulator.scrollToRow(row, 'center', true)
        })

      })
    },
    cellCloneRow(_e, cell: CellComponent) {
      this.cloneSelection(_.last(cell.getRanges()))
    },
    cellAddRow() {
      if (this.dialectData.disabledFeatures?.tableTable) {
        return;
      }
      this.tabulator.addRow({}, true).then(row => {
        this.addRowToPendingInserts(row)
        this.tabulator.scrollToRow(row, 'center', true)
      })
    },
    addRowToPendingInserts(row) {
      row.getElement().classList.add('inserted')

      const payload = {
        table: this.table.name,
        row: row,
        schema: this.table.schema,
        pkColumn: this.primaryKeys
      }

      this.pendingChanges.inserts.push(payload)
    },
    addRowsToPendingDeletes(rows: RowComponent[]) {
      if (_.isEmpty(this.primaryKeys)) {
        this.$noty.error("Can't delete row -- couldn't figure out primary key")
        return
      }

      if (this.hasPendingInserts) {
        const matchingInserts = this.pendingChanges.inserts.filter((insert) => rows.includes(insert.row))
        if (matchingInserts.length > 0) {
          this.$set(this.pendingChanges, 'inserts', this.pendingChanges.inserts.filter((insert) => !rows.includes(insert.row)))
          matchingInserts.forEach((insert) => insert.row.delete())
          return
        }
      }

      const discardedUpdates = []
      const payloads = []

      rows.forEach((row) => {
        const primaryKeys = []

        this.primaryKeys.forEach((pk: string) => {
          const cell = row.getCell(pk)
          const isBinary = cell.getColumn().getDefinition().dataType.toUpperCase().includes('BINARY')
          primaryKeys.push({
            column: cell.getField(),
            value: isBinary ? Buffer.from(cell.getValue(), 'hex') : cell.getValue()
          })
        })

        const payload = {
          table: this.table.name,
          row,
          schema: this.table.schema,
          dataset: this.dialectData.requireDataset ? this.database: null,
          primaryKeys,
        }

        payloads.push(payload)

        const matchingPrimaryKeys =  (update) => _.isEqual(update.primaryKeys, payload.primaryKeys)

        const filteredUpdates = _.filter(this.pendingChanges.updates, matchingPrimaryKeys)
        discardedUpdates.push(...filteredUpdates)



        row.getElement().classList.add('deleted')

        if (!_.find(this.pendingChanges.deletes, matchingPrimaryKeys)) {
          this.pendingChanges.deletes.push(payload)
        }
      })

      // remove pending updates for the row marked for deletion
      discardedUpdates.forEach(update => this.discardColumnUpdate(update))

      this.$set(this.pendingChanges, 'updates', _.without(this.pendingChanges.updates, discardedUpdates))
    },
    resetPendingChanges() {
      this.pendingChanges = {
        inserts: [],
        updates: [],
        deletes: []
      }
    },
    async copyToSql() {
      this.saveError = null

      try {
        const changes = {
          inserts: this.buildPendingInserts(),
          updates: this.pendingChanges.updates,
          deletes: this.pendingChanges.deletes
        }
        const sql = await this.connection.applyChangesSql(changes);
        const formatted = format(sql, { language: FormatterDialect(this.dialect) })
        this.$root.$emit(AppEvent.newTab, formatted)
      } catch(ex) {
        console.error(ex);
        this.pendingChanges.updates.forEach(edit => {
            edit.cell.getElement().classList.add('edit-error')
        })

        this.pendingChanges.inserts.forEach(insert => {
          insert.row.getElement().classList.add('edit-error')
        })

        this.saveError = {
          title: ex.message,
          message: ex.message,
          ex
        }
        this.$noty.error(ex.message)

        return
      } finally {
        if (!this.active)
          this.forceRedraw = true
      }
    },
    async saveChanges() {
        this.saveError = null

        let replaceData = false

        try {

          const payload = {
            inserts: this.buildPendingInserts(),
            updates: this.pendingChanges.updates,
            deletes: this.pendingChanges.deletes
          }

          const result = await this.connection.applyChanges(payload);
          const updateIncludedPK = this.pendingChanges.updates.find(e => e.column === e.pkColumn)

          if (updateIncludedPK || this.hasPendingInserts || this.hasPendingDeletes) {
            replaceData = true
          } else if (this.hasPendingUpdates) {
            this.tabulator.clearCellEdited()
            this.tabulator.updateData(this.convertUpdateResult(result))
            this.pendingChanges.updates.forEach(edit => {
              edit.cell.getElement().classList.remove('edited')
              edit.cell.getElement().classList.add('edit-success')
              setTimeout(() => {
                if (edit.cell.getElement()) {
                  edit.cell.getElement().classList.remove('edit-success')
                }
              }, 1000)
            })
          }

          if (replaceData) {
            const niceChanges = pluralize('change', this.pendingChangesCount, true)
            this.$noty.success(`${niceChanges} successfully applied`)
            this.tabulator.replaceData()
          }

          this.resetPendingChanges()


        } catch (ex) {
          this.pendingChanges.updates.forEach(edit => {
              edit.cell.getElement().classList.add('edit-error')
          })


          this.pendingChanges.inserts.forEach(insert => {
            insert.row.getElement().classList.add('edit-error')
          })

          this.saveError = {
            title: ex.message,
            message: ex.message,
            ex
          }
          this.$noty.error(ex.message)

          return
        } finally {
          if (!this.active) {
            this.forceRedraw = true
          }
        }
    },
    discardChanges() {
      this.saveError = null

      this.pendingChanges.inserts.forEach(insert => this.tabulator.deleteRow(insert.row))

      this.pendingChanges.updates.forEach(edit => this.discardColumnUpdate(edit))

      this.pendingChanges.deletes.forEach(pendingDelete => {
        pendingDelete.row.getElement().classList.remove('deleted')
      })

      this.resetPendingChanges()
    },
    discardColumnUpdate(pendingUpdate) {
      pendingUpdate.cell.setValue(pendingUpdate.oldValue)
      pendingUpdate.cell.getElement().classList.remove('edited')
      pendingUpdate.cell.getElement().classList.remove('edit-error')
    },
    importTab() {
      this.trigger(AppEvent.upgradeModal)
    },
    openQueryTab() {
      const page = this.tabulator.getPage();
      const orderBy = [
        _.pick(this.tabulator.getSorters()[0], ["field", "dir"]),
      ];
      const limit = this.tabulator.getPageSize() ?? this.limit;
      const offset = (this.tabulator.getPage() - 1) * limit;
      const selects = ["*"];

      // like if you change a filter
      if (page && page !== this.page) {
        this.page = page;
      }

      this.connection.selectTopSql(
        this.table.name,
        offset,
        limit,
        orderBy,
        this.filters,
        this.table.schema,
        selects
      ).then((query: string) => {
        const language = FormatterDialect(this.dialect);
        const formatted = safeSqlFormat(query, { language });
        this.$root.$emit(AppEvent.newTab, formatted);
      }).catch((e: unknown) => {
        log.error("Error opening query tab:", e);
        this.$noty.error("Unable to open query tab. See dev console for details.");
      });
   },
    showColumnFilterModal() {
      this.$modal.show(this.columnFilterModalName)
    },
    triggerFilter(filters: TableFilter[] | string | null) {
      if (this.pendingChangesCount > 0) {
        draftFilters = filters
        this.$modal.show(`discard-changes-modal-${this.tab.id}`)
        return;
      }
      this.filters = filters
      this.tabulator?.setData()
    },
    dataFetch(_url, _config, params) {
      // this conforms to the Tabulator API
      // for ajax requests. Except we're just calling the database.
      // we're using paging so requires page info
      const { usesOffsetPagination } = this.dialectData
      log.info("fetch params", params)
      let offset = 0;
      let limit = this.limit;
      let orderBy = null;
      let filters = this.filters

      if (params.sort) {
        orderBy = params.sort
      }

      if (params.size) {
        limit = params.size
      }

      // if (usesOffsetPagination) then use pages otherwise hit the pageState array
      if (params.page) {
        offset = usesOffsetPagination ? (params.page - 1) * limit : this.paginationStates[params.page - 1];
      }

      // like if you change a filter
      if (params.page && params.page !== this.page) {
        this.page = params.page
        this.paginationStates = [null]
      }

      log.info("filters", filters)

      const result = new Promise((resolve, reject) => {
        (async () => {
          try {

            // lets just make column selection a front-end only thing
            const selects = ['*']
            const response = await this.connection.selectTop(
              this.table.name,
              offset,
              this.limit,
              orderBy,
              filters,
              this.table.schema,
              selects
            );

            // TODO(@day): it has come to my attention that the below comment does not properly explain my confusion, where is this allowFilter business coming from and WHY
            // the fuck is this??
            //const response = await this.connection.selectTop(
            //  this.table.name,
            //  offset,
            //  this.limit,
            //  orderBy,
            //  filters,
            //  this.table.schema,
            //  selects,
            //  // FIXME: This should be added to all clients, not just cassandra (cassandra needs ALLOW FILTERING to do filtering because of performance)
            //  { allowFilter: this.isCassandra }
            //);

            if (_.xor(response.fields, this.table.columns.map(c => c.columnName)).length > 0) {
              log.debug('table has changed, updating')
              await this.$store.dispatch('updateTableColumns', this.table)
            }

            const r = response.result;
            this.response = response

            if (!usesOffsetPagination && response.pageState && !this.paginationStates.includes(response.pageState)) {
              this.paginationStates = [...this.paginationStates, response.pageState]
            }

            this.resetPendingChanges()
            this.clearQueryError()

            // fill internal index column with primary keys
            r.forEach(row => {
              const primaryValues = this.primaryKeys.map(key => row[key]);
              row[this.internalIndexColumn] = primaryValues.join(",");
            });

            const data = this.dataToTableData({ rows: r }, this.tableColumns, offset);
            this.data = Object.freeze(data)
            this.lastUpdated = Date.now()
            this.preLoadScrollPosition = this.tableHolder.scrollLeft
            this.columnWidths = this.tabulator.getColumns().map((c) => {
              return { field: c.getField(), width: c.getWidth()}
            })
            resolve({
              last_page: 1,
              data
            });
          } catch (error) {
            console.error("data fetch error", error)
            this.queryError = {
              title: error.message,
              message: error.message
            }
            this.$nextTick(() => {
              this.tabulator.clearData()
            })
            reject(error.message);
          } finally {
            if (!this.active) {
              this.forceRedraw = true
            }
          }
        })();
      });
      return result;
    },
    setlastUpdatedText() {
      if (!this.lastUpdated) return null
      this.lastUpdatedText = this.timeAgo.format(this.lastUpdated)
    },
    setQueryError(title, message) {
      this.queryError = {
        title: title,
        message: message
      }
    },
    clearQueryError() {
      this.queryError = null
    },
    async refreshTable() {
      if (!this.tabulator) return;

      log.debug('refreshing table')
      const page = this.tabulator.getPage()
      await this.tabulator.replaceData()
      this.tabulator.setPage(page)
      if (!this.active) this.forceRedraw = true
    },
    exportTable() {
      this.trigger(AppEvent.beginExport, { table: this.table })
    },
    exportFiltered() {
      this.trigger(AppEvent.beginExport, {table: this.table, filters: this.filters} )
    },
    modifyRowData(data) {
      if (_.isArray(data)) {
        return data.map((item) => this.modifyRowData(item))
      }
      const output = {};
      const keys = Object.keys(data);

      for(const key of keys) {
        // skip internal columns
        if(key.startsWith(this.internalColumnPrefix)) continue;
        if(key.endsWith('--bks')) continue

        output[key] = data[key];
      }

      return output;
    },
    applyColumnChanges(columns) {
      if (!this.tabulator) return;

      this.tabulator.blockRedraw();

      columns.forEach(({name, filter}) => {
        if(filter) this.tabulator.showColumn(name)
        else this.tabulator.hideColumn(name)
      })

      this.tabulator.restoreRedraw();

      this.tabulator.redraw(true)
    },
    hideColumnByField(field: string) {
      this.tabulator.blockRedraw();
      this.tabulator.hideColumn(field);
      this.tabulator.restoreRedraw();
      this.tabulator.redraw(true)
    },
    forceFilter() {
      this.discardChanges();
      this.triggerFilter(draftFilters);
      this.$modal.hide(`discard-changes-modal-${this.tab.id}`);
    },
    focusingTable() {
      const classes = [...document.activeElement.classList.values()]
      return classes.some(c => c.startsWith('tabulator'))
    },
    handleRowFilterBuilderInput(filters: TableFilter[]) {
      this.tab.setFilters(filters)
      this.debouncedSaveTab(this.tab)
    },
    debouncedSaveTab: _.debounce(function(tab) {
      this.$store.dispatch('tabs/save', tab)
    }, 300),
  }
});
</script><|MERGE_RESOLUTION|>--- conflicted
+++ resolved
@@ -307,6 +307,10 @@
 
 let draftFilters: TableFilter[] | string | null;
 
+function createTableFilter(field: string) {
+  return { op: "AND", field, type: "=", value: "" }
+}
+
 export default Vue.extend({
   components: { Statusbar, ColumnFilterModal, TableLength, RowFilterBuilder, EditorModal },
   mixins: [data_converter, DataMutators, FkLinkMixin],
@@ -354,13 +358,8 @@
     };
   },
   computed: {
-<<<<<<< HEAD
     ...mapState(['tables', 'tablesInitialLoaded', 'usedConfig', 'database', 'workspaceId', 'connectionType', 'connection']),
-    ...mapGetters(['dialectData', 'dialect']),
-=======
-    ...mapState(['tables', 'tablesInitialLoaded', 'usedConfig', 'database', 'workspaceId']),
     ...mapGetters(['dialectData', 'dialect', 'minimalMode']),
->>>>>>> 9fa3cb20
     isEmpty() {
       return _.isEmpty(this.data);
     },
@@ -1435,7 +1434,7 @@
         log.error("Error opening query tab:", e);
         this.$noty.error("Unable to open query tab. See dev console for details.");
       });
-   },
+    },
     showColumnFilterModal() {
       this.$modal.show(this.columnFilterModalName)
     },
