<template>
  <div
    v-hotkey="keymap"
    class="tabletable flex-col"
    :class="{'view-only': !editable}"
  >
    <template v-if="!table && initialized">
      <div class="no-content" />
    </template>
    <template v-else>
      <div class="table-filter">
        <form
          @submit.prevent="triggerFilter"
          class="flex flex-middle"
        >
          <div
            class="filter-group"
            style="margin-left: 0.2rem"
          >
            <button
              type="button"
              class="btn btn-flat btn-fab"
              :class="{'btn-primary': !allColumnsSelected}"
              :title="`Set column visibility (${hiddenColumnCount} hidden)`"
              @click="showColumnFilterModal()"
            >
              <i class="material-icons-outlined">visibility</i>
            </button>
          </div>
          <div
            v-if="filterMode === 'raw'"
            class="filter-group row gutter expand"
          >
            <div class="btn-wrap">
              <button
                class="btn btn-flat btn-fab"
                type="button"
                @click.stop="changeFilterMode('builder')"
                title="Toggle Filter Type"
              >
                <i class="material-icons-outlined">filter_alt</i>
              </button>
            </div>
            <div class="expand filter">
              <div class="filter-wrap">
                <input
                  class="form-control"
                  type="text"
                  v-model="filterRaw"
                  ref="valueInput"
                  :placeholder="filterPlaceholder"
                >
                <button
                  type="button"
                  class="clear btn-link"
                  @click.prevent="filterRaw = ''"
                >
                  <i class="material-icons">cancel</i>
                </button>
              </div>
            </div>
            <div class="btn-wrap">
              <button
                class="btn btn-primary btn-fab"
                type="submit"
                title="Filter"
              >
                <i class="material-icons">search</i>
              </button>
            </div>
          </div>
          <div
            v-else-if="filterMode === 'builder'"
            class="filter-group row gutter expand"
          >
            <div class="btn-wrap">
              <button
                class="btn btn-flat btn-fab"
                type="button"
                @click.stop="changeFilterMode('raw')"
                title="Toggle Filter Type"
              >
                <i class="material-icons">code</i>
              </button>
            </div>
            <div>
              <div class="select-wrap">
                <select
                  name="Filter Field"
                  class="form-control"
                  v-model="filter.field"
                >
                  <option
                    v-for="column in table.columns"
                    :key="column.columnName"
                    :value="column.columnName"
                  >
                    {{ column.columnName }}
                  </option>
                </select>
              </div>
            </div>
            <div>
              <div class="select-wrap">
                <select
                  name="Filter Type"
                  class="form-control"
                  v-model="filter.type"
                >
                  <option
                    v-for="(v, k) in filterTypes"
                    :key="k"
                    :value="v"
                  >
                    {{ k }}
                  </option>
                </select>
              </div>
            </div>
            <div class="expand filter">
              <div class="filter-wrap">
                <input
                  class="form-control"
                  type="text"
                  v-model="filter.value"
                  :placeholder="builderPlaceholder"
                  ref="valueInput"
                >
                <button
                  type="button"
                  class="clear btn-link"
                  @click.prevent="filter.value = ''"
                >
                  <i class="material-icons">cancel</i>
                </button>
              </div>
            </div>
            <div class="btn-wrap">
              <button
                class="btn btn-primary btn-fab"
                type="submit"
                title="Filter"
              >
                <i class="material-icons">search</i>
              </button>
            </div>
          </div>
        </form>
      </div>
      <div ref="table" />
      <ColumnFilterModal
<<<<<<< HEAD
        :modal-name="columnFilterModalName"
        :columns-with-filter-and-order="columnsWithFilterAndOrder"
=======
        :modalName="columnFilterModalName"
        :columnsWithFilterAndOrder="columnsWithFilterAndOrder"
        :hasPendingChanges="pendingChangesCount > 0"
>>>>>>> add4905b
        @changed="applyColumnChanges"
      />
    </template>

    <statusbar :mode="statusbarMode">
      <div class="truncate statusbar-info">
        <x-button
          @click.prevent="openProperties"
          class="btn btn-flat btn-icon end"
          title="View Structure"
        >
          Structure <i class="material-icons">north_east</i>
        </x-button>
        <!-- Info -->
        <table-length
          :table="table"
          :connection="connection"
        />
        <a
          @click="refreshTable"
          tabindex="0"
          role="button"
          class="statusbar-item hoverable"
          v-if="lastUpdatedText && !error"
          :title="'Updated' + ' ' + lastUpdatedText"
        >
          <i class="material-icons">update</i>
          <span>{{ lastUpdatedText }}</span>
        </a>
        <span
          v-if="error"
          class="statusbar-item error"
          :title="error.message"
        >
          <i class="material-icons">error_outline</i>
          <span class="">{{ error.title }}</span>
        </span>
      </div>

      <!-- Pagination -->
      <div class="tabulator-paginator">
        <div class="flex-center flex-middle flex">
          <a
            @click="page = page - 1"
            v-tooltip="ctrlOrCmd('left')"
          ><i class="material-icons">navigate_before</i></a>
          <input
            type="number"
            v-model="page"
          >
          <a
            @click="page = page + 1"
            v-tooltip="ctrlOrCmd('right')"
          ><i class="material-icons">navigate_next</i></a>
        </div>
      </div>

      <!-- Pending Edits -->
      <div class="col x4 statusbar-actions flex-right">
        <!-- <div v-if="missingPrimaryKey" class="flex flex-right">
          <span class="statusbar-item">
            <i
            class="material-icons text-danger"
            v-tooltip="'Zero (or multiple) primary keys detected, table editing is disabled.'"
            >warning</i>
          </span>
        </div> -->

        <template v-if="pendingChangesCount > 0">
          <x-button class="btn btn-flat" @click.prevent="discardChanges">Reset</x-button>
          <x-buttons class="pending-changes">
            <x-button class="btn btn-primary btn-badge btn-icon" @click.prevent="saveChanges" :title="saveButtonText" :class="{'error': !!saveError}">
              <i v-if="error" class="material-icons ">error_outline</i>
              <span class="badge" v-if="!error">{{pendingChangesCount}}</span>
              <span>Apply</span>
            </x-button>
            <x-button class="btn btn-primary" menu>
              <i class="material-icons">arrow_drop_down</i>
              <x-menu>
                <x-menuitem @click.prevent="saveChanges">
                  <x-label>Apply</x-label>
                  <x-shortcut value="Control+S"></x-shortcut>
                </x-menuitem>
                <x-menuitem @click.prevent="copyToSql">
                  <x-label>Copy to SQL</x-label>
                  <x-shortcut value="Control+Shift+S"></x-shortcut>
                </x-menuitem>
              </x-menu>
            </x-button>
          </x-buttons>
        </template>
        <template v-if="!editable">
          <span
            class="statusbar-item"
            :title="readOnlyNotice"
          ><i class="material-icons-outlined">info</i> Read Only</span>
        </template>

        <!-- Actions -->
        <x-button
          v-tooltip="`${ctrlOrCmd('r')} or F5`"
          class="btn btn-flat"
          title="Refresh table"
          @click="refreshTable"
        >
          <i class="material-icons">refresh</i>
        </x-button>
        <x-button
          class="btn btn-flat"
          v-tooltip="ctrlOrCmd('n')"
          title="Add row"
          @click.prevent="cellAddRow"
        >
          <i class="material-icons">add</i>
        </x-button>
        <x-button
          class="actions-btn btn btn-flat"
          title="actions"
        >
          <i class="material-icons">settings</i>
          <i class="material-icons">arrow_drop_down</i>
          <x-menu>
            <x-menuitem @click="exportTable">
              <x-label>Export whole table</x-label>
            </x-menuitem>

            <x-menuitem @click="exportFiltered">
              <x-label>Export filtered view</x-label>
            </x-menuitem>
            <x-menuitem @click="showColumnFilterModal">
              <x-label>Show or hide columns</x-label>
            </x-menuitem>
          </x-menu>
        </x-button>
      </div>
    </statusbar>
  </div>
</template>

<style>
.loading-overlay {
  position: absolute;
  right: 50%;
  top: 200px;
}
</style>

<script lang="ts">
import Vue from 'vue'
import Papa from 'papaparse'
import pluralize from 'pluralize'
import { TabulatorFull } from 'tabulator-tables'
// import pluralize from 'pluralize'
import data_converter from "../../mixins/data_converter";
import DataMutators, { escapeHtml } from '../../mixins/data_mutators'
import Statusbar from '../common/StatusBar.vue'
import ColumnFilterModal from './ColumnFilterModal.vue'
import rawLog from 'electron-log'
import _ from 'lodash'
import TimeAgo from 'javascript-time-ago'
import globals from '@/common/globals';
import {AppEvent} from '../../common/AppEvent';
import { vueEditor } from '@shared/lib/tabulator/helpers';
import NullableInputEditorVue from '@shared/components/tabulator/NullableInputEditor.vue';
import TableLength from '@/components/common/TableLength.vue'
import { mapGetters, mapState } from 'vuex';
import { Tabulator } from 'tabulator-tables'
import { TableUpdate } from '@/lib/db/models';
import { markdownTable } from 'markdown-table'
import { dialectFor, FormatterDialect } from '@shared/lib/dialects/models'
import { format } from 'sql-formatter';
const log = rawLog.scope('TableTable')
const FILTER_MODE_BUILDER = 'builder'
const FILTER_MODE_RAW = 'raw'

export default Vue.extend({
  components: { Statusbar, ColumnFilterModal, TableLength },
  mixins: [data_converter, DataMutators],
  props: ["connection", "initialFilter", "active", 'tab', 'table'],
  data() {
    return {
      filterTypes: {
        equals: "=",
        "does not equal": "!=",
        like: "like",
        "less than": "<",
        "less than or equal": "<=",
        "greater than": ">",
        "greater than or equal": ">=",
        in: "in"
      },
      filter: {
        value: null,
        type: "=",
        field: null
      },
      filterRaw: null,
      filterMode: FILTER_MODE_BUILDER,
      headerFilter: true,
      columnsSet: false,
      tabulator: null,
      actualTableHeight: "100%",
      loading: false,

      // table data
      data: null, // array of data
      preLoadScrollPosition: null,
      columnWidths: null,
      //
      response: null,
      limit: 100,
      rawTableKeys: [],
      primaryKeys: null,
      pendingChanges: {
        inserts: [],
        updates: [],
        deletes: []
      },
      queryError: null,
      saveError: null,
      timeAgo: new TimeAgo('en-US'),
      lastUpdated: null,
      lastUpdatedText: null,
      // @ts-expect-error Typing for Interval not correct
      interval: setInterval(this.setlastUpdatedText, 10000),

      forceRedraw: false,
      rawPage: 1,
      initialized: false,
      internalColumnPrefix: "__beekeeper_internal_",
      internalIndexColumn: "__beekeeper_internal_index",
      selectedCell: null,
    };
  },
  computed: {
    ...mapState(['tables', 'tablesInitialLoaded', 'usedConfig', 'database', 'workspaceId']),
    ...mapGetters(['dialectData', 'dialect']),
    columnsWithFilterAndOrder() {
      if (!this.tabulator || !this.table) return []
      const cols = this.tabulator.getColumns()
      const columnNames = this.table.columns.map((c) => c.columnName)
      const typeOf = (f) => this.table.columns.find((c) => c.columnName === f)?.dataType
      return cols
        .filter((c) => columnNames.includes(c.getField()))
        .map((c, idx) => ({
        name: c.getField(),
        dataType: typeOf(c.getField()),
        filter: c.isVisible(),
        order: idx
      }))
    },

    page: {
      set(nu) {
        const newPage = Number(nu)
        if (_.isNaN(newPage) || newPage < 1) return
        this.rawPage = newPage
      },
      get() {
        return this.rawPage
      }
    },
    error() {
      return this.saveError ? this.saveError : this.queryError
    },
    saveButtonText() {
      const result = []
      if (this.saveError) {
        result.push(`${this.saveError.title} -`)
      }
      result.push(`${this.pendingChangesCount} pending changes`)
      return result.join(" ")
    },
    keymap() {
      if (!this.active) return {}
      const result = {}
      result['f5'] = this.refreshTable.bind(this)
      result[this.ctrlOrCmd('right')] = () => this.page = this.page + 1
      result[this.ctrlOrCmd('left')] = () => this.page = this.page - 1
      result[this.ctrlOrCmd('r')] = this.refreshTable.bind(this)
      result[this.ctrlOrCmd('n')] = this.cellAddRow.bind(this)
      result[this.ctrlOrCmd('s')] = this.saveChanges.bind(this)
      result[this.ctrlOrCmd('shift+s')] = this.copyToSql.bind(this)
      result[this.ctrlOrCmd('f')] = () => this.$refs.valueInput.focus()
      result[this.ctrlOrCmd('c')] = this.copyCell
      return result
    },
    headerContextMenu() {
      return [
        {
          label: '<x-menuitem><x-label>Resize all columns to match</x-label></x-menuitem>',
          action: (_e, column: Tabulator.ColumnComponent) => {
            try {
              this.tabulator.blockRedraw()
              const columns = this.tabulator.getColumns()
              columns.forEach((col) => {
                col.setWidth(column.getWidth())
              })
            } catch (error) {
              console.error(error)
            } finally {
              this.tabulator.restoreRedraw()
            }
          }
        },
        {
        label: '<x-menuitem><x-label>Resize all columns to fit content</x-label></x-menuitem>',
        action: (_e, _column: Tabulator.ColumnComponent) => {
          try {
            this.tabulator.blockRedraw()
            const columns = this.tabulator.getColumns()
            columns.forEach((col) => {
              col.setWidth(true)
            })
          } catch (error) {
            console.error(error)
          } finally {
            this.tabulator.restoreRedraw()
          }
        }
      },
        {
        label: '<x-menuitem><x-label>Resize all columns to fixed width</x-label></x-menuitem>',
        action: (_e, _column: Tabulator.ColumnComponent) => {
          try {
            this.tabulator.blockRedraw()
            const columns = this.tabulator.getColumns()
            columns.forEach((col) => {
              col.setWidth(200)
            })
            // const layout = this.tabulator.getColumns().map((c: CC) => ({
            //   field: c.getField(),
            //   width: c.getWidth(),
            // }))
            // this.tabulator.setColumnLayout(layout)
            // this.tabulator.redraw(true)
          } catch (error) {
            console.error(error)
          } finally {
            this.tabulator.restoreRedraw()
          }
        }
      }

      ]
    },
    cellContextMenu() {
      return [{
          label: '<x-menuitem><x-label>Set Null</x-label></x-menuitem>',
          action: (_e, cell: Tabulator.CellComponent) => {
            if (this.isPrimaryKey(cell.getField())) {
              // do nothing
            } else {
              cell.setValue(null);
            }
          },
          disabled: !this.editable
        },
        { separator: true },
        {
          label: '<x-menuitem><x-label>Copy Cell</x-label></x-menuitem>',
          action: (_e, cell) => {
            this.$native.clipboard.writeText(cell.getValue());
          },
        },
        {
          label: '<x-menuitem><x-label>Copy Row (JSON)</x-label></x-menuitem>',
          action: (_e, cell) => {
            const data = this.modifyRowData(cell.getRow().getData())
            const fixed = this.$bks.cleanData(data, this.tableColumns)
            Object.keys(data).forEach((key) => {
              const v = data[key]
              const column = this.tableColumns.find((c) => c.field === key)
              const nuKey = column ? column.title : key
              fixed[nuKey] = v
            })
            this.$native.clipboard.writeText(JSON.stringify(fixed))
          }
        },
        {
          label: '<x-menuitem><x-label>Copy Row (TSV / Excel)</x-label></x-menuitem>',
          action: (_e, cell) => this.$native.clipboard.writeText(Papa.unparse([this.$bks.cleanData(this.modifyRowData(cell.getRow().getData()))], { header: false, delimiter: "\t", quotes: true, escapeFormulae: true }))
        },
        {
          label: '<x-menuitem><x-label>Copy Row (Markdown)</x-label></x-menuitem>',
          action: (_e, cell) => {
            const data = this.modifyRowData(cell.getRow().getData())
            const fixed = this.$bks.cleanData(data, this.tableColumns)

            return this.$native.clipboard.writeText(markdownTable([
              Object.keys(fixed),
              Object.values(fixed),
            ]))
          }
        },
        {
          label: '<x-menuitem><x-label>Copy Row (Insert)</x-label></x-menuitem>',
          action: async (_e, cell) => {
            const fixed = this.$bks.cleanData(this.modifyRowData(cell.getRow().getData()), this.tableColumns)
            const tableInsert = {
              table: this.table.name,
              schema: this.table.schema,
              data: [fixed],
            }
            const query = await this.connection.getInsertQuery(tableInsert)
            this.$native.clipboard.writeText(query)
          }
        },
        { separator: true },
        {
          label: '<x-menuitem><x-label>Clone Row</x-label></x-menuitem>',
          action: this.cellCloneRow.bind(this),
          disabled: !this.editable
        },
        {
          label: '<x-menuitem><x-label>Delete Row</x-label></x-menuitem>',
          action: (_e, cell) => this.addRowToPendingDeletes(cell.getRow()),
          disabled: !this.editable
        },
      ]
    },
    filterPlaceholder() {
      return `Enter condition, eg: name like 'Matthew%'`
    },
    tableHolder() {
      return this.$el.querySelector('.tabulator-tableholder')
    },
    allColumnsSelected() {
      return this.columnsWithFilterAndOrder.every((column) => column.filter)
    },
    hiddenColumnCount() {
      return this.columnsWithFilterAndOrder.filter((c) => !c.filter).length
    },
    builderPlaceholder() {
      return this.filter.type === 'in' ? `Enter values separated by comma, eg: foo,bar` : 'Enter Value'
    },
    pendingChangesCount() {
      return this.pendingChanges.inserts.length
             + this.pendingChanges.updates.length
             + this.pendingChanges.deletes.length
    },
    hasPendingChanges() {
      return this.pendingChangesCount > 0
    },
    hasPendingInserts() {
      return this.pendingChanges.inserts.length > 0
    },
    hasPendingUpdates() {
      return this.pendingChanges.updates.length > 0
    },
    hasPendingDeletes() {
      return this.pendingChanges.deletes.length > 0
    },
    editable() {
      return this.primaryKeys?.length &&
        this.table.entityType === 'table' &&
        !this.dialectData.disabledFeatures?.tableTable
    },
    readOnlyNotice() {
      return this.dialectData.notices?.tableTable ||
        "Tables without a primary key column only support inserts. Editing of existing records is disabled."
    },
    // it's a table, but there's no primary key
    missingPrimaryKey() {
      return this.table.entityType === 'table' && !this.primaryKeys?.length
    },
    statusbarMode() {
      if (this.queryError) return 'failure'
      if (this.pendingChangesCount) return 'editing'
      return null
    },
    tableKeys() {
      const result = {}
      this.rawTableKeys.forEach((item) => {
        if (!result[item.fromColumn]) result[item.fromColumn] = [];
        result[item.fromColumn].push(item);
      })
      return result
    },
    // we can use this to track if column names have been updated and we need
    // to refresh
    tableColumnNames() {
      return this.table?.columns.map((c) => c.columnName).join("-")
    },
    tableColumns() {
      const keyWidth = 40
      const results = []
      if (!this.table) return []
      // 1. add a column for a real column
      // if a FK, add another column with the link
      // to the FK table.
      this.table.columns.forEach(column => {

        const keyDatas: any[] = this.tableKeys[column.columnName]

        // this needs fixing
        // currently it doesn't fetch the right result if you update the PK
        // because it uses the PK to fetch the result.
        const slimDataType = this.slimDataType(column.dataType)
        const editorType = this.editorType(column.dataType)
        const useVerticalNavigation = editorType === 'textarea'
        const isPK = this.primaryKeys?.length && this.isPrimaryKey(column.columnName)
        const columnWidth = this.table.columns.length > 30 ?
          this.defaultColumnWidth(slimDataType, globals.bigTableColumnWidth) :
          undefined;

        let headerTooltip = `${column.columnName} ${column.dataType}`
        if (keyDatas && keyDatas.length > 0) {
          if (keyDatas.length === 1)
            headerTooltip += ` -> ${keyDatas[0].toTable}(${keyDatas[0].toColumn})`
          else
            headerTooltip += ` -> ${keyDatas.map(item => `${item.toTable}(${item.toColumn})`).join(', ').replace(/, (?![\s\S]*, )/, ', or ')}`
        } else if (isPK) {
          headerTooltip += ' [Primary Key]'
        }

        const result = {
          title: column.columnName,
          field: column.columnName,
          titleFormatter: this.headerFormatter,
          titleFormatterParams: {
            columnName: column.columnName,
            dataType: column.dataType
          },
          mutatorData: this.resolveTabulatorMutator(column.dataType, dialectFor(this.connection.connectionType)),
          dataType: column.dataType,
          cellClick: this.cellClick,
          minWidth: globals.minColumnWidth,
          width: columnWidth,
          maxWidth: globals.maxColumnWidth,
          maxInitialWidth: globals.maxInitialWidth,
          cssClass: isPK ? 'primary-key' : '',
          editable: this.cellEditCheck,
          headerSort: true,
          editor: editorType,
          tooltip: this.cellTooltip,
          contextMenu: this.cellContextMenu,
          headerContextMenu: this.headerContextMenu,
          variableHeight: true,
          headerTooltip: headerTooltip,
          cellEditCancelled: cell => cell.getRow().normalizeHeight(),
          formatter: this.cellFormatter,
          editorParams: {
            verticalNavigation: useVerticalNavigation ? 'editor' : undefined,
            search: true,
            values: column.dataType === 'bool' ? [true, false] : undefined,
            allowEmpty: true,
            // elementAttributes: {
            //   maxLength: column.columnLength // TODO
            // }
          },
        }
        results.push(result)

        if (keyDatas && keyDatas.length > 0) {
          const icon = () => "<i class='material-icons fk-link'>launch</i>"
          const tooltip = () => {
            if (keyDatas.length == 1)
              return `View record in ${keyDatas[0].toTable}`
            else
              return `View records in ${(keyDatas.map(item => item.toTable).join(', ') as string).replace(/, (?![\s\S]*, )/, ', or ')}`
          }
          let clickMenu = null;
          if (keyDatas.length > 1) {
            clickMenu = [];
            keyDatas.forEach(x => {
              clickMenu.push({
                label: `<x-menuitem><x-label>${x.toTable}(${x.toColumn})</x-label></x-menuitem>`,
                action: (_e, cell) => {
                  this.fkClick(_e, cell, x.toTable, x.toColumn);
                }
              })
            })
          }

          const keyResult = {
            headerSort: false,
            download: false,
            width: keyWidth,
            resizable: false,
            field: column.columnName + '-link--bks',
            title: "",
            cssClass: "foreign-key-button",
            cellClick: clickMenu == null ? this.fkClick : null,
            formatter: icon,
            clickMenu,
            tooltip
          }
          result.cssClass = 'foreign-key'
          results.push(keyResult)
        }

      });

      // add internal index column
      const result = {
        title: this.internalIndexColumn,
        field: this.internalIndexColumn,
        cellClick: this.cellClick,
        maxWidth: globals.maxColumnWidth,
        maxInitialWidth: globals.maxInitialWidth,
        editable: false,
        variableHeight: true,
        cellEditCancelled: cell => cell.getRow().normalizeHeight(),
        formatter: this.cellFormatter,
        visible: false,
        clipboard: false,
        print: false,
        download: false
      }
      results.push(result)

      return results
    },

    tableId() {
      // the id for a tabulator table
      if (!this.usedConfig.id) return null;
      return `workspace-${this.workspaceId}.connection-${this.usedConfig.id}.db-${this.database || 'none'}.schema-${this.table.schema || 'none'}.table-${this.table.name}`
    },
    persistenceOptions() {
      // return {}
      if (!this.tableId) return {}

      return {
        persistence: {
          sort: false,
          filter: false,
          group: false,
          columns: ['visible', 'width'],

        },
        persistenceMode: 'local',
        persistenceID: this.tableId,
      }
    },
    filterValue() {
      return this.filter.value;
    },
    filterForTabulator() {
      if (this.filterMode === FILTER_MODE_RAW && this.filterRaw) {
        return this.filterRaw
      } else if (
        this.filterMode === FILTER_MODE_BUILDER &&
        this.filter.type && this.filter.field && this.filter.value
      ) {
        if (this.filter.type === 'in') {
          const vals = this.filter.value.split(/\s*,\s*/)
          return [{
            ...this.filter,
            value: vals
          }]
        } else {
          return [this.filter]
        }
      } else {
        return null
      }
    },
    initialSort() {
      // FIXME: Don't specify an initial sort order
      // because it can slow down some databases.
      // However - some databases require an 'order by' for limit, so needs some
      // integration tests first.
      if (!this.table?.columns?.length) {
        return [];
      }

      return [{ column: this.table.columns[0].columnName, dir: "asc" }];
    },
    shouldInitialize() {
      return this.tablesInitialLoaded && this.active && !this.initialized
    },
    columnFilterModalName() {
      return `column-filter-modal-${this.tab.id}`
    },
  },

  watch: {
    allColumnsSelected() {
      this.resetPendingChanges()
    },
    shouldInitialize() {
      if (this.shouldInitialize) {
        this.initialize()
      }
    },
    page: _.debounce(function () {
      this.tabulator.setPage(this.page || 1)
    }, 500),
    active() {
      log.debug('active', this.active)
      if (!this.tabulator) return;
      if (this.active) {
        this.tabulator.restoreRedraw()
        if (this.forceRedraw) {
          this.forceRedraw = false
          this.$nextTick(() => {
            this.tabulator.redraw(true)
          })
        }
      } else {
        this.tabulator.blockRedraw()
      }
    },
    async tableColumnNames() {
      if (!this.tabulator) return;

      if (!this.active) this.forceRedraw = true;
      console.log("setting columns")
      await this.tabulator.setColumns(this.tableColumns)
      await this.refreshTable();
    },
    filterValue() {
      if (this.filter.value === "") {
        this.clearFilter();
      }
    },
    filter: {
      deep: true,
      handler() {
        this.tab.filter = this.filter
        this.$store.dispatch('tabs/save', this.tab)
      }
    },
    filterRaw() {
      if (this.filterRaw === '') {
        this.clearFilter()
      }
    },
    async lastUpdated() {
      this.setlastUpdatedText()
      let result = 'all'
      if (this.primaryKeys?.length && this.filter.value && this.filter.type === '=' && this.isPrimaryKey(this.filter.field)) {
        log.info("setting scope", this.filter.value)
        result = this.filter.value
      } else {
        if (this.filterRaw) result = 'custom'
      }
      this.tab.titleScope = result
      await this.$store.dispatch('tabs/save', this.tab)
    },
    filterMode() {
      this.triggerFilter()
    },
    pendingChangesCount() {
      this.tab.unsavedChanges = this.pendingChangesCount > 0
    }
  },
  beforeDestroy() {
    document.removeEventListener('click', this.maybeUnselectCell)
    if(this.interval) clearInterval(this.interval)
    if (this.tabulator) {
      this.tabulator.destroy()
    }
  },
  async mounted() {
    document.addEventListener('click', this.maybeUnselectCell)
    if (this.shouldInitialize) {
      this.$nextTick(async() => {
        await this.initialize()
      })
    }
  },
  methods: {
    headerFormatter(_cell, formatterParams) {
      const { columnName, dataType } = formatterParams
      return `
        <span class="tabletable-title">
          ${escapeHtml(columnName)}
          <span class="badge">${dataType}</span>
        </span>`
    },
    maybeScrollAndSetWidths() {
      if (this.columnWidths) {
        try {
          this.tabulator.blockRedraw()
          this.columnWidths.forEach(({ field, width}) => {
            const col = this.tabulator.getColumn(field)
            if (col) col.setWidth(width)
          })
          this.columnWidths = null
        } catch (ex) {
          console.error("error setting widths", ex)
        } finally {
          this.tabulator.restoreRedraw()
        }
      }
      if (this.preLoadScrollPosition) {
        this.tableHolder.scrollLeft = this.preLoadScrollPosition
        this.preLoadScrollPosition = null
      }
    },
    maybeUnselectCell(event) {
      if (!this.selectedCell) return
      if (!this.active) return
      const target = event.target
      const targets = Array.from(this.selectedCell.getElement().getElementsByTagName("*"))
      if (!targets.includes(target)) {
        this.selectedCell.getElement().classList.remove('selected')
        this.selectedCell = null
      }
    },
    async close() {
      this.$root.$emit(AppEvent.closeTab)
    },
    isPrimaryKey(column) {
      return this.primaryKeys.includes(column);
    },
    async initialize() {
      this.initialized = true
      this.resetPendingChanges()
      await this.$store.dispatch('updateTableColumns', this.table)
      this.filter.field = this.table?.columns[0]?.columnName
      if (this.initialFilter) {
        this.filter = _.clone(this.initialFilter)
      }
      this.rawTableKeys = await this.connection.getTableKeys(this.table.name, this.table.schema)
      const rawPrimaryKeys = await this.connection.getPrimaryKeys(this.table.name, this.table.schema);
      this.primaryKeys = rawPrimaryKeys.map((key) => key.columnName);


      this.tabulator = new TabulatorFull(this.$refs.table, {
        height: this.actualTableHeight,
        columns: this.tableColumns,
        nestedFieldSeparator: false,
        placeholder: "No Data",
        renderHorizontal: 'virtual',
        ajaxURL: "http://fake",
        sortMode: 'remote',
        filterMode: 'remote',
        dataLoaderError: `<span style="display:inline-block">Error loading data, see error below</span>`,
        pagination: true,
        paginationMode: 'remote',
        paginationSize: this.limit,
        paginationElement: this.$refs.paginationArea,
        paginationButtonCount: 0,
        initialSort: this.initialSort,
        initialFilter: [this.initialFilter || {}],
        ...this.persistenceOptions,

        // callbacks
        ajaxRequestFunc: this.dataFetch,
        index: this.internalIndexColumn,
        keybindings: {
          scrollToEnd: false,
          scrollToStart: false,
          scrollPageUp: false,
          scrollPageDown: false
        },
        rowContextMenu:[

        ]
      });
      this.tabulator.on('cellEdited', this.cellEdited)
      this.tabulator.on('dataProcessed', this.maybeScrollAndSetWidths)

      this.$nextTick(() => {
        if (this.$refs.valueInput) {
          this.$refs.valueInput.focus()
        }
      })
    },
    openProperties() {
      this.$root.$emit(AppEvent.openTableProperties, { table: this.table })
    },
    buildPendingInserts() {
      if (!this.table) return
      const inserts = this.pendingChanges.inserts.map((item) => {
        const columnNames = this.table.columns.map((c) => c.columnName)
        const rowData = item.row.getData()
        const result = {}
        columnNames.forEach((c) => {
          const d = rowData[c]
          if (this.isPrimaryKey(c) && !d) {
            // do nothing
          } else {
            result[c] = d
          }
        })
        return {
          table: this.table.name,
          schema: this.table.schema,
          data: [result]
        }
      })
      return inserts
    },
    defaultColumnWidth(slimType, defaultValue) {
      const chunkyTypes = ['json', 'jsonb', 'blob', 'text', '_text', 'tsvector']
      if (chunkyTypes.includes(slimType)) return globals.largeFieldWidth
      return defaultValue
    },
    valueCellFor(cell) {
      const fromColumn = cell.getField().replace(/-link--bks$/g, "")
      const valueCell = cell.getRow().getCell(fromColumn)
      return valueCell
    },
    allowHeaderSort(column) {
      if(!column.dataType) return true
      if(column.dataType.startsWith('json')) return false
      return true
    },
    slimDataType(dt) {
      if (!dt) return null
      if(dt === 'bit(1)') return dt
      return dt.split("(")[0]
    },
    editorType(dt) {
      const ne = vueEditor(NullableInputEditorVue)
      switch (dt) {
        case 'text':
        case 'json':
        case 'jsonb':
        case 'bytea':
        case 'tsvector':
        case '_text':
          return 'textarea'
        case 'bool': return 'select'
        default: return ne
      }
    },
    fkClick(_e, cell, toTable = null, toColumn = null) {
      const fromColumn = cell.getField().replace(/-link--bks$/g, "")
      const valueCell = this.valueCellFor(cell)
      const value = valueCell.getValue()

      const keyDatas = this.tableKeys[fromColumn]
      if (!keyDatas || keyDatas.length === 0) {
        log.error("fk-click, couldn't find key data. Please open an issue. fromColumn:", fromColumn)
        this.$noty.error("Unable to open foreign key. See dev console")
      }
      const keyData = toColumn == null || toTable == null ? keyDatas[0] : keyDatas.find(x => x.toTable === toTable && x.toColumn === toColumn);

      const tableName = keyData.toTable;
      const schemaName = keyData.toSchema;
      const table = this.$store.state.tables.find(t => {
        return (!schemaName || schemaName === t.schema) && t.name === tableName
      })
      if (!table) {
        log.error("fk-click: unable to find destination table", tableName)
        return
      }
      const filter = {
        value,
        type: '=',
        field: keyData.toColumn
      }
      const payload = {
        table, filter, titleScope: value
      }
      log.debug('fk-click: clicked ', value, keyData)
      this.$root.$emit('loadTable', payload)
    },
    copyCell() {
        if (!this.active) return;
        if (!this.selectedCell) return;
        this.selectedCell.getElement().classList.add('copied')
        const cell = this.selectedCell
        setTimeout(() => cell.getElement().classList.remove('copied'), 500)
        this.$native.clipboard.writeText(this.selectedCell.getValue(), false)
    },
    cellClick(_e, cell) {
      if (this.selectedCell) this.selectedCell.getElement().classList.remove("selected")
      this.selectedCell = null
      // this makes it easier to select text if not editing
      if (!this.cellEditCheck(cell)) {
        this.selectedCell = cell
        cell.getElement().classList.add("selected")
      } else {
        setTimeout(() => {
          cell.getRow().normalizeHeight();
        }, 10)

      }
    },
    cellEditCheck(cell) {
      // check this first because it is easy
      if (!this.editable) return false

      const pendingInsert = _.find(this.pendingChanges.inserts, { row: cell.getRow() })

      if (pendingInsert) {
        return true
      }

      const rowData = cell.getRow().getData()
      const primaryKeys = Object.keys(rowData).filter((k) => this.isPrimaryKey(k))
        .map((key) => ({
          column: key,
          value: rowData[key]
        }))
      const pendingDelete = _.find(this.pendingChanges.deletes, (item) => _.isEqual(item.primaryKeys, primaryKeys))

      return this.editable && !this.isPrimaryKey(cell.getField()) && !pendingDelete
    },
    cellEdited(cell) {

      const pkCells = cell.getRow().getCells().filter(c => this.isPrimaryKey(c.getField()))

      if (!pkCells) {
        this.$noty.error("Can't edit column -- couldn't figure out primary key")
        // cell.setValue(cell.getOldValue())
        cell.restoreOldValue()
        return
      }
      // Dont handle cell edit if made on a pending insert
      const pendingInsert = _.find(this.pendingChanges.inserts, { row: cell.getRow() })
      if (pendingInsert) {
        pendingInsert.data = pendingInsert.row.getData()
        return
      }

      const column = this.table.columns.find(c => c.columnName === cell.getField())
      const pkValues = pkCells.map((cell) => cell.getValue()).join('-')
      const key = `${pkValues}-${cell.getField()}`

      cell.getElement().classList.add('edited')
      const currentEdit = _.find(this.pendingChanges.updates, { key: key })

      if (currentEdit?.oldValue === cell.getValue()) {
        this.$set(this.pendingChanges, 'updates', _.without(this.pendingChanges.updates, currentEdit))
        cell.getElement().classList.remove('edited')
        return
      }

      const primaryKeys = pkCells.map((cell) => {
        return {
          column: cell.getField(),
          value: cell.getValue()
        }
      })
      if (currentEdit) {
        currentEdit.value = cell.getValue()
      } else {
        const payload: TableUpdate & { key: string, oldValue: any, cell: any } = {
          key: key,
          table: this.table.name,
          schema: this.table.schema,
          column: cell.getField(),
          columnType: column ? column.dataType : undefined,
          primaryKeys,
          oldValue: cell.getOldValue(),
          cell: cell,
          value: cell.getValue(0)
        }
        // remove existing pending updates with identical pKey-column combo
        let pendingUpdates = _.reject(this.pendingChanges.updates, { 'key': payload.key })
        pendingUpdates.push(payload)
        this.$set(this.pendingChanges, 'updates', pendingUpdates)
      }
    },
    cellCloneRow(_e, cell) {
      const row = cell.getRow()
      const data = { ...row.getData() }
      const dataParsed = Object.keys(data).reduce((acc, d) => {
        if (!this.primaryKeys?.includes(d)) {
          acc[d] = data[d]
        }
        return acc
      }, {})

      this.tabulator.addRow(dataParsed, true).then(row => {
        this.addRowToPendingInserts(row)
        this.tabulator.scrollToRow(row, 'center', true)
      })
    },
    cellAddRow() {
      if (this.dialectData.disabledFeatures?.tableTable) {
        return;
      }
      this.tabulator.addRow({}, true).then(row => {
        this.addRowToPendingInserts(row)
        this.tabulator.scrollToRow(row, 'center', true)
      })
    },
    addRowToPendingInserts(row) {
      row.getElement().classList.add('inserted')

      const payload = {
        table: this.table.name,
        row: row,
        schema: this.table.schema,
        pkColumn: this.primaryKeys
      }

      this.pendingChanges.inserts.push(payload)
    },
    addRowToPendingDeletes(row) {
      const pkCells = row.getCells().filter(c => this.isPrimaryKey(c.getField()))

      if (!pkCells) {
        this.$noty.error("Can't delete row -- couldn't figure out primary key")
        return
      }

      if (this.hasPendingInserts && _.find(this.pendingChanges.inserts, { row: row })) {
        this.$set(this.pendingChanges, 'inserts', _.reject(this.pendingChanges.inserts, { row: row }))
        this.tabulator.deleteRow(row)
        return
      }

      row.getElement().classList.add('deleted')

      const primaryKeys = pkCells.map((cell) => {
        const column = this.table.columns.find(c => c.columnName === cell.getField())
        const isBinary = column.dataType.toUpperCase().includes('BINARY')
        return {
          column: cell.getField(),
          value: isBinary ? Buffer.from(cell.getValue(), 'hex') : cell.getValue()
        }
      })

      const payload = {
        table: this.table.name,
        row: row,
        schema: this.table.schema,
        primaryKeys,
      }

      const matchesFn =  (update) => _.isEqual(update.primaryKeys, payload.primaryKeys)
      // remove pending updates for the row marked for deletion
      const discardedUpdates = _.filter(this.pendingChanges.updates, matchesFn)
      const pendingUpdates = _.without(this.pendingChanges.updates, discardedUpdates)

      discardedUpdates.forEach(update => this.discardColumnUpdate(update))

      this.$set(this.pendingChanges, 'updates', pendingUpdates)

      if (!_.find(this.pendingChanges.deletes, matchesFn)) {
        this.pendingChanges.deletes.push(payload)
      }
    },
    resetPendingChanges() {
      this.pendingChanges = {
        inserts: [],
        updates: [],
        deletes: []
      }
    },
    async copyToSql() {
      this.saveError = null

      try {
        const changes = {
          inserts: this.buildPendingInserts(),
          updates: this.pendingChanges.updates,
          deletes: this.pendingChanges.deletes
        }
        const sql = this.connection.applyChangesSql(changes)
        const formatted = format(sql, { language: FormatterDialect(this.dialect) })
        this.$root.$emit(AppEvent.newTab, formatted)
      } catch(ex) {
        console.error(ex);
        this.pendingChanges.updates.forEach(edit => {
            edit.cell.getElement().classList.add('edit-error')
        })

        this.pendingChanges.inserts.forEach(insert => {
          insert.row.getElement().classList.add('edit-error')
        })

        this.saveError = {
          title: ex.message,
          message: ex.message,
          ex
        }
        this.$noty.error(ex.message)

        return
      } finally {
        if (!this.active)
          this.forceRedraw = true
      }
    },
    async saveChanges() {
        this.saveError = null

        let replaceData = false

        try {

          const payload = {
            inserts: this.buildPendingInserts(),
            updates: this.pendingChanges.updates,
            deletes: this.pendingChanges.deletes
          }

          const result = await this.connection.applyChanges(payload)
          const updateIncludedPK = this.pendingChanges.updates.find(e => e.column === e.pkColumn)

          if (updateIncludedPK || this.hasPendingInserts || this.hasPendingDeletes) {
            replaceData = true
          } else if (this.hasPendingUpdates) {
            this.tabulator.clearCellEdited()
            this.tabulator.updateData(result)
            this.pendingChanges.updates.forEach(edit => {
              edit.cell.getElement().classList.remove('edited')
              edit.cell.getElement().classList.add('edit-success')
              setTimeout(() => {
                if (edit.cell.getElement()) {
                  edit.cell.getElement().classList.remove('edit-success')
                }
              }, 1000)
            })
          }

          if (replaceData) {
            const niceChanges = pluralize('change', this.pendingChangesCount, true)
            this.$noty.success(`${niceChanges} successfully applied`)
            this.tabulator.replaceData()
          }

          this.resetPendingChanges()


        } catch (ex) {
          this.pendingChanges.updates.forEach(edit => {
              edit.cell.getElement().classList.add('edit-error')
          })


          this.pendingChanges.inserts.forEach(insert => {
            insert.row.getElement().classList.add('edit-error')
          })

          this.saveError = {
            title: ex.message,
            message: ex.message,
            ex
          }
          this.$noty.error(ex.message)

          return
        } finally {
          if (!this.active) {
            this.forceRedraw = true
          }
        }
    },
    discardChanges() {
      this.saveError = null

      this.pendingChanges.inserts.forEach(insert => this.tabulator.deleteRow(insert.row))

      this.pendingChanges.updates.forEach(edit => this.discardColumnUpdate(edit))

      this.pendingChanges.deletes.forEach(pendingDelete => {
        pendingDelete.row.getElement().classList.remove('deleted')
      })

      this.resetPendingChanges()
    },
    discardColumnUpdate(pendingUpdate) {
      pendingUpdate.cell.setValue(pendingUpdate.oldValue)
      pendingUpdate.cell.getElement().classList.remove('edited')
      pendingUpdate.cell.getElement().classList.remove('edit-error')
    },
    showColumnFilterModal() {
      this.$modal.show(this.columnFilterModalName)
    },
    triggerFilter() {
      if (this.tabulator) this.tabulator.setData()
    },
    clearFilter() {
      if (this.tabulator) this.tabulator.setData();
    },
    changeFilterMode(filterMode) {
      // Populate raw filter query with existing filter if raw filter is empty
      if (
        filterMode === FILTER_MODE_RAW &&
        !_.isNil(this.filter.value) &&
        !_.isEmpty(this.filter.value) &&
        _.isEmpty(this.filterRaw)
      ) {
        const rawFilter = _.join([this.filter.field, this.filter.type, this.filter.value], ' ')
        this.filterRaw = rawFilter
      }

      this.filterMode = filterMode
      this.$nextTick(() => {
        this.$refs.valueInput.focus()
      })
    },
    dataFetch(_url, _config, params) {
      // this conforms to the Tabulator API
      // for ajax requests. Except we're just calling the database.
      // we're using paging so requires page info
      log.info("fetch params", params)
      let offset = 0;
      let limit = this.limit;
      let orderBy = null;
      let filters = this.filterForTabulator;

      if (params.sort) {
        orderBy = params.sort
      }

      if (params.size) {
        limit = params.size
      }

      if (params.page) {
        offset = (params.page - 1) * limit;
      }

      // like if you change a filter
      if (params.page && params.page !== this.page) {
        this.page = params.page
      }

      log.info("filters", filters)

      const result = new Promise((resolve, reject) => {
        (async () => {
          try {

            // lets just make column selection a front-end only thing
            const selects = ['*']
            const response = await this.connection.selectTop(
              this.table.name,
              offset,
              limit,
              orderBy,
              filters,
              this.table.schema,
              selects,
            );

            if (_.xor(response.fields, this.table.columns.map(c => c.columnName)).length > 0) {
              log.debug('table has changed, updating')
              await this.$store.dispatch('updateTableColumns', this.table)
            }

            const r = response.result;
            this.response = response
            this.resetPendingChanges()
            this.clearQueryError()

            // fill internal index column with primary keys
            r.forEach(row => {
              const primaryValues = this.primaryKeys.map(key => row[key]);
              row[this.internalIndexColumn] = primaryValues.join(",");
            });

            const data = this.dataToTableData({ rows: r }, this.tableColumns);
            this.data = Object.freeze(data)
            this.lastUpdated = Date.now()
            this.preLoadScrollPosition = this.tableHolder.scrollLeft
            this.columnWidths = this.tabulator.getColumns().map((c) => {
              return { field: c.getField(), width: c.getWidth()}
            })
            resolve({
              last_page: 1,
              data
            });
          } catch (error) {
            reject(error.message);
            this.queryError = {
              title: error.message,
              message: error.message
            }
            this.$nextTick(() => {
              this.tabulator.clearData()
            })
          } finally {
            if (!this.active) {
              this.forceRedraw = true
            }
          }
        })();
      });
      return result;
    },
    setlastUpdatedText() {
      if (!this.lastUpdated) return null
      this.lastUpdatedText = this.timeAgo.format(this.lastUpdated)
    },
    setQueryError(title, message) {
      this.queryError = {
        title: title,
        message: message
      }
    },
    clearQueryError() {
      this.queryError = null
    },
    async refreshTable() {
      log.debug('refreshing table')
      const page = this.tabulator.getPage()
      await this.tabulator.replaceData()
      this.tabulator.setPage(page)
      if (!this.active) this.forceRedraw = true
    },
    exportTable() {
      this.trigger(AppEvent.beginExport, { table: this.table })
    },
    exportFiltered() {
      this.trigger(AppEvent.beginExport, {table: this.table, filters: this.filterForTabulator} )
    },
    modifyRowData(data) {
      const output = {};
      const keys = Object.keys(data);

      for(const key of keys) {
        // skip internal columns
        if(key.startsWith(this.internalColumnPrefix)) continue;
        if(key.endsWith('--bks')) continue

        output[key] = data[key];
      }

      return output;
    },
    applyColumnChanges(columns) {
      if (!this.tabulator) return;

      this.tabulator.blockRedraw();

      columns.forEach(({name, filter}) => {
        if(filter) this.tabulator.showColumn(name)
        else this.tabulator.hideColumn(name)
      })

      this.tabulator.restoreRedraw();

      this.tabulator.redraw(true)
    }
  }
});
</script><|MERGE_RESOLUTION|>--- conflicted
+++ resolved
@@ -1,22 +1,14 @@
 <template>
-  <div
-    v-hotkey="keymap"
-    class="tabletable flex-col"
-    :class="{'view-only': !editable}"
-  >
+  <div v-hotkey="keymap" class="tabletable flex-col" :class="{'view-only': !editable}">
     <template v-if="!table && initialized">
-      <div class="no-content" />
+      <div class="no-content">
+
+      </div>
     </template>
-    <template v-else>
+    <template v-else >
       <div class="table-filter">
-        <form
-          @submit.prevent="triggerFilter"
-          class="flex flex-middle"
-        >
-          <div
-            class="filter-group"
-            style="margin-left: 0.2rem"
-          >
+        <form @submit.prevent="triggerFilter" class="flex flex-middle">
+          <div class="filter-group" style="margin-left: 0.2rem">
             <button
               type="button"
               class="btn btn-flat btn-fab"
@@ -27,17 +19,9 @@
               <i class="material-icons-outlined">visibility</i>
             </button>
           </div>
-          <div
-            v-if="filterMode === 'raw'"
-            class="filter-group row gutter expand"
-          >
+          <div v-if="filterMode === 'raw'" class="filter-group row gutter expand">
             <div class="btn-wrap">
-              <button
-                class="btn btn-flat btn-fab"
-                type="button"
-                @click.stop="changeFilterMode('builder')"
-                title="Toggle Filter Type"
-              >
+              <button class="btn btn-flat btn-fab" type="button" @click.stop="changeFilterMode('builder')" title="Toggle Filter Type">
                 <i class="material-icons-outlined">filter_alt</i>
               </button>
             </div>
@@ -48,8 +32,8 @@
                   type="text"
                   v-model="filterRaw"
                   ref="valueInput"
-                  :placeholder="filterPlaceholder"
-                >
+                  :placeholder=filterPlaceholder
+                />
                 <button
                   type="button"
                   class="clear btn-link"
@@ -60,60 +44,32 @@
               </div>
             </div>
             <div class="btn-wrap">
-              <button
-                class="btn btn-primary btn-fab"
-                type="submit"
-                title="Filter"
-              >
+              <button class="btn btn-primary btn-fab" type="submit" title="Filter">
                 <i class="material-icons">search</i>
               </button>
             </div>
           </div>
-          <div
-            v-else-if="filterMode === 'builder'"
-            class="filter-group row gutter expand"
-          >
+          <div v-else-if="filterMode === 'builder'" class="filter-group row gutter expand">
             <div class="btn-wrap">
-              <button
-                class="btn btn-flat btn-fab"
-                type="button"
-                @click.stop="changeFilterMode('raw')"
-                title="Toggle Filter Type"
-              >
+              <button class="btn btn-flat btn-fab" type="button" @click.stop="changeFilterMode('raw')" title="Toggle Filter Type">
                 <i class="material-icons">code</i>
               </button>
             </div>
             <div>
               <div class="select-wrap">
-                <select
-                  name="Filter Field"
-                  class="form-control"
-                  v-model="filter.field"
-                >
+                <select name="Filter Field" class="form-control" v-model="filter.field">
                   <option
                     v-for="column in table.columns"
-                    :key="column.columnName"
+                    v-bind:key="column.columnName"
                     :value="column.columnName"
-                  >
-                    {{ column.columnName }}
-                  </option>
+                  >{{column.columnName}}</option>
                 </select>
               </div>
             </div>
             <div>
               <div class="select-wrap">
-                <select
-                  name="Filter Type"
-                  class="form-control"
-                  v-model="filter.type"
-                >
-                  <option
-                    v-for="(v, k) in filterTypes"
-                    :key="k"
-                    :value="v"
-                  >
-                    {{ k }}
-                  </option>
+                <select name="Filter Type" class="form-control" v-model="filter.type">
+                  <option v-for="(v, k) in filterTypes" v-bind:key="k" :value="v">{{k}}</option>
                 </select>
               </div>
             </div>
@@ -123,9 +79,9 @@
                   class="form-control"
                   type="text"
                   v-model="filter.value"
-                  :placeholder="builderPlaceholder"
+                  :placeholder=builderPlaceholder
                   ref="valueInput"
-                >
+                />
                 <button
                   type="button"
                   class="clear btn-link"
@@ -136,61 +92,36 @@
               </div>
             </div>
             <div class="btn-wrap">
-              <button
-                class="btn btn-primary btn-fab"
-                type="submit"
-                title="Filter"
-              >
+              <button class="btn btn-primary btn-fab" type="submit" title="Filter">
                 <i class="material-icons">search</i>
               </button>
             </div>
           </div>
         </form>
       </div>
-      <div ref="table" />
+      <div ref="table"></div>
       <ColumnFilterModal
-<<<<<<< HEAD
-        :modal-name="columnFilterModalName"
-        :columns-with-filter-and-order="columnsWithFilterAndOrder"
-=======
         :modalName="columnFilterModalName"
         :columnsWithFilterAndOrder="columnsWithFilterAndOrder"
         :hasPendingChanges="pendingChangesCount > 0"
->>>>>>> add4905b
         @changed="applyColumnChanges"
       />
     </template>
 
     <statusbar :mode="statusbarMode">
+
+
       <div class="truncate statusbar-info">
-        <x-button
-          @click.prevent="openProperties"
-          class="btn btn-flat btn-icon end"
-          title="View Structure"
-        >
+        <x-button @click.prevent="openProperties" class="btn btn-flat btn-icon end" title="View Structure">
           Structure <i class="material-icons">north_east</i>
         </x-button>
         <!-- Info -->
-        <table-length
-          :table="table"
-          :connection="connection"
-        />
-        <a
-          @click="refreshTable"
-          tabindex="0"
-          role="button"
-          class="statusbar-item hoverable"
-          v-if="lastUpdatedText && !error"
-          :title="'Updated' + ' ' + lastUpdatedText"
-        >
+        <table-length :table="table" :connection="connection" />
+        <a @click="refreshTable" tabindex="0" role="button" class="statusbar-item hoverable" v-if="lastUpdatedText && !error" :title="'Updated' + ' ' + lastUpdatedText">
           <i class="material-icons">update</i>
-          <span>{{ lastUpdatedText }}</span>
+          <span>{{lastUpdatedText}}</span>
         </a>
-        <span
-          v-if="error"
-          class="statusbar-item error"
-          :title="error.message"
-        >
+        <span v-if="error" class="statusbar-item error" :title="error.message">
           <i class="material-icons">error_outline</i>
           <span class="">{{ error.title }}</span>
         </span>
@@ -199,18 +130,9 @@
       <!-- Pagination -->
       <div class="tabulator-paginator">
         <div class="flex-center flex-middle flex">
-          <a
-            @click="page = page - 1"
-            v-tooltip="ctrlOrCmd('left')"
-          ><i class="material-icons">navigate_before</i></a>
-          <input
-            type="number"
-            v-model="page"
-          >
-          <a
-            @click="page = page + 1"
-            v-tooltip="ctrlOrCmd('right')"
-          ><i class="material-icons">navigate_next</i></a>
+          <a @click="page = page  - 1" v-tooltip="ctrlOrCmd('left')"><i class="material-icons">navigate_before</i></a>
+          <input type="number" v-model="page" />
+          <a @click="page = page + 1" v-tooltip="ctrlOrCmd('right')"><i class="material-icons">navigate_next</i></a>
         </div>
       </div>
 
@@ -249,33 +171,17 @@
           </x-buttons>
         </template>
         <template v-if="!editable">
-          <span
-            class="statusbar-item"
-            :title="readOnlyNotice"
-          ><i class="material-icons-outlined">info</i> Read Only</span>
+          <span class="statusbar-item" :title="readOnlyNotice"><i class="material-icons-outlined">info</i> Editing Disabled</span>
         </template>
 
         <!-- Actions -->
-        <x-button
-          v-tooltip="`${ctrlOrCmd('r')} or F5`"
-          class="btn btn-flat"
-          title="Refresh table"
-          @click="refreshTable"
-        >
+        <x-button v-tooltip="`${ctrlOrCmd('r')} or F5`" class="btn btn-flat" title="Refresh table" @click="refreshTable">
           <i class="material-icons">refresh</i>
         </x-button>
-        <x-button
-          class="btn btn-flat"
-          v-tooltip="ctrlOrCmd('n')"
-          title="Add row"
-          @click.prevent="cellAddRow"
-        >
+        <x-button class="btn btn-flat" v-tooltip="ctrlOrCmd('n')" title="Add row" @click.prevent="cellAddRow">
           <i class="material-icons">add</i>
         </x-button>
-        <x-button
-          class="actions-btn btn btn-flat"
-          title="actions"
-        >
+        <x-button class="actions-btn btn btn-flat" title="actions">
           <i class="material-icons">settings</i>
           <i class="material-icons">arrow_drop_down</i>
           <x-menu>
@@ -291,7 +197,9 @@
             </x-menuitem>
           </x-menu>
         </x-button>
+
       </div>
+
     </statusbar>
   </div>
 </template>
@@ -380,7 +288,7 @@
       timeAgo: new TimeAgo('en-US'),
       lastUpdated: null,
       lastUpdatedText: null,
-      // @ts-expect-error Typing for Interval not correct
+      // @ts-ignore
       interval: setInterval(this.setlastUpdatedText, 10000),
 
       forceRedraw: false,
@@ -979,6 +887,7 @@
       this.primaryKeys = rawPrimaryKeys.map((key) => key.columnName);
 
 
+      // @ts-ignore-error
       this.tabulator = new TabulatorFull(this.$refs.table, {
         height: this.actualTableHeight,
         columns: this.tableColumns,
