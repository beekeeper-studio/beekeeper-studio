<template>
  <portal to="modals">
    <modal
      :name="modalName"
      class="beekeeper-modal vue-dialog editor-dialog"
      @opened="onOpen"
      @before-close="onBeforeClose"
    >
      <!-- Trap the key events so it doesn't conflict with the parent elements -->
      <div
        v-kbd-trap="true"
        @click.stop
        @keydown.stop
        @keyup.stop="handleKeyUp"
        @keypress.stop
      >
        <div class="dialog-content">
          <div class="top">
            <div class="dialog-c-title">
              Editing as
            </div>

            <select
              class="form-control language-select"
              v-model="languageName"
            >
              <option
                disabled
                value=""
                v-if="!languageName"
              >
<<<<<<< HEAD
                <x-label>Format {{ language && language.label }}</x-label>
              </x-menuitem>
              <x-menuitem @click.prevent="minify">
                <x-label>Minify text</x-label>
              </x-menuitem>
              <x-menuitem @click.prevent="toggleWrapText">
                <x-label>{{ wrapText ? 'Unwrap text' : 'Wrap text' }}</x-label>
              </x-menuitem>
            </x-menu>
          </x-button>
        </div>

        <div class="editor-container">
          <text-editor
            v-model="content"
            :lang="languageName"
            :line-wrapping="wrapText"
            :height="editorHeight"
            @interface="editorInterface = $event"
          />
        </div>
      </div>
      <div class="bottom">
        <span
          class="error-message"
          v-show="error"
        >{{ error }}</span>
=======
                Select a language
              </option>
              <option
                v-for="lang in languages"
                :key="lang.name"
                :value="lang.name"
              >
                {{ lang.label }}
              </option>
            </select>
>>>>>>> 8c17b544

            <x-button
              class="btn btn-flat"
              title="Actions"
            >
              <i class="material-icons">settings</i>
              <i class="material-icons">arrow_drop_down</i>
              <x-menu style="--align: end">
                <x-menuitem
                  @click.prevent="format"
                  v-show="!language.noBeautify"
                >
                  <x-label>Format {{ language?.label }}</x-label>
                </x-menuitem>
                <x-menuitem @click.prevent="minify">
                  <x-label>Minify text</x-label>
                </x-menuitem>
                <x-menuitem @click.prevent="toggleWrapText">
                  <x-label>{{ wrapText ? 'Unwrap text' : 'Wrap text' }}</x-label>
                </x-menuitem>
              </x-menu>
            </x-button>
          </div>

          <!-- Prevent tabbing into the next element, caused by v-kbd-trap -->
          <div
            ref="editorContainer"
            class="editor-container"
            @keydown="$event.key === 'Tab' && $event.stopPropagation()"
            @keyup="$event.key === 'Tab' && $event.stopPropagation()"
          >
            <text-editor
              v-model="content"
              :mode="language.editorMode"
              :line-wrapping="wrapText"
              :height="editorHeight"
              :focus="editorFocus"
              @focus="editorFocus = $event"
            />
          </div>
        </div>
        <div class="bottom">
          <span
            class="error-message"
            v-show="error"
          >{{ error }}</span>

          <div class="vue-dialog-buttons">
            <span class="expand" />
            <button
              @click.prevent="$modal.hide(modalName)"
              class="btn btn-sm btn-flat"
            >
              Cancel
            </button>
            <button
              class="btn btn-sm btn-flat"
              @click.prevent="copy"
            >
              Copy
            </button>
            <x-button
              v-if="language.noMinify"
              class="btn btn-primary btn-sm"
              @click.prevent="save"
            >
              <x-label>Apply</x-label>
            </x-button>
            <x-buttons v-else>
              <x-button
                class="btn btn-primary btn-small"
                @click.prevent="saveAndMinify"
              >
                <x-label>Minify & Apply</x-label>
              </x-button>
              <x-button
                class="btn btn-primary btn-small"
                menu
              >
                <i class="material-icons">arrow_drop_down</i>
                <x-menu style="--align: end">
                  <x-menuitem @click.prevent="save">
                    <x-label>Apply (no minify)</x-label>
                  </x-menuitem>
                </x-menu>
              </x-button>
            </x-buttons>
          </div>
        </div>
      </div>
    </modal>
  </portal>
</template>


<script lang="ts">
import Vue from 'vue'
import 'codemirror/addon/comment/comment'
import 'codemirror/keymap/vim.js'
import 'codemirror/addon/dialog/dialog'
import 'codemirror/addon/search/search'
import 'codemirror/addon/search/jump-to-line'
import 'codemirror/addon/scroll/annotatescrollbar'
import 'codemirror/addon/search/matchesonscrollbar'
import 'codemirror/addon/search/matchesonscrollbar.css'
import 'codemirror/addon/search/searchcursor'
import { Languages, LanguageData, TextLanguage, getLanguageByContent } from '../../lib/editor/languageData'
import { uuidv4 } from "@/lib/uuid"
import _ from 'lodash'
import { mapGetters } from 'vuex'
import rawlog from 'electron-log'
import TextEditor from '@/components/common/texteditor/TextEditor.vue'

const log = rawlog.scope('EditorModal')

export default Vue.extend({
  name: "CellEditorModal",
  data() {
    return {
      editorFocus: false,
      editorHeight: 100,
      error: "",
      languageName: "text",
      content: "",
      eventParams: null,
      wrapText: TextLanguage.wrapTextByDefault,
    }
  },
  components: { TextEditor },
  computed: {
    ...mapGetters({ 'settings': 'settings/settings' }),
    modalName() {
      return uuidv4()
    },
    userKeymap() {
      const value = this.settings?.keymap?.value;
      const keymapTypes = this.$config.defaults.keymapTypes
      return value && keymapTypes.map(k => k.value).includes(value) ? value : 'default';
    },
    languages() {
      return Languages
    },
    language() {
      return Languages.find((lang) => lang.name === this.languageName);
    },
  },

  watch: {
    languageName() {
      this.debouncedCheckForErrors();
    },
    content() {
      this.debouncedCheckForErrors();
    },
  },

  methods: {
    openModal(content: any, language: LanguageData, eventParams?: any) {
      if (content === null) {
        content = ""
      }
      if (typeof content !== 'string') {
        content = JSON.stringify(content)
      }
      language = language ? language : getLanguageByContent(content)
      this.languageName = language.name
      try {
        this.content = language.beautify(content)
      } catch {
        this.content = content
      }
      this.eventParams = eventParams
      this.wrapText = language.wrapTextByDefault ?? false
      this.$modal.show(this.modalName)
    },

    copy() {
      this.$copyText(this.content)
      this.$noty.success("Copied the data to your clipboard!")
    },

    saveAndMinify() {
      this.minify()
      this.save()
    },
    save() {
      this.$emit('save', this.content, this.language, this.eventParams)
      this.$modal.hide(this.modalName)
    },

    async onOpen() {
      await this.$nextTick();
      this.$refs.editorContainer.style.height = undefined
      this.editorFocus = true
      this.$nextTick(this.resizeHeightToFitContent)
    },
    async onBeforeClose() {
      // Hack: keep the modal height as it was before.
      this.$refs.editorContainer.style.height = this.$refs.editorContainer.offsetHeight + 'px'
      this.editorFocus = false
    },
    resizeHeightToFitContent() {
      const wrapperEl = this.$refs.editorContainer.querySelector('.CodeMirror')
      const wrapperStyle = window.getComputedStyle(wrapperEl)

      const minHeight = parseInt(wrapperStyle.minHeight)
      const maxHeight = parseInt(wrapperStyle.maxHeight)

      const sizerEl = wrapperEl.querySelector(".CodeMirror-sizer")

      this.editorHeight = _.clamp(sizerEl.offsetHeight, minHeight, maxHeight)
    },
    debouncedCheckForErrors: _.debounce(function() {
      const isValid = this.language.isValid(this.content)
      this.error = isValid ? "" : `Invalid ${this.language.label} content`
    }, 50),
    toggleWrapText() {
      this.wrapText = !this.wrapText
    },
    format() {
      this.content = this.language.beautify(this.content)
      this.$nextTick(this.resizeHeightToFitContent)
    },
    minify() {
      this.content = this.language.minify(this.content)
    },
    handleKeyUp(e: KeyboardEvent) {
      if (e.key === "Escape") {
        this.$modal.hide(this.modalName)
      }
    }
  },
});
</script>



<style lang="scss" scoped>
@import '../../../../../shared/src/assets/styles/_variables';

div.vue-dialog div.dialog-content {
  padding: 0;
  .top {
    padding: 1rem 1.2rem 1rem;
  }
}

.vue-dialog .vue-dialog-buttons x-buttons {
  x-button.btn {
    margin: 0;
  }
}

.editor-dialog {
  .top {
    display: flex;
    flex-direction: row;
    align-items: center;
    column-gap: 16px;
    padding-bottom: 1.5rem;

    .dialog-c-title {
      padding: 0 !important;
    }

    .language-select {
      width: 150px;
      margin: 0;
    }

    .wrap-text {
      display: flex;
      margin-left: auto;
      gap: 0.75rem;
      & > input {
        margin: 0;
      }
    }

    .btn.btn-flat {
      margin-left: auto;
      padding-left: 0.5rem;
      padding-right: 0.5rem;
      min-width: auto;
      .material-icons {
        font-size: 16px;
      }
    }
  }

  .bottom {
    display: flex;
    align-items: center;
    padding: 1rem 1.2rem;
    .error-message {
      color: $brand-danger;
    }
    .vue-dialog-buttons {
      padding: 0;
      width: fit-content;
      margin-left: auto;
    }
  }

  .v--modal {
    display: flex;
    flex-direction: column;
    overflow: hidden;
  }

  .dialog-content {
    flex: 1 !important;
    overflow: hidden;
    padding: 0;
  }

  .editor-container::v-deep {
    & * {
      box-sizing: initial;
    }
    .CodeMirror {
      height: 300px;
      min-height: 300px;
      max-height: 556px;
      resize: vertical;
    }
  }
}
</style><|MERGE_RESOLUTION|>--- conflicted
+++ resolved
@@ -10,6 +10,7 @@
       <div
         v-kbd-trap="true"
         @click.stop
+        tabindex="0"
         @keydown.stop
         @keyup.stop="handleKeyUp"
         @keypress.stop
@@ -29,35 +30,6 @@
                 value=""
                 v-if="!languageName"
               >
-<<<<<<< HEAD
-                <x-label>Format {{ language && language.label }}</x-label>
-              </x-menuitem>
-              <x-menuitem @click.prevent="minify">
-                <x-label>Minify text</x-label>
-              </x-menuitem>
-              <x-menuitem @click.prevent="toggleWrapText">
-                <x-label>{{ wrapText ? 'Unwrap text' : 'Wrap text' }}</x-label>
-              </x-menuitem>
-            </x-menu>
-          </x-button>
-        </div>
-
-        <div class="editor-container">
-          <text-editor
-            v-model="content"
-            :lang="languageName"
-            :line-wrapping="wrapText"
-            :height="editorHeight"
-            @interface="editorInterface = $event"
-          />
-        </div>
-      </div>
-      <div class="bottom">
-        <span
-          class="error-message"
-          v-show="error"
-        >{{ error }}</span>
-=======
                 Select a language
               </option>
               <option
@@ -68,7 +40,6 @@
                 {{ lang.label }}
               </option>
             </select>
->>>>>>> 8c17b544
 
             <x-button
               class="btn btn-flat"
