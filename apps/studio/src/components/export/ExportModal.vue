--- conflicted
+++ resolved
@@ -20,10 +20,6 @@
             <div>Error: {{ error.message }}</div>
           </div>
           <div class="modal-form export-form">
-<<<<<<< HEAD
-=======
-
->>>>>>> 0cd32ce9
             <div class="flex">
               <!-- File Name -->
               <div class="file-name form-group expand">
@@ -50,24 +46,12 @@
             <!-- Location -->
             <div class="form-group">
               <label for="fileDirectory">Output Directory</label>
-<<<<<<< HEAD
               <file-picker v-model="fileDirectory" :default-path="defaultPath" :save="false" :options="dialogOptions"
                 button-text="Choose" />
-=======
-              <file-picker
-                v-model="fileDirectory"
-                :defaultPath="defaultPath"
-                :save="false"
-                :options="dialogOptions"
-                buttonText="Choose"
-                >
-              </file-picker>
->>>>>>> 0cd32ce9
             </div>
 
             <!-- Advanced Options -->
             <div class="advanced-options-toggle flex flex-middle" @click.prevent="toggleAdvanced">
-<<<<<<< HEAD
               <i class="material-icons">{{ toggleIcon }}</i>
               <div class="advanced-options-toggle flex flex-middle" @click.prevent="toggleAdvanced">
                 <i class="material-icons">{{ toggleIcon }}</i>
@@ -88,39 +72,6 @@
                       <span>Delete file on abort/error</span>
                     </label>
                   </div>
-=======
-              <i class="material-icons">{{toggleIcon}}</i>
-              <span>Advanced Options</span>
-            </div>
-            <div class="advanced-options" :class="{open: advancedToggled}">
-              <component
-                v-bind:is="selectedExportFormat.component"
-                v-model="outputOptions"
-              ></component>
-              <div class="modal-form export-form export-advanced-options">
-                <div class="form-group row">
-                  <label title="How many records to read at once from the cursor">Chunk size</label>
-                    <input
-                      v-model="options.chunkSize"
-                      type="number"
-                      class="form-control"
-                      ref="paramInput"
-                      min="10"
-                      step="10"
-                    />
-                </div>
-                <div class="form-group row">
-                  <label for="deleteOnAbort" class="checkbox-group">
-                    <input
-                      v-model="options.deleteOnAbort"
-                      id="deleteOnAbort"
-                      type="checkbox"
-                      name="deleteOnAbort"
-                      class="form-control"
-                    />
-                    <span>Delete file on abort/error</span>
-                  </label>
->>>>>>> 0cd32ce9
                 </div>
               </div>
             </div>
