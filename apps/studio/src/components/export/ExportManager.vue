--- conflicted
+++ resolved
@@ -24,13 +24,7 @@
 import { TableFilter, TableOrView } from '../../lib/db/models'
 import ExportNotification from './ExportNotification.vue'
 import ExportModal from './ExportModal.vue'
-<<<<<<< HEAD
-import { CsvExporter, JsonExporter, JsonLineExporter, SqlExporter } from '../../lib/export'
-import { ExportProgress, ExportStatus } from '../../lib/export/models'
-=======
 import { ExportProgress, ExportStatus, StartExportOptions } from '../../lib/export/models'
-import globals from '@/common/globals'
->>>>>>> 46204797
 
 interface ExportTriggerOptions {
   table?: TableOrView,
@@ -79,7 +73,7 @@
                 error_notice.close()
               })
             ]
-          }).setTimeout(globals.errorNoticeTimeout)
+          }).setTimeout(this.$bksConfig.ui.export.errorNoticeTimeout)
           return
         }
         if (status !== ExportStatus.Completed) return;
@@ -90,15 +84,10 @@
               n.close()
             })
           ]
-<<<<<<< HEAD
-        }).setTimeout(this.$bkConfig.ui.export.errorNoticeTimeout)
-        return
-=======
         })
       } catch (e) {
         this.$noty.error(`Failed to export: ${e?.message ?? e}`, {
         })
->>>>>>> 46204797
       }
     },
     handleExportRequest(options?: ExportTriggerOptions): void {
