<template>
  <div
    class="sidebar detail-view-sidebar flex-col"
    ref="sidebar"
    v-show="!hidden"
  >
    <div class="header">
      <div class="header-group">
        <span class="title sub">{{ sidebarTitle }}</span>
        <button
          class="close-btn btn btn-fab"
          @click="close"
        >
          <i class="material-icons">close</i>
        </button>
      </div>
      <div
        class="header-group"
        v-show="!empty"
      >
        <div class="filter-wrap">
          <input
            class="form-control"
            type="text"
            placeholder="Filter fields"
            v-model="debouncedFilter"
          >
          <button
            type="button"
            class="clear btn-link"
            @click="filter = ''"
            v-if="filter"
          >
            <i class="material-icons">cancel</i>
          </button>
        </div>
        <x-button
          class="menu-btn btn btn-fab"
          tabindex="0"
        >
          <i class="material-icons">more_vert</i>
          <x-menu style="--target-align:right;">
            <x-menuitem
              v-for="option in menuOptions"
              :key="option.name"
              :toggled="option.checked"
              togglable
              @click.prevent="option.handler"
            >
              <x-label>{{ option.name }}</x-label>
            </x-menuitem>
          </x-menu>
        </x-button>
      </div>
    </div>
    <text-editor
      :fold-gutter="true"
      :fold-all="foldAll"
      :unfold-all="unfoldAll"
      :value="text"
      :mode="mode"
      :force-initialize="reinitializeTextEditor + (reinitialize ?? 0)"
      :markers="markers"
      :plugins="textEditorPlugins"
      :line-gutters="lineGutters"
      :line-numbers="false"
      :extra-keybindings="disableReplaceKeybindings"
    />
    <div class="empty-state" v-show="empty">
      No Data
    </div>
    <detail-view-sidebar-upsell v-if="$store.getters.isCommunity" />
  </div>
</template>

<script lang="ts">
/**
 * hidden:  it's recommended to use `hidden` prop instead of v-show so that
 *          the text editor can be reinitialized.
 * dataId:  use this to update the component with new data.
 */
import Vue from "vue";
import TextEditor from "@/components/common/texteditor/TextEditor.vue";
import {
  ExpandablePath,
  findKeyPosition,
  findValueInfo,
  createExpandableElement,
  createTruncatableElement,
  deepFilterObjectProps,
  getPaths,
  eachPaths,
} from "@/lib/data/detail_view";
import { mapGetters } from "vuex";
import { EditorMarker, LineGutter } from "@/lib/editor/utils";
import { persistJsonFold } from "@/lib/editor/plugins/persistJsonFold";
import PartialReadOnlyPlugin from "@/lib/editor/plugins/PartialReadOnlyPlugin";
import DetailViewSidebarUpsell from '@/components/upsell/DetailViewSidebarUpsell.vue'
import rawLog from "@bksLogger";
import _ from "lodash";
import globals from '@/common/globals'
import JsonSourceMap from "json-source-map";
import JsonPointer from "json-pointer";

const log = rawLog.scope("detail-view-sidebar");

export default Vue.extend({
  components: { TextEditor, DetailViewSidebarUpsell },
<<<<<<< HEAD
  props: ["value", "hidden", "expandablePaths", "editablePaths", "dataId", "title", "reinitialize", "signs"],
=======
  props: ["value", "hidden", "expandablePaths", "dataId", "title", "reinitialize", "signs"],
>>>>>>> 1eb5d68f
  data() {
    return {
      reinitializeTextEditor: 0,
      filter: "",
      foldAll: 0,
      unfoldAll: 0,
      restoredTruncatedPaths: [],
      editableRangeErrors: [],
      disableReplaceKeybindings: {
        [this.cmCtrlOrCmd("R")]: () => false,
        [this.cmCtrlOrCmd("Shift-R")]: () => false,
      },
    };
  },
  watch: {
    hidden() {
      if (!this.hidden) this.reinitializeTextEditor++;
    },
    dataId() {
      if (this.expandFKDetailsByDefault) {
        this.expandablePaths.forEach((expandablePath: ExpandablePath) => {
          // Expand only the first level
          if (expandablePath.path.length === 1) {
            this.expandPath(expandablePath);
          }
        });
      }
    },
  },
  computed: {
    sidebarTitle() {
      return this.title ?? "JSON Row Viewer"
    },
    empty() {
      return _.isEmpty(this.value);
    },
    mode() {
      if (!this.value) {
        return null;
      }
      return { name: "javascript", json: true };
    },
    text() {
      return this.sourceMap.json
    },
    debouncedFilter: {
      get() {
        return this.filter;
      },
      set: _.debounce(function (value) {
        this.filter = value;
      }, 500),
    },
    sourceMap() {
      return JsonSourceMap.stringify(this.filteredValue, null, 2);
    },
    filteredValue() {
      if (this.empty) {
        return {}
      }
      if (!this.filter) {
        return this.processedValue
      }
      return deepFilterObjectProps(this.processedValue, this.filter);
    },
    processedValue() {
      const clonedValue = _.cloneDeep(this.value)
      eachPaths(clonedValue, (path, value) => {
        if (this.truncatedPaths.includes(path)) {
          _.set(clonedValue, path, (value as string).slice(0, globals.maxDetailViewTextLength))
        }
      })
      return clonedValue
    },
    truncatablePaths() {
      return getPaths(this.value).filter((path) => {
        const val = _.get(this.value, path)
        if (
          typeof val === "string" &&
          val.length > globals.maxDetailViewTextLength
        ) {
          return true
        }
        return false
      })
    },
    truncatedPaths() {
      return _.difference(this.truncatablePaths, this.restoredTruncatedPaths)
    },
    markers() {
      const markers: EditorMarker[] = [];
      _.forEach(this.expandablePaths, (expandablePath: ExpandablePath) => {
        try {
          const line = findKeyPosition(this.text, expandablePath.path);
          const { from, to, value } = findValueInfo(this.lines[line]);
          const element = createExpandableElement(value);
          const onClick = (_event) => {
            this.expandPath(expandablePath);
          };
          markers.push({
            type: "custom",
            from: { line, ch: from },
            to: { line, ch: to },
            onClick,
            element,
          });
        } catch (e) {
          log.warn("Failed to mark expandable path", expandablePath);
          log.warn(e);
        }
      });
      _.forEach(this.truncatedPaths, (path) => {
        // Avoid conflicts with expandable paths
        if (this.expandablePaths.includes(path)) {
          return
        }
        try {
          const line = findKeyPosition(this.text, path.split("."));
          const { from, to, value } = findValueInfo(this.lines[line]);
          const element = createTruncatableElement(value);
          const onClick = async () => {
            this.restoredTruncatedPaths.push(path)
            await this.$nextTick()
            this.reinitializeTextEditor++
          }
          markers.push({
            type: "custom",
            from: { line, ch: from },
            to: { line, ch: to },
            onClick,
            element,
          });
        } catch (e) {
          log.warn("Failed to mark truncated path", path);
          log.warn(e);
        }
      })
      _.forEach(this.editableRangeErrors, ({ error, from, to }) => {
        markers.push({
          type: "error",
          from,
          to,
          message: error.message,
        });
      })
      return markers;
    },
    lines() {
      return this.text?.split("\n") || [];
    },
    lineGutters() {
      const lineGutters: LineGutter[] = []
      _.forEach(this.signs, (_i, key) => {
        const type = this.signs[key]
        const line = findKeyPosition(this.text, [key]);
        if (line === -1) {
          log.warn(`Failed to sign key \`${key}\`. \`${key}\` is not found.`)
          return
        }
        lineGutters.push({ line, type });
      })
      return lineGutters;
    },
<<<<<<< HEAD
    editableRanges() {
      const editablePaths = this.editablePaths

      if (_.isEmpty(editablePaths)) {
        return []
      }

      const ranges = []

      editablePaths.forEach((path: string) => {
        const pointer = JsonPointer.compile(path.split("."))
        const position = this.sourceMap.pointers[pointer]

        if (!position) {
          log.warn(`Unable to find editable path \`${path}\` in value object.`)
          return
        }

        ranges.push({
          id: path,
          from: { line: position.value.line, ch: position.value.column },
          to: { line: position.valueEnd.line, ch: position.valueEnd.column },
        })
      })

      return ranges
    },
=======
>>>>>>> 1eb5d68f
    menuOptions() {
      return [
        {
          name: "Copy Visible",
          handler: () => {
            this.$native.clipboard.writeText(this.text);
          },
        },
        {
          name: "Collapse all",
          handler: () => {
            this.foldAll++;
          },
        },
        {
          name: "Expand all",
          handler: () => {
            this.unfoldAll++;
          },
        },
        {
          name: "Always Expand Foreign Keys",
          handler: () => {
            this.$store.dispatch("toggleExpandFKDetailsByDefault");
          },
          checked: this.expandFKDetailsByDefault,
        },

      ]
    },
    textEditorPlugins() {
      return [
        persistJsonFold,
        new PartialReadOnlyPlugin(this.editableRanges, this.handleEditableRangeChange),
      ]
    },
    ...mapGetters(["expandFKDetailsByDefault"]),
  },
  methods: {
    expandPath(path: ExpandablePath) {
      this.$emit("expandPath", path);
    },
    close() {
      this.$emit("close")
    },
    handleEditableRangeChange: _.debounce(function (range, value) {
      this.editableRangeErrors = []
      try {
        const parsed = JSON.parse(value)
        this.$emit("bks-json-value-change", {key: range.id, value: parsed});
      } catch (error) {
        this.editableRangeErrors.push({ id: range.id, error, from: range.from, to: range.to })
      }
    }, 250),
  },
});
</script><|MERGE_RESOLUTION|>--- conflicted
+++ resolved
@@ -106,11 +106,7 @@
 
 export default Vue.extend({
   components: { TextEditor, DetailViewSidebarUpsell },
-<<<<<<< HEAD
   props: ["value", "hidden", "expandablePaths", "editablePaths", "dataId", "title", "reinitialize", "signs"],
-=======
-  props: ["value", "hidden", "expandablePaths", "dataId", "title", "reinitialize", "signs"],
->>>>>>> 1eb5d68f
   data() {
     return {
       reinitializeTextEditor: 0,
@@ -274,7 +270,6 @@
       })
       return lineGutters;
     },
-<<<<<<< HEAD
     editableRanges() {
       const editablePaths = this.editablePaths
 
@@ -302,8 +297,6 @@
 
       return ranges
     },
-=======
->>>>>>> 1eb5d68f
     menuOptions() {
       return [
         {
