--- conflicted
+++ resolved
@@ -123,20 +123,10 @@
           >
             <i class="material-icons">refresh</i>
           </button>
-<<<<<<< HEAD
 
           <x-button
             class="settings-btn"
             menu
-=======
-          <!-- FIXME (@day): we don't want to have per-db testing in the UI -->
-          <button
-            @click.prevent="newTable"
-            :title="`New ${this.dialect === 'mongodb' ? 'Collection' : 'Table'}`"
-            class="create-table"
-            :disabled="tablesLoading"
-            v-if="canCreateTable"
->>>>>>> fe33fe00
           >
             <i class="material-icons">add</i>
             <i class="material-icons">arrow_drop_down</i>
@@ -146,7 +136,7 @@
                 @click.prevent="newTable"
               >
                 <x-label>
-                  New Table
+                  {{ newTableOrCollection }}
                 </x-label>
               </x-menuitem>
               <x-menuitem
@@ -154,7 +144,7 @@
                 @click.prevent="newTableFromFile"
               >
                 <x-label>
-                  New Table from File
+                  {{ newTableOrCollection }} from File
                   <i
                     v-if="$store.getters.isCommunity"
                     class="material-icons menu-icon"
@@ -225,6 +215,11 @@
       ...mapGetters(['dialectData', 'dialect']),
       createDisabled() {
         return !!this.dialectData.disabledFeatures.createTable
+      },
+      newTableOrCollection() {
+        if (this.dialect === 'mongodb') return 'New Collection'
+
+        return 'New Table'
       },
       totalEntities() {
         return this.tables.length + this.routines.length - this.hiddenEntities.length
