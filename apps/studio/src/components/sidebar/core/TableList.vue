<template>
  <div class="flex-col expand" ref="wrapper">

    <!-- Filter -->
    <div class="fixed">
      <div class="filter">
        <div class="filter-wrap">
          <input class="filter-input" type="text" placeholder="Filter" v-model="filterQuery">
          <x-buttons class="filter-actions">
            <x-button @click="clearFilter" v-if="filterQuery"><i class="clear material-icons">cancel</i></x-button>
            <x-button :title="entitiesHidden ? 'Filter active' : 'No filters'" class="btn btn-fab btn-link action-item" :class="{active: entitiesHidden}" menu>
              <i class="material-icons">filter_list</i>
              <x-menu style="--target-align: right; --v-target-align: top;">
                <label>
                  <input type="checkbox" v-model="showTables">
                  <span>Tables</span>
                </label>
                <label>
                  <input type="checkbox" v-model="showViews">
                  <span>Views</span>
                </label>
                <label v-if="supportsRoutines">
                  <input type="checkbox" v-model="showRoutines">
                  <span>Routines</span>
                </label>
                <x-menuitem></x-menuitem>
              </x-menu>
            </x-button>
          </x-buttons>
        </div>
      </div>
    </div>

    <!-- Pinned Tables -->
    <div class="table-list pinned flex-col" ref="pinned" v-show="orderedPins.length > 0">
      <pinned-table-list
        :allExpanded="allExpanded"
        :allCollapsed="allCollapsed"
        :connection="connection"
      />
    </div>
    
    <!-- Tables -->
    <hr v-show="pinnedEntities.length > 0"> <!-- Fake splitjs Gutter styling -->
    <div class="table-list flex-col" ref="tables">
      <nav class="list-group flex-col" v-if="!tablesLoading">
        <div class="list-heading row">
          <div class="sub row flex-middle expand">
            <!-- <span class="btn-fab open">
              <i class="dropdown-icon material-icons">keyboard_arrow_down</i>
            </span> -->
            <div>Entities
              <span :title="`Total Entities`" class="badge" v-if="!hiddenEntities">{{totalEntities}}</span>
              <span :title="`${hiddenEntities} hidden by filters`" class="badge" v-if="hiddenEntities" :class="{active: entitiesHidden}">{{shownEntities}} / {{totalEntities}}</span>
            </div>
          </div>
          <div class="actions">
            <a @click.prevent="collapseAll" :title="'Collapse All'">
              <i class="material-icons">unfold_less</i>
            </a>
            <a @click.prevent="expandAll" :title="'Expand All'">
              <i class="material-icons">unfold_more</i>
            </a>
            <a @click.prevent="refreshTables" :title="'Refresh'">
              <i class="material-icons">refresh</i>
            </a>
          </div>
          <div>
            <a @click.prevent="newTable" title="New Table" class="create-table">
              <i class="material-icons">add</i>
            </a>
          </div>
        </div>
        <div class="list-body" ref="entityContainer" v-show="tables.length > 0">
          <div class="with-schemas">
            <TableListSchema
              v-for="(blob, index) in schemaTables"
              :title="blob.schema"
              :key="blob.schema"
              :skipSchemaDisplay="blob.skipSchemaDisplay"
              :expandedInitially="index === 0"
              :forceExpand="allExpanded || filterQuery"
              :forceCollapse="allCollapsed"
            >
              <table-list-item
                
                v-for="table in blob.tables"
                :key="table.name"
                :pinned="pinnedEntities.includes(table)"
                :container="$refs.entityContainer"
                @selected="tableSelected"
                :table="table"
                :connection="connection"
                :forceExpand="allExpanded"
                :forceCollapse="allCollapsed"
              ></table-list-item>
              <routine-list-item
                v-for="routine in blob.routines"
                :key="routine.name"
                :pinned="pinnedEntities.includes(routine)"
                :container="$refs.entityContainer"
                :routine="routine"
                :connection="connection"
                :forceExpand="allExpanded"
                :forceCollapse="allCollapsed"
              >
              </routine-list-item>
            </TableListSchema>
          </div>
        </div>

        <!-- TODO (gregory): Make the 'no tables div nicer' -->
        <div class="empty truncate" v-if="!tables || tables.length == 0">
          There are no entities in<br> <span>{{database}}</span>
        </div>
      </nav>
      <div class="empty" v-else>
        {{tablesLoading}}
      </div>
    </div>




  </div>
</template>

<script>
  import TableListItem from './table_list/TableListItem'
  import RoutineListItem from './table_list/RoutineListItem'
  import TableListSchema from './table_list/TableListSchema'
  import Split from 'split.js'
  import { mapState, mapGetters } from 'vuex'
  import TableFilter from '../../../mixins/table_filter'
<<<<<<< HEAD
  import Draggable from 'vuedraggable'
import { AppEvent } from '@/common/AppEvent'
=======
  import PinnedTableList from '@/components/sidebar/core/PinnedTableList.vue'
>>>>>>> 14ad0b8e

  export default {
    mixins: [TableFilter],
    components: { TableListItem, TableListSchema, RoutineListItem, PinnedTableList, },
    data() {
      return {
        tableLoadError: null,
        allExpanded: null,
        allCollapsed: null,
        activeItem: 'tables',
        split: null,
        sizes: [25,75],
      }
    },
    computed: {
      totalEntities() {
        return this.tables.length + this.routines.length
      },
      shownEntities() {
        return this.filteredTables.length + this.filteredRoutines.length
      },
      hiddenEntities() {
        return this.totalEntities - this.shownEntities
      },
      entitiesHidden() {
        return !this.showTables || !this.showViews || !this.showRoutines
      },
      filterQuery: {
        get() {
          return this.$store.state.entityFilter.filterQuery
        },
        set(newFilter) {
          this.$store.dispatch('setFilterQuery', newFilter)
        }
      },
      showTables: {
        get() {
          return this.$store.state.entityFilter.showTables
        },
        set() {
          this.$store.commit('showTables')
        }
      },
      showViews: {
        get() {
          return this.$store.state.entityFilter.showViews
        },
        set() {
          this.$store.commit('showViews')
        }
      },
      showRoutines: {
        get() {
          return this.$store.state.entityFilter.showRoutines
        },
        set() {
          this.$store.commit('showRoutines')
        }
      },
      components() {
        return [
          this.$refs.pinned,
          this.$refs.tables
        ]
      },
      supportsRoutines() {
        return this.connection.supportedFeatures().customRoutines
      },
      loadedWithPins() {
        return !this.tablesLoading && this.pinnedEntities.length > 0
      },
      ...mapState(['selectedSidebarItem', 'tables', 'routines', 'connection', 'database', 'tablesLoading']),
      ...mapGetters(['schemaTables', 'filteredTables', 'filteredRoutines']),
      ...mapGetters({
          pinnedEntities: 'pins/pinnedEntities',
          orderedPins: 'pins/orderedPins',
      }),
    },
    watch: {
      loadedWithPins (loaded, oldloaded) {
        if (loaded && (!oldloaded)) {
          this.$nextTick(() => {
            this.split.setSizes(this.sizes);
          });
        } else if (!loaded) {
          // this.split.destroy();
        }
      },
    },
    methods: {
      tableSelected() {
        // this.selectedTable = table
      },
      clearFilter() {
        this.filterQuery = null
      },
      expandAll() {
        this.allExpanded = Date.now()
      },
      collapseAll() {
        this.allCollapsed = Date.now()
      },
      refreshTables() {
        this.$store.dispatch('updateTables')
        this.$store.dispatch('updateRoutines')
      },
      newTable() {
        this.$root.$emit(AppEvent.createTable)
      },
      maybeUnselect(e) {
        if (this.selectedSidebarItem) {
          if (this.$refs.wrapper.contains(e.target)) {
            return
          }
          this.$store.commit('selectSidebarItem', null)
        }
      },
    },
    mounted() {
      document.addEventListener('mousedown', this.maybeUnselect)
      this.split = Split(this.components, {
        elementStyle: (dimension, size) => ({
            'flex-basis': `calc(${size}%)`,
        }),
        direction: 'vertical',
        sizes: this.sizes,
      })
    },
    beforeDestroy() {
      document.removeEventListener('mousedown', this.maybeUnselect)
      if(this.split) {
        console.log("destroying split")
        this.split.destroy()
      }
    }
  }
</script><|MERGE_RESOLUTION|>--- conflicted
+++ resolved
@@ -132,12 +132,7 @@
   import Split from 'split.js'
   import { mapState, mapGetters } from 'vuex'
   import TableFilter from '../../../mixins/table_filter'
-<<<<<<< HEAD
-  import Draggable from 'vuedraggable'
-import { AppEvent } from '@/common/AppEvent'
-=======
   import PinnedTableList from '@/components/sidebar/core/PinnedTableList.vue'
->>>>>>> 14ad0b8e
 
   export default {
     mixins: [TableFilter],
