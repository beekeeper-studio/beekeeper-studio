--- conflicted
+++ resolved
@@ -19,11 +19,7 @@
                   <x-menuitem @click.prevent="importFromLocal">
                     <x-label>Import from local workspace</x-label>
                     <i
-<<<<<<< HEAD
                       v-if="$store.getters.isCommunity"
-=======
-                      v-if="!hasActiveLicense"
->>>>>>> 69f207cb
                       class="material-icons menu-icon"
                     >stars</i>
                   </x-menuitem>
@@ -45,7 +41,7 @@
         <div class="fixed query-filter">
           <div class="filter">
             <div class="filter-wrap">
-              <input 
+              <input
                 class="filter-input"
                 type="text"
                 placeholder="Filter"
