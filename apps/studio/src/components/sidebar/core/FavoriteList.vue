--- conflicted
+++ resolved
@@ -225,7 +225,11 @@
       this.$root.$emit(AppEvent.promptQueryExport, query)
     },
     importFromLocal() {
-      this.$root.$emit(AppEvent.promptQueryImport)
+      if (!this.isCloud) {
+          this.$root.$emit(AppEvent.upgradeModal)
+          return
+        }
+        this.$root.$emit(AppEvent.promptQueryImport)
     },
     importFromComputer() {
       this.$root.$emit(AppEvent.promptQueryImportFromComputer)
@@ -238,7 +242,6 @@
         this.selected = null
       }
     },
-<<<<<<< HEAD
     refresh() {
       this.$store.dispatch("data/queries/load")
     },
@@ -259,62 +262,6 @@
     async removeCheckedFavorites() {
       for(let i = 0; i < this.checkedFavorites.length; i++) {
         await this.remove(this.checkedFavorites[i])
-=======
-    methods: {
-      createQuery() {
-        this.$root.$emit(AppEvent.newTab)
-      },
-      rename(query) {
-        this.$modal.show('rename-modal')
-        this.renameMe = query
-      },
-      exportTo(query) {
-        this.$root.$emit(AppEvent.promptQueryExport, query)
-      },
-      importFromLocal() {
-        if (!this.isCloud) {
-          this.$root.$emit(AppEvent.upgradeModal)
-          return
-        }
-        this.$root.$emit(AppEvent.promptQueryImport)
-      },
-      importFromComputer() {
-        this.$root.$emit(AppEvent.promptSqlFilesImport)
-      },
-      maybeUnselect(e) {
-        if (!this.selected) return
-        if (this.$refs.wrapper.contains(e.target)) {
-          return
-        } else {
-          this.selected = null
-        }
-      },
-      refresh() {
-        this.$store.dispatch("data/queries/load")
-      },
-      isActive(item) {
-        return this.activeTab && this.activeTab.queryId === item.id
-      },
-      select(item) {
-        this.selected = item
-      },
-      open(item) {
-        this.$root.$emit('favoriteClick', item)
-      },
-      async remove(favorite) {
-        if (await this.$confirm("Really delete?")) {
-          await this.$store.dispatch('data/queries/remove', favorite)
-        }
-      },
-      async removeCheckedFavorites() {
-        for(let i = 0; i < this.checkedFavorites.length; i++) {
-          await this.remove(this.checkedFavorites[i])
-        }
-        this.checkedFavorites = [];
-      },
-      discardCheckedFavorites() {
-        this.checkedFavorites = [];
->>>>>>> 3a37e5be
       }
       this.checkedFavorites = [];
     },
@@ -323,7 +270,4 @@
     }
   }
 }
-</script>
-
-<style lang="scss" scoped>
-</style>+</script>