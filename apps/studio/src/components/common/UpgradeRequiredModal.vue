<template>
  <portal to="modals">
    <modal
      class="vue-dialog beekeeper-modal upgrade-modal"
      name="upgrade-modal"
      height="auto"
      @opened="$refs.learnMore.focus()"
    >
      <div
        class="dialog-content"
        v-kbd-trap="true"
      >
        <h3 class="dialog-c-title has-icon">
          <i class="material-icons">stars</i> <span>Upgrade To Premium</span>
        </h3>

        <a
          class="close-btn btn btn-fab"
          href="#"
          @click.prevent="$modal.hide('upgrade-modal')"
        >
          <i class="material-icons">clear</i>
        </a>
        <div class="checkbox-wrapper">
          <!-- <p class="text-muted">This feature is not included in the Community Edition. Please upgrade the app to continue.</p> -->
          <p class="text-muted">
            <strong v-if="message">{{ message }}.</strong> Upgrade to get exclusive features:
          </p>
          <div class="row">
            <div class="col s6">
              <ul class="check-list">
                <li>Run queries directly to file</li>
                <li>Export multiple tables</li>
                <li>Backup & restore</li>
                <li>Magic formatting</li>
                <li>More than 2 table filters</li>
              </ul>
            </div>
            <div class="col s6">
              <ul class="check-list">
                <li title="Oracle, Cassandra, BigQuery, and more">
                  More database engines
                </li>
                <li>Cloud sync</li>
                <li>Read-only mode</li>
                <li>SQLite Extensions</li>
                <li>Import from CSV</li>
              </ul>
            </div>
          </div>
        </div>
        <div class="vue-dialog-buttons">
          <a
            ref="learnMore"
            href="https://docs.beekeeperstudio.io/docs/upgrading-from-the-community-edition"
            class="btn btn-flat"
          >Learn more</a>
          <a
            href="https://docs.beekeeperstudio.io/docs/upgrading-from-the-community-edition"
            class="btn btn-primary"
          >Upgrade</a>
        </div>
      </div>
    </modal>
  </portal>
</template>
<script lang="ts">
import { AppEvent } from '@/common/AppEvent'
import Vue from 'vue'
import { mapGetters } from 'vuex'

export default Vue.extend({
  data() {
    return {
      message: null
    }
  },
  computed: {
    ...mapGetters({ 'hasActiveLicense': 'licenses/hasActiveLicense' }),
  },
  methods: {
    showModal(message) {
<<<<<<< HEAD
      if (this.$store.getters.isCommunity) {
=======
      if (!this.hasActiveLicense) {
>>>>>>> 69f207cb
        this.message = message
        this.$modal.show('upgrade-modal')
      }
    }
  },
  mounted() {
    this.$root.$on(AppEvent.upgradeModal, this.showModal)
  },
  beforeDestroy() {
    this.$root.$off(AppEvent.upgradeModal, this.showModal)
  }

})
</script><|MERGE_RESOLUTION|>--- conflicted
+++ resolved
@@ -80,11 +80,7 @@
   },
   methods: {
     showModal(message) {
-<<<<<<< HEAD
       if (this.$store.getters.isCommunity) {
-=======
-      if (!this.hasActiveLicense) {
->>>>>>> 69f207cb
         this.message = message
         this.$modal.show('upgrade-modal')
       }
