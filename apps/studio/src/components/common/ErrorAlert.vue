--- conflicted
+++ resolved
@@ -1,19 +1,7 @@
 <template>
-<<<<<<< HEAD
-  <div v-if="error" class="error-alert alert alert-danger">
-    <i class="material-icons">error_outline</i>
-    <div class="alert-body">
-      <b v-if="title" class="error-title">{{title}}</b>
-      <ul>
-        <li class="error-item" v-for="(e, idx) in errors" :key="idx">
-          <span class="message">
-            {{e.message || e.toString()}}
-          </span>
-        </li>
-      </ul>
-=======
   <div v-if="error" class="error-alert alert text-danger">
     <i class="material-icons">error</i>
+    <b v-if="title" class="error-title">{{title}}</b>
     <ul class="error-list">
       <li
         class="error-item"
@@ -26,9 +14,7 @@
     </ul>
     <div class="help-links" v-if="error.helpLink">
       <a :href="error.helpLink">Learn more about this error</a>
->>>>>>> d7c3c8e2
     </div>
-    <a :href="error.helpLink">Learn more</a>
   </div>
 </template>
 <script lang="ts">
