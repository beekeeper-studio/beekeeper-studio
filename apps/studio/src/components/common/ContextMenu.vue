<template>
  <!-- Original file souce copyright John Datserakis https://github.com/johndatserakis/vue-simple-context-menu -->
  <div>
    <portal to="menus">
      <ul
        class="vue-simple-context-menu"
        ref="menu"
      >
        <li
          v-for="(option, index) in options"
          :key="index"
          @click.stop="optionClicked(option, $event)"
          class="vue-simple-context-menu__item"
          :class="[typeof option.class === 'function' ? option.class({ item }) : option.class, (option.type === 'divider' ? 'vue-simple-context-menu__divider' : '')]"
        >
          <span v-html="option.name" />
          <div class="expand" />
          <span>
            <span
              class="shortcut"
              v-if="option.shortcut"
              v-html="option.shortcut"
            />
            <i
<<<<<<< HEAD
              v-if="option.ultimate && !hasActiveLicense"
=======
              class="material-icons menu-icon"
              v-if="option.icon"
            >{{ option.icon }}</i>
            <i
              v-if="option.ultimate && $config.isCommunity"
>>>>>>> 8e976498
              class="material-icons menu-icon"
            >stars</i>
          </span>
        </li>
      </ul>
    </portal>
  </div>
</template>

<script lang="ts">

import { ContextOption } from '@/plugins/BeekeeperPlugin'
import Vue from 'vue'
import { mapGetters } from 'vuex'

export default Vue.extend({
  name: 'ContextMenu',
  props: ['options', 'event', 'item'],
  data() {
    return {
      menuWidth: null,
      menuHeight: null,
      menuOpen: false,
    }
  },

  computed: {
    ...mapGetters({ 'hasActiveLicense': 'licenses/hasActiveLicense' }),
    menuElements() {
      if (this.$refs.menu) {
        return Array.from(this.$refs.menu.getElementsByTagName("*"))
      } else {
        return []
      }
    }
  },
  methods: {
    showMenu(event) {

      const menu = this.$refs.menu
      if (!menu) {
        return
      }

      if (!this.menuWidth || !this.menuHeight) {
        menu.style.visibility = "hidden"
        menu.style.display = "block"
        this.menuWidth = menu.offsetWidth
        this.menuHeight = menu.offsetHeight
        menu.removeAttribute("style")
      }

      if ((this.menuWidth + event.pageX) >= window.innerWidth) {
        menu.style.left = (event.pageX - this.menuWidth + 2) + "px"
      } else {
        menu.style.left = (event.pageX - 2) + "px"
      }

      if ((this.menuHeight + event.pageY) >= window.innerHeight) {
        menu.style.top = (event.pageY - this.menuHeight + 2) + "px"
      } else {
        menu.style.top = (event.pageY - 2) + "px"
      }

      menu.classList.add('vue-simple-context-menu--active')
      this.menuOpen = true
    },
    hideContextMenu() {
      this.$emit('close')
      let element = this.$refs.ul
      if (element) {
        element.classList.remove('vue-simple-context-menu--active');
      }
    },
    onClickOutside() {
      this.hideContextMenu()
    },
    optionClicked(option: ContextOption, event: any) {
      option.handler({ item: this.item, option, event })
      this.hideContextMenu()
    },
    onEscKeyRelease(event) {
      if (event.keyCode === 27) {
        this.hideContextMenu();
      }
    },
    maybeHideMenu(event) {
      const target = event.target
      if (!this.menuElements.includes(target)) {
        this.hideContextMenu()
      }
    }
  },
  mounted() {
    this.$nextTick(() => {
      this.showMenu(this.event, this.item)
    })

    document.addEventListener('keyup', this.onEscKeyRelease);
    document.addEventListener('mousedown', this.maybeHideMenu)
  },
  beforeDestroy() {
    document.removeEventListener('mousedown', this.maybeHideMenu)
    document.removeEventListener('keyup', this.onEscKeyRelease);
  }
})
</script>

<style lang="scss">
// yuck
$light-grey: #ecf0f1;
$grey: darken($light-grey, 15%);
$blue: #007aff;
$white: #fff;
$black: #333;

.vue-simple-context-menu {
  top: 0;
  left: 0;
  margin: 0;
  padding: 0;
  display: none;
  list-style: none;
  position: absolute;
  z-index: 1000000;
  background-color: $light-grey;
  border-bottom-width: 0px;
  font-family: -apple-system, BlinkMacSystemFont, "Segoe UI", "Roboto", "Oxygen",
    "Ubuntu", "Cantarell", "Fira Sans", "Droid Sans", "Helvetica Neue",
    sans-serif;
  box-shadow: 0 3px 6px 0 rgba($black, 0.2);
  border-radius: 4px;

  &--active {
    display: block;
  }

  &__item {
    display: flex;
    color: $black;
    cursor: pointer;
    padding: 5px 15px;
    align-items: center;

    &:hover {
      background-color: $blue;
      color: $white;
    }
  }

  &__divider {
    box-sizing: content-box;
    height: 2px;
    background-color: $grey;
    padding: 4px 0;
    background-clip: content-box;
    pointer-events: none;
  }

  // Have to use the element so we can make use of `first-of-type` and
  // `last-of-type`
  li {
    &:first-of-type {
      margin-top: 4px;
    }

    &:last-of-type {
      margin-bottom: 4px;
    }
  }
}
</style><|MERGE_RESOLUTION|>--- conflicted
+++ resolved
@@ -22,15 +22,11 @@
               v-html="option.shortcut"
             />
             <i
-<<<<<<< HEAD
-              v-if="option.ultimate && !hasActiveLicense"
-=======
               class="material-icons menu-icon"
               v-if="option.icon"
             >{{ option.icon }}</i>
             <i
-              v-if="option.ultimate && $config.isCommunity"
->>>>>>> 8e976498
+              v-if="option.ultimate && !hasActiveLicense"
               class="material-icons menu-icon"
             >stars</i>
           </span>
