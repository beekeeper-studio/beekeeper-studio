import _ from 'lodash'
import CodeMirror from 'codemirror'
import { Version } from '@/common/version'

const communityDialects = ['postgresql', 'sqlite', 'sqlserver', 'mysql', 'redshift', 'bigquery'] as const
<<<<<<< HEAD
const ultimateDialects = ['oracle', 'cassandra', 'firebird', 'clickhouse', 'mongodb', 'duckdb', 'sqlanywhere', 'trino'] as const
=======
const ultimateDialects = ['oracle', 'cassandra', 'firebird', 'clickhouse', 'mongodb', 'duckdb', 'sqlanywhere', 'surrealdb'] as const
>>>>>>> dfda9bc7

export const Dialects = [...communityDialects, ...ultimateDialects] as const


export const SpecialTypes = ['autoincrement']
export type Dialect = typeof Dialects[number]

export function isUltimateDialect(d: any) {
  return ultimateDialects.includes(d)
}
export function dialectFor(s: string): Dialect | null {
  switch (s) {
    case 'cockroachdb':
      return 'postgresql'
    case 'mariadb':
    case 'tidb':
      return 'mysql'
    case 'libsql':
      return 'sqlite'
    case 'mssql':
      return 'sqlserver'
    default:
      return Dialects.find((d) => d === s) || null
  }
}


export const DialectTitles: {[K in Dialect]: string} = {
  postgresql: "Postgres",
  mysql: "MySQL",
  sqlserver: "SQL Server",
  redshift: "Amazon Redshift",
  sqlite: "SQLite",
  cassandra: "Apache Cassandra",
  bigquery: "BigQuery",
  firebird: "Firebird",
  oracle: "Oracle Database",
  duckdb: "DuckDB",
  clickhouse: "ClickHouse",
  mongodb: "MongoDB",
  sqlanywhere: 'SqlAnywhere',
<<<<<<< HEAD
  trino: 'Trino'
=======
  surrealdb: 'SurrealDB'
>>>>>>> dfda9bc7
}

export const KnexDialects = ['postgres', 'sqlite3', 'mssql', 'redshift', 'mysql', 'oracledb', 'firebird', 'cassandra-knex']
export type KnexDialect = typeof KnexDialects[number]

export function KnexDialect(d: Dialect): KnexDialect {
  if (d === 'sqlserver') return 'mssql'
  if (d === 'sqlanywhere') return 'mssql';
  if (d === 'sqlite') return 'sqlite3'
  if (d === 'oracle') return 'oracledb'
  if (d === 'cassandra') return 'cassandra-knex'
  return d as KnexDialect
}
// REF: https://github.com/sql-formatter-org/sql-formatter/blob/master/docs/language.md#options
export type FormatterDialect = 'postgresql' | 'mysql' | 'mariadb' | 'sql' | 'tsql' | 'redshift' | 'plsql' | 'db2' | 'sqlite' | 'trino'
export function FormatterDialect(d: Dialect): FormatterDialect {
  if (!d) return 'mysql'
  if (d === 'sqlserver') return 'tsql'
  if (d === 'sqlite') return 'sqlite'
  if (d === 'oracle') return 'plsql'
  if (d === 'postgresql') return 'postgresql'
  if (d === 'redshift') return 'redshift'
  if (d === 'cassandra') return 'sql'
  if (d === 'duckdb') return 'sql'
<<<<<<< HEAD
  if (d === 'trino') return 'trino'
=======
  if (d === 'surrealdb') return 'sql'
>>>>>>> dfda9bc7
  return 'mysql' // we want this as the default
}


export class ColumnType {
  public name: string
  public supportsLength: boolean
  public defaultLength: number
  constructor(name: string, supportsLength?: boolean, defaultLength = 255) {
    this.name = name
    this.supportsLength = supportsLength
    this.defaultLength = defaultLength
  }

  get pretty() {
    if (this.supportsLength) {
      return `${this.name.toUpperCase()}(${this.defaultLength})`
    }
    return this.name.toUpperCase()
  }
}

export interface DialectData {
  queryDialectOverride?: string,
  columnTypes?: ColumnType[],
  constraintActions?: string[]
  wrapIdentifier?: (s: string) => string
  editorFriendlyIdentifier?: (s: string) => string
  escapeString?: (s: string, quote?: boolean) => string
  wrapLiteral?: (s: string) => string
  unwrapIdentifier?: (s: string) => string
  textEditorMode?: CodeMirror.EditorConfiguration['mode']
  defaultSchema?: string
  usesOffsetPagination?: boolean
  requireDataset?: boolean,
  disallowedSortColumns?: string[],
  disabledFeatures?: {
    rawFilters?: boolean
    shell?: boolean
    queryEditor?: boolean
    informationSchema?: {
      extra?: boolean
    }
    tableTable?: boolean,
    indexes?: boolean,
    alter?: {
      addColumn?: boolean
      dropColumn?: boolean
      renameColumn?: boolean
      alterColumn?: boolean
      multiStatement?: boolean
      addConstraint?: boolean
      dropConstraint?: boolean
      everything?: boolean
      indexes?: boolean
      renameSchema?: boolean
      renameTable?: boolean
      renameView?: boolean
      reorderColumn?: boolean
    },
    triggers?: boolean,
    relations?: boolean,
    constraints?: {
      onUpdate?: boolean,
      onDelete?: boolean
    }
    index?: {
      id?: boolean,
      desc?: boolean,
      primary?: boolean
    }
    primary?: boolean // for mongo
    defaultValue?: boolean
    nullable?: boolean
    createIndex?: boolean
    comments?: boolean
    filterWithOR?: boolean
    backup?: boolean
    truncateElement?: boolean
    exportTable?: boolean
    createTable?: boolean
    dropTable?: boolean
    dropSchema?: boolean
    collations?: boolean
    importFromFile?: boolean,
    headerSort?: boolean,
    duplicateTable?: boolean,
    export?: {
      sql?: boolean,
      stream?: boolean
    }
    schema?: boolean
    multipleDatabases?: boolean
    generatedColumns?: boolean
    transactions?: boolean
    chunkSizeStream?: boolean
    binaryColumn?: boolean
    initialSort?: boolean
    sqlCreate?: boolean
    compositeKeys?: boolean    // Whether composite keys are supported
    schemaValidation?: boolean  // Whether schema validation features are disabled
  },
  notices?: {
    infoSchema?: string
    infoIndexes?: string
    infoRelations?: string
    infoTriggers?: string
    tableTable?: string
    query?: string
  },
  versionWarnings?: { minVersion?: Version, warning?: string }[]
  defaultColumnType?: string
  charsets?: string[]|null
  boolean?: {
    true: any
    false: any
  }
}

export const defaultConstraintActions = [
  'NO ACTION',
  'SET NULL',
  'SET DEFAULT',
  'CASCADE'
]


export function defaultEscapeString(value: string, quote?: boolean): string {
  if (!value) return null
  const result = `${value.toString().replaceAll(/'/g, "''")}`
  return quote ? `'${result}'` : result
}

export function defaultWrapLiteral(str: string): string {
  return str ? str.replaceAll(/;/g, '') : '';
}

export function defaultWrapIdentifier(value: string): string {
  return value ? `"${value.replaceAll(/"/g, '""')}"` : ''
}

const maybeWrapIdentifierRegex = /(?:[^a-z0-9_]|^\d)/;

export function friendlyNormalizedIdentifier(value: string, quote: '`' | "'" | '"' = '"', tester?: RegExp): string {
  const regex = tester || maybeWrapIdentifierRegex
  return regex.test(value) ? `${quote}${value}${quote}` : value;
}

export interface SchemaConfig {
  dataType: string
  nullable?: boolean
  unsigned?: boolean
  comment?: string
  defaultValue?: string
  primaryKey?: boolean
  extra?: string
}

// this is the flattened structure we actually render in a component
export interface SchemaItem extends SchemaConfig {
  columnName: string
}

export interface Schema {
  name: string
  schema?: string
  columns: SchemaItem[]
}

export interface SchemaItemChange {
  changeType: 'columnName' | 'dataType' | 'nullable' | 'defaultValue' | 'comment' | 'extra' | 'position'
  columnName: string
  newValue: string | boolean | null
}

export interface CreateTableSpec {
  table: string
}

export interface AlterTableSpec {
  table: string
  schema?: string
  database?: string
  alterations?: SchemaItemChange[]
  adds?: SchemaItem[]
  drops?: string[]
  reorder? : { newOrder: SchemaItem[], oldOrder: SchemaItem[] } | null
}

export interface PartitionExpressionChange {
  partitionName: string
  newValue: string
}

export interface PartitionItem {
  name: string
  expression: string
}

export interface AlterPartitionsSpec {
  table: string
  alterations?: PartitionExpressionChange[]
  adds?: PartitionItem[]
  detaches?: string[]
}

export const AdditionalMongoOrders = [ '2d', '2dsphere', 'text', 'geoHaystack', 'hashed' ];

export interface IndexColumn {
  name: string
  order?: 'ASC' | 'DESC' | '2d' | '2dsphere' | 'text' | 'geoHaystack' | 'hashed' | number // after DESC is for mongo only
  prefix?: number | null // MySQL Only
}

export interface CreateIndexSpec {
  name?: string
  columns: IndexColumn[]
  unique: boolean
  order?: 'ASC' | 'DESC' // Set order for entire index. Used in firebird.
  prefix?: number | null // MySQL Only
}

export interface DropIndexSpec {
  name: string
}

export interface IndexAlterations {
  additions: CreateIndexSpec[]
  drops: DropIndexSpec[]
  table: string
  schema?: string
}



export interface CreateRelationSpec {
  toTable: string;
  toSchema?: string;
  toColumn: string;
  fromColumn: string;
  constraintName?: string;
  onUpdate?: string;
  onDelete?: string;
}


export type DialectConfig = {
  [K in Dialect]?: SchemaConfig
}


export interface TableKey {
  isComposite: boolean;
  toTable: string;
  toSchema: string;
  toColumn: string | string[];
  fromTable: string;
  fromSchema: string;
  fromColumn: string | string[];
  constraintName?: string;
  onUpdate?: string;
  onDelete?: string;
}

export interface RelationAlterations {
  additions: CreateRelationSpec[],
  drops: string[]
  table: string
  schema?: string
}<|MERGE_RESOLUTION|>--- conflicted
+++ resolved
@@ -3,11 +3,7 @@
 import { Version } from '@/common/version'
 
 const communityDialects = ['postgresql', 'sqlite', 'sqlserver', 'mysql', 'redshift', 'bigquery'] as const
-<<<<<<< HEAD
-const ultimateDialects = ['oracle', 'cassandra', 'firebird', 'clickhouse', 'mongodb', 'duckdb', 'sqlanywhere', 'trino'] as const
-=======
-const ultimateDialects = ['oracle', 'cassandra', 'firebird', 'clickhouse', 'mongodb', 'duckdb', 'sqlanywhere', 'surrealdb'] as const
->>>>>>> dfda9bc7
+const ultimateDialects = ['oracle', 'cassandra', 'firebird', 'clickhouse', 'mongodb', 'duckdb', 'sqlanywhere', 'surrealdb', 'trino'] as const
 
 export const Dialects = [...communityDialects, ...ultimateDialects] as const
 
@@ -49,11 +45,8 @@
   clickhouse: "ClickHouse",
   mongodb: "MongoDB",
   sqlanywhere: 'SqlAnywhere',
-<<<<<<< HEAD
-  trino: 'Trino'
-=======
+  trino: 'Trino',
   surrealdb: 'SurrealDB'
->>>>>>> dfda9bc7
 }
 
 export const KnexDialects = ['postgres', 'sqlite3', 'mssql', 'redshift', 'mysql', 'oracledb', 'firebird', 'cassandra-knex']
@@ -78,11 +71,8 @@
   if (d === 'redshift') return 'redshift'
   if (d === 'cassandra') return 'sql'
   if (d === 'duckdb') return 'sql'
-<<<<<<< HEAD
   if (d === 'trino') return 'trino'
-=======
   if (d === 'surrealdb') return 'sql'
->>>>>>> dfda9bc7
   return 'mysql' // we want this as the default
 }
 
