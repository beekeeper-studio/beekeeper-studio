import _ from 'lodash'
import CodeMirror from 'codemirror'

const communityDialects = ['postgresql', 'sqlite', 'sqlserver', 'mysql', 'redshift', 'bigquery'] as const
<<<<<<< HEAD
const ultimateDialects = ['oracle', 'cassandra', 'firebird', 'clickhouse', 'mongodb'] as const
=======
const ultimateDialects = ['oracle', 'cassandra', 'firebird', 'clickhouse', 'duckdb'] as const
>>>>>>> 7dbb63fc

export const Dialects = [...communityDialects, ...ultimateDialects] as const


export const SpecialTypes = ['autoincrement']
export type Dialect = typeof Dialects[number]

export function isUltimateDialect(d: any) {
  return ultimateDialects.includes(d)
}
export function dialectFor(s: string): Dialect | null {
  switch (s) {
    case 'cockroachdb':
      return 'postgresql'
    case 'mariadb':
    case 'tidb':
      return 'mysql'
    case 'libsql':
      return 'sqlite'
    case 'mssql':
      return 'sqlserver'
    default:
      return Dialects.find((d) => d === s) || null
  }
}


export const DialectTitles: {[K in Dialect]: string} = {
  postgresql: "Postgres",
  mysql: "MySQL",
  sqlserver: "SQL Server",
  redshift: "Amazon Redshift",
  sqlite: "SQLite",
  cassandra: "Apache Cassandra",
  bigquery: "BigQuery",
  firebird: "Firebird",
  oracle: "Oracle Database",
<<<<<<< HEAD
  clickhouse: "ClickHouse",
  mongodb: "MongoDB"
=======
  duckdb: "DuckDB",
  clickhouse: "ClickHouse"
>>>>>>> 7dbb63fc
}

export const KnexDialects = ['postgres', 'sqlite3', 'mssql', 'redshift', 'mysql', 'oracledb', 'firebird', 'cassandra-knex']
export type KnexDialect = typeof KnexDialects[number]

export function KnexDialect(d: Dialect): KnexDialect {
  if (d === 'sqlserver') return 'mssql'
  if (d === 'sqlite') return 'sqlite3'
  if (d === 'oracle') return 'oracledb'
  if (d === 'cassandra') return 'cassandra-knex'
  return d as KnexDialect
}
// REF: https://github.com/sql-formatter-org/sql-formatter/blob/master/docs/language.md#options
export type FormatterDialect = 'postgresql' | 'mysql' | 'mariadb' | 'sql' | 'tsql' | 'redshift' | 'plsql' | 'db2' | 'sqlite'
export function FormatterDialect(d: Dialect): FormatterDialect {
  if (!d) return 'mysql'
  if (d === 'sqlserver') return 'tsql'
  if (d === 'sqlite') return 'sqlite'
  if (d === 'oracle') return 'plsql'
  if (d === 'postgresql') return 'postgresql'
  if (d === 'redshift') return 'redshift'
  if (d === 'cassandra') return 'sql'
  if (d === 'duckdb') return 'sql'
  return 'mysql' // we want this as the default
}


export class ColumnType {
  public name: string
  public supportsLength: boolean
  public defaultLength: number
  constructor(name: string, supportsLength?: boolean, defaultLength = 255) {
    this.name = name
    this.supportsLength = supportsLength
    this.defaultLength = defaultLength
  }

  get pretty() {
    if (this.supportsLength) {
      return `${this.name.toUpperCase()}(${this.defaultLength})`
    }
    return this.name.toUpperCase()
  }
}

export interface DialectData {
  columnTypes?: ColumnType[],
  constraintActions?: string[]
  wrapIdentifier?: (s: string) => string
  editorFriendlyIdentifier?: (s: string) => string
  escapeString?: (s: string, quote?: boolean) => string
  wrapLiteral?: (s: string) => string
  unwrapIdentifier?: (s: string) => string
  textEditorMode?: CodeMirror.EditorConfiguration['mode']
  defaultSchema?: string
  usesOffsetPagination?: boolean
  requireDataset?: boolean,
  disabledFeatures?: {
    queryEditor?: boolean
    informationSchema?: {
      extra?: boolean
    }
    tableTable?: boolean,
    indexes?: boolean,
    alter?: {
      addColumn?: boolean
      dropColumn?: boolean
      renameColumn?: boolean
      alterColumn?: boolean
      multiStatement?: boolean
      addConstraint?: boolean
      dropConstraint?: boolean
      everything?: boolean
      indexes?: boolean
      renameSchema?: boolean
      renameTable?: boolean
      renameView?: boolean
      reorderColumn?: boolean
    },
    triggers?: boolean,
    relations?: boolean,
    constraints?: {
      onUpdate?: boolean,
      onDelete?: boolean
    }
    index?: {
      id?: boolean,
      desc?: boolean,
      primary?: boolean
    }
    primary?: boolean // for mongo
    defaultValue?: boolean
    nullable?: boolean
    createIndex?: boolean
    comments?: boolean
    filterWithOR?: boolean
    backup?: boolean
    truncateElement?: boolean
    exportTable?: boolean
    createTable?: boolean
    collations?: boolean
    importFromFile?: boolean,
    headerSort?: boolean,
    duplicateTable?: boolean,
    export?: {
      sql?: boolean
    }
    schema?: boolean
    multipleDatabase?: boolean
    generatedColumns?: boolean
    transactions?: boolean
    chunkSizeStream?: boolean
    binaryColumn?: boolean
    initialSort?: boolean
  },
  notices?: {
    infoSchema?: string
    infoIndexes?: string
    infoRelations?: string
    infoTriggers?: string
    tableTable?: string
    query?: string
  },
  defaultColumnType?: string
  charsets?: string[]|null
  boolean?: {
    true: any
    false: any
  }
}

export const defaultConstraintActions = [
  'NO ACTION',
  'SET NULL',
  'SET DEFAULT',
  'CASCADE'
]


export function defaultEscapeString(value: string, quote?: boolean): string {
  if (!value) return null
  const result = `${value.toString().replaceAll(/'/g, "''")}`
  return quote ? `'${result}'` : result
}

export function defaultWrapLiteral(str: string): string {
  return str ? str.replaceAll(/;/g, '') : '';
}

export function defaultWrapIdentifier(value: string): string {
  return value ? `"${value.replaceAll(/"/g, '""')}"` : ''
}

const maybeWrapIdentifierRegex = /(?:[^a-z0-9_]|^\d)/;

export function friendlyNormalizedIdentifier(value: string, quote: '`' | "'" | '"' = '"', tester?: RegExp): string {
  const regex = tester || maybeWrapIdentifierRegex
  return regex.test(value) ? `${quote}${value}${quote}` : value;
}

export interface SchemaConfig {
  dataType: string
  nullable?: boolean
  unsigned?: boolean
  comment?: string
  defaultValue?: string
  primaryKey?: boolean
  extra?: string
}

// this is the flattened structure we actually render in a component
export interface SchemaItem extends SchemaConfig {
  columnName: string
}

export interface Schema {
  name: string
  schema?: string
  columns: SchemaItem[]
}

export interface SchemaItemChange {
  changeType: 'columnName' | 'dataType' | 'nullable' | 'defaultValue' | 'comment' | 'extra' | 'position'
  columnName: string
  newValue: string | boolean | null
}

export interface AlterTableSpec {
  table: string
  schema?: string
  database?: string
  alterations?: SchemaItemChange[]
  adds?: SchemaItem[]
  drops?: string[]
  reorder? : { newOrder: SchemaItem[], oldOrder: SchemaItem[] } | null
}

export interface PartitionExpressionChange {
  partitionName: string
  newValue: string
}

export interface PartitionItem {
  name: string
  expression: string
}

export interface AlterPartitionsSpec {
  table: string
  alterations?: PartitionExpressionChange[]
  adds?: PartitionItem[]
  detaches?: string[]
}

export interface IndexColumn {
  name: string
<<<<<<< HEAD
  order: 'ASC' | 'DESC' | '2d' | '2dsphere' | 'text' | 'geoHaystack' | 'hashed' | number // after DESC is for mongo only
=======
  order?: 'ASC' | 'DESC'
>>>>>>> 7dbb63fc
  prefix?: number | null // MySQL Only
}

export interface CreateIndexSpec {
  name?: string
  columns: IndexColumn[]
  unique: boolean
  order?: 'ASC' | 'DESC' // Set order for entire index. Used in firebird.
  prefix?: number | null // MySQL Only
}

export interface DropIndexSpec {
  name: string
}

export interface IndexAlterations {
  additions: CreateIndexSpec[]
  drops: DropIndexSpec[]
  table: string
  schema?: string
}



export interface CreateRelationSpec {
  toTable: string;
  toSchema?: string;
  toColumn: string;
  fromColumn: string;
  constraintName?: string;
  onUpdate?: string;
  onDelete?: string;
}


export type DialectConfig = {
  [K in Dialect]?: SchemaConfig
}


export interface TableKey {
  toTable: string;
  toSchema: string;
  toColumn: string;
  fromTable: string;
  fromSchema: string;
  fromColumn: string;
  constraintName?: string;
  onUpdate?: string;
  onDelete?: string;
}

export interface RelationAlterations {
  additions: CreateRelationSpec[],
  drops: string[]
  table: string
  schema?: string
}<|MERGE_RESOLUTION|>--- conflicted
+++ resolved
@@ -2,11 +2,7 @@
 import CodeMirror from 'codemirror'
 
 const communityDialects = ['postgresql', 'sqlite', 'sqlserver', 'mysql', 'redshift', 'bigquery'] as const
-<<<<<<< HEAD
-const ultimateDialects = ['oracle', 'cassandra', 'firebird', 'clickhouse', 'mongodb'] as const
-=======
-const ultimateDialects = ['oracle', 'cassandra', 'firebird', 'clickhouse', 'duckdb'] as const
->>>>>>> 7dbb63fc
+const ultimateDialects = ['oracle', 'cassandra', 'firebird', 'clickhouse', 'mongodb', 'duckdb'] as const
 
 export const Dialects = [...communityDialects, ...ultimateDialects] as const
 
@@ -44,13 +40,9 @@
   bigquery: "BigQuery",
   firebird: "Firebird",
   oracle: "Oracle Database",
-<<<<<<< HEAD
+  duckdb: "DuckDB",
   clickhouse: "ClickHouse",
   mongodb: "MongoDB"
-=======
-  duckdb: "DuckDB",
-  clickhouse: "ClickHouse"
->>>>>>> 7dbb63fc
 }
 
 export const KnexDialects = ['postgres', 'sqlite3', 'mssql', 'redshift', 'mysql', 'oracledb', 'firebird', 'cassandra-knex']
@@ -267,11 +259,7 @@
 
 export interface IndexColumn {
   name: string
-<<<<<<< HEAD
   order: 'ASC' | 'DESC' | '2d' | '2dsphere' | 'text' | 'geoHaystack' | 'hashed' | number // after DESC is for mongo only
-=======
-  order?: 'ASC' | 'DESC'
->>>>>>> 7dbb63fc
   prefix?: number | null // MySQL Only
 }
 
