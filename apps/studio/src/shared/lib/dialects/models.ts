--- conflicted
+++ resolved
@@ -2,11 +2,7 @@
 import CodeMirror from 'codemirror'
 
 const communityDialects = ['postgresql', 'sqlite', 'sqlserver', 'mysql', 'redshift', 'bigquery'] as const
-<<<<<<< HEAD
-const ultimateDialects = ['oracle', 'cassandra', 'firebird', 'clickhouse', 'mongodb', 'duckdb', 'snowflake'] as const
-=======
-const ultimateDialects = ['oracle', 'cassandra', 'firebird', 'clickhouse', 'mongodb', 'duckdb', 'sqlanywhere'] as const
->>>>>>> 32e218a3
+const ultimateDialects = ['oracle', 'cassandra', 'firebird', 'clickhouse', 'mongodb', 'duckdb', 'snowflake', 'sqlanywhere'] as const
 
 export const Dialects = [...communityDialects, ...ultimateDialects] as const
 
@@ -47,11 +43,8 @@
   duckdb: "DuckDB",
   clickhouse: "ClickHouse",
   mongodb: "MongoDB",
-<<<<<<< HEAD
-  snowflake: "Snowflake"
-=======
-  sqlanywhere: 'SqlAnywhere'
->>>>>>> 32e218a3
+  snowflake: "Snowflake",
+  sqlanywhere: 'SqlAnywhere',
 }
 
 export const KnexDialects = ['postgres', 'sqlite3', 'mssql', 'redshift', 'mysql', 'oracledb', 'firebird', 'cassandra-knex']
