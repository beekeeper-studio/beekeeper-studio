import _ from 'lodash'
import CodeMirror from 'codemirror'
import { Version } from '@/common/version'

<<<<<<< HEAD
const communityDialects = ['postgresql', 'sqlite', 'sqlserver', 'mysql', 'redshift', 'bigquery', 'bedrock'] as const
=======
const communityDialects = ['postgresql', 'sqlite', 'sqlserver', 'mysql', 'redshift', 'bigquery', 'redis'] as const
>>>>>>> 6c0aa9ec
const ultimateDialects = ['oracle', 'cassandra', 'firebird', 'clickhouse', 'mongodb', 'duckdb', 'sqlanywhere', 'surrealdb', 'trino'] as const

export const Dialects = [...communityDialects, ...ultimateDialects] as const

interface ImportDefaultDataTypes {
  stringType?: string
  longStringType?: string 
  dateType?: string
  booleanType?: string
  integerType?: string
  numberType?: string
  defaultType: string
}

export const SpecialTypes = ['autoincrement']
export type Dialect = typeof Dialects[number]

export function isUltimateDialect(d: any) {
  return ultimateDialects.includes(d)
}
export function dialectFor(s: string): Dialect | null {
  switch (s) {
    case 'cockroachdb':
      return 'postgresql'
    case 'mariadb':
    case 'tidb':
      return 'mysql'
    case 'libsql':
      return 'sqlite'
    case 'mssql':
      return 'sqlserver'
    case 'bedrock':
      return 'sqlite'
    default:
      return Dialects.find((d) => d === s) || null
  }
}


export const DialectTitles: {[K in Dialect]: string} = {
  postgresql: "Postgres",
  mysql: "MySQL",
  sqlserver: "SQL Server",
  redshift: "Amazon Redshift",
  sqlite: "SQLite",
  cassandra: "Apache Cassandra",
  bigquery: "BigQuery",
  firebird: "Firebird",
  oracle: "Oracle Database",
  duckdb: "DuckDB",
  clickhouse: "ClickHouse",
  mongodb: "MongoDB",
  sqlanywhere: 'SqlAnywhere',
  trino: 'Trino',
  surrealdb: 'SurrealDB',
<<<<<<< HEAD
  bedrock: 'Bedrock'
=======
  redis: 'Redis'
>>>>>>> 6c0aa9ec
}

export const KnexDialects = ['postgres', 'sqlite3', 'mssql', 'redshift', 'mysql', 'oracledb', 'firebird', 'cassandra-knex']
export type KnexDialect = typeof KnexDialects[number]

export function KnexDialect(d: Dialect): KnexDialect {
  if (d === 'sqlserver') return 'mssql'
  if (d === 'sqlanywhere') return 'mssql';
  if (d === 'sqlite') return 'sqlite3'
  if (d === 'oracle') return 'oracledb'
  if (d === 'cassandra') return 'cassandra-knex'
  return d as KnexDialect
}
// REF: https://github.com/sql-formatter-org/sql-formatter/blob/master/docs/language.md#options
export type FormatterDialect = 'postgresql' | 'mysql' | 'mariadb' | 'sql' | 'tsql' | 'redshift' | 'plsql' | 'db2' | 'sqlite' | 'trino'
export function FormatterDialect(d: Dialect): FormatterDialect {
  if (!d) return 'mysql'
  if (d === 'sqlserver') return 'tsql'
  if (d === 'sqlite') return 'sqlite'
  if (d === 'oracle') return 'plsql'
  if (d === 'postgresql') return 'postgresql'
  if (d === 'redshift') return 'redshift'
  if (d === 'cassandra') return 'sql'
  if (d === 'duckdb') return 'sql'
  if (d === 'trino') return 'trino'
  if (d === 'surrealdb') return 'sql'
  return 'mysql' // we want this as the default
}


export class ColumnType {
  public name: string
  public supportsLength: boolean
  public defaultLength: number
  constructor(name: string, supportsLength?: boolean, defaultLength = 255) {
    this.name = name
    this.supportsLength = supportsLength
    this.defaultLength = defaultLength
  }

  get pretty() {
    if (this.supportsLength) {
      return `${this.name.toUpperCase()}(${this.defaultLength})`
    }
    return this.name.toUpperCase()
  }
}

export interface DialectData {
  queryDialectOverride?: string,
  columnTypes?: ColumnType[],
  constraintActions?: string[]
  importDataType?: ImportDefaultDataTypes
  wrapIdentifier?: (s: string) => string
  editorFriendlyIdentifier?: (s: string) => string
  escapeString?: (s: string, quote?: boolean) => string
  wrapLiteral?: (s: string) => string
  unwrapIdentifier?: (s: string) => string
  textEditorMode?: CodeMirror.EditorConfiguration['mode']
  defaultSchema?: string
  usesOffsetPagination?: boolean
  requireDataset?: boolean,
  disallowedSortColumns?: string[],
  rawFilterPlaceholder?: string,
  disabledFeatures?: {
    rawFilters?: boolean
    builderFilters?: boolean
    shell?: boolean
    queryEditor?: boolean
    informationSchema?: {
      extra?: boolean
    }
    tableTable?: boolean,
    indexes?: boolean,
    alter?: {
      addColumn?: boolean
      dropColumn?: boolean
      renameColumn?: boolean
      alterColumn?: boolean
      multiStatement?: boolean
      addConstraint?: boolean
      dropConstraint?: boolean
      everything?: boolean
      indexes?: boolean
      renameSchema?: boolean
      renameTable?: boolean
      renameView?: boolean
      reorderColumn?: boolean
    },
    triggers?: boolean,
    relations?: boolean,
    constraints?: {
      onUpdate?: boolean,
      onDelete?: boolean
    }
    index?: {
      id?: boolean,
      desc?: boolean,
      primary?: boolean
    }
    primary?: boolean // for mongo
    defaultValue?: boolean
    nullable?: boolean
    createIndex?: boolean
    comments?: boolean
    filterWithOR?: boolean
    backup?: boolean
    truncateElement?: boolean
    exportTable?: boolean
    createTable?: boolean
    dropTable?: boolean
    dropSchema?: boolean
    collations?: boolean
    importFromFile?: boolean,
    headerSort?: boolean,
    duplicateTable?: boolean,
    export?: {
      sql?: boolean,
      stream?: boolean
    }
    schema?: boolean
    multipleDatabases?: boolean
    generatedColumns?: boolean
    transactions?: boolean
    chunkSizeStream?: boolean
    binaryColumn?: boolean
    initialSort?: boolean
    sqlCreate?: boolean
    compositeKeys?: boolean    // Whether composite keys are supported
    schemaValidation?: boolean  // Whether schema validation features are disabled
    readOnlyPrimaryKeys?: boolean  // Whether primary keys are read-only
  },
  notices?: {
    infoSchema?: string
    infoIndexes?: string
    infoRelations?: string
    infoTriggers?: string
    tableTable?: string
    query?: string
  },
  versionWarnings?: { minVersion?: Version, warning?: string }[]
  defaultColumnType?: string
  charsets?: string[]|null
  boolean?: {
    true: any
    false: any
  }
}

export const defaultConstraintActions = [
  'NO ACTION',
  'SET NULL',
  'SET DEFAULT',
  'CASCADE'
]


export function defaultEscapeString(value: string, quote?: boolean): string {
  if (!value) return null
  const result = `${value.toString().replaceAll(/'/g, "''")}`
  return quote ? `'${result}'` : result
}

export function defaultWrapLiteral(str: string): string {
  return str ? str.replaceAll(/;/g, '') : '';
}

export function defaultWrapIdentifier(value: string): string {
  return value ? `"${value.replaceAll(/"/g, '""')}"` : ''
}

const maybeWrapIdentifierRegex = /(?:[^a-z0-9_]|^\d)/;

export function friendlyNormalizedIdentifier(value: string, quote: '`' | "'" | '"' = '"', tester?: RegExp): string {
  const regex = tester || maybeWrapIdentifierRegex
  return regex.test(value) ? `${quote}${value}${quote}` : value;
}

export interface SchemaConfig {
  dataType: string
  nullable?: boolean
  unsigned?: boolean
  comment?: string
  defaultValue?: string
  primaryKey?: boolean
  extra?: string
}

// this is the flattened structure we actually render in a component
export interface SchemaItem extends SchemaConfig {
  columnName: string
}

export interface Schema {
  name: string
  schema?: string
  columns: SchemaItem[]
}

export interface SchemaItemChange {
  changeType: 'columnName' | 'dataType' | 'nullable' | 'defaultValue' | 'comment' | 'extra' | 'position'
  columnName: string
  newValue: string | boolean | null
}

export interface CreateTableSpec {
  table: string
}

export interface AlterTableSpec {
  table: string
  schema?: string
  database?: string
  alterations?: SchemaItemChange[]
  adds?: SchemaItem[]
  drops?: string[]
  reorder? : { newOrder: SchemaItem[], oldOrder: SchemaItem[] } | null
}

export interface PartitionExpressionChange {
  partitionName: string
  newValue: string
}

export interface PartitionItem {
  name: string
  expression: string
}

export interface AlterPartitionsSpec {
  table: string
  alterations?: PartitionExpressionChange[]
  adds?: PartitionItem[]
  detaches?: string[]
}

export const AdditionalMongoOrders = [ '2d', '2dsphere', 'text', 'geoHaystack', 'hashed' ];

export interface IndexColumn {
  name: string
  order?: 'ASC' | 'DESC' | '2d' | '2dsphere' | 'text' | 'geoHaystack' | 'hashed' | number // after DESC is for mongo only
  prefix?: number | null // MySQL Only
}

export interface CreateIndexSpec {
  name?: string
  columns: IndexColumn[]
  unique: boolean
  order?: 'ASC' | 'DESC' // Set order for entire index. Used in firebird.
  prefix?: number | null // MySQL Only
}

export interface DropIndexSpec {
  name: string
}

export interface IndexAlterations {
  additions: CreateIndexSpec[]
  drops: DropIndexSpec[]
  table: string
  schema?: string
}



export interface CreateRelationSpec {
  toTable: string;
  toSchema?: string;
  toColumn: string;
  fromColumn: string;
  constraintName?: string;
  onUpdate?: string;
  onDelete?: string;
}


export type DialectConfig = {
  [K in Dialect]?: SchemaConfig
}


export interface TableKey {
  isComposite: boolean;
  toTable: string;
  toSchema: string;
  toColumn: string | string[];
  fromTable: string;
  fromSchema: string;
  fromColumn: string | string[];
  constraintName?: string;
  onUpdate?: string;
  onDelete?: string;
}

export interface RelationAlterations {
  additions: CreateRelationSpec[],
  drops: string[]
  table: string
  schema?: string
}<|MERGE_RESOLUTION|>--- conflicted
+++ resolved
@@ -2,11 +2,7 @@
 import CodeMirror from 'codemirror'
 import { Version } from '@/common/version'
 
-<<<<<<< HEAD
-const communityDialects = ['postgresql', 'sqlite', 'sqlserver', 'mysql', 'redshift', 'bigquery', 'bedrock'] as const
-=======
-const communityDialects = ['postgresql', 'sqlite', 'sqlserver', 'mysql', 'redshift', 'bigquery', 'redis'] as const
->>>>>>> 6c0aa9ec
+const communityDialects = ['postgresql', 'sqlite', 'sqlserver', 'mysql', 'redshift', 'bigquery', 'bedrock', 'redis'] as const
 const ultimateDialects = ['oracle', 'cassandra', 'firebird', 'clickhouse', 'mongodb', 'duckdb', 'sqlanywhere', 'surrealdb', 'trino'] as const
 
 export const Dialects = [...communityDialects, ...ultimateDialects] as const
@@ -62,11 +58,8 @@
   sqlanywhere: 'SqlAnywhere',
   trino: 'Trino',
   surrealdb: 'SurrealDB',
-<<<<<<< HEAD
-  bedrock: 'Bedrock'
-=======
+  bedrock: 'Bedrock',
   redis: 'Redis'
->>>>>>> 6c0aa9ec
 }
 
 export const KnexDialects = ['postgres', 'sqlite3', 'mssql', 'redshift', 'mysql', 'oracledb', 'firebird', 'cassandra-knex']
