--- conflicted
+++ resolved
@@ -2,13 +2,8 @@
 import CodeMirror from 'codemirror'
 import { Version } from '@/common/version'
 
-<<<<<<< HEAD
 const communityDialects = ['postgresql', 'sqlite', 'sqlserver', 'mysql', 'redshift', 'bigquery', 'redis'] as const
-const ultimateDialects = ['oracle', 'cassandra', 'firebird', 'clickhouse', 'mongodb', 'duckdb', 'sqlanywhere', 'surrealdb'] as const
-=======
-const communityDialects = ['postgresql', 'sqlite', 'sqlserver', 'mysql', 'redshift', 'bigquery'] as const
 const ultimateDialects = ['oracle', 'cassandra', 'firebird', 'clickhouse', 'mongodb', 'duckdb', 'sqlanywhere', 'surrealdb', 'trino'] as const
->>>>>>> 0a27f1ba
 
 export const Dialects = [...communityDialects, ...ultimateDialects] as const
 
@@ -50,13 +45,9 @@
   clickhouse: "ClickHouse",
   mongodb: "MongoDB",
   sqlanywhere: 'SqlAnywhere',
-<<<<<<< HEAD
+  trino: 'Trino',
   surrealdb: 'SurrealDB',
   redis: 'Redis'
-=======
-  trino: 'Trino',
-  surrealdb: 'SurrealDB'
->>>>>>> 0a27f1ba
 }
 
 export const KnexDialects = ['postgres', 'sqlite3', 'mssql', 'redshift', 'mysql', 'oracledb', 'firebird', 'cassandra-knex']
