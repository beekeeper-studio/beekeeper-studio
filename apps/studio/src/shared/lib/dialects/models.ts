import _ from 'lodash'
import CodeMirror from 'codemirror'

const communityDialects = ['postgresql', 'sqlite', 'sqlserver', 'mysql', 'redshift', 'bigquery'] as const
<<<<<<< HEAD
const ultimateDialects = ['oracle', 'cassandra', 'firebird', 'duckdb'] as const
=======
const ultimateDialects = ['oracle', 'cassandra', 'firebird', 'clickhouse'] as const
>>>>>>> 52a433d4

export const Dialects = [...communityDialects, ...ultimateDialects] as const


export const SpecialTypes = ['autoincrement']
export type Dialect = typeof Dialects[number]

export function isUltimateDialect(d: any) {
  return ultimateDialects.includes(d)
}
export function dialectFor(s: string): Dialect | null {
  switch (s) {
    case 'cockroachdb':
      return 'postgresql'
    case 'mariadb':
    case 'tidb':
      return 'mysql'
    case 'libsql':
      return 'sqlite'
    case 'mssql':
      return 'sqlserver'
    default:
      return Dialects.find((d) => d === s) || null
  }
}


export const DialectTitles: {[K in Dialect]: string} = {
  postgresql: "Postgres",
  mysql: "MySQL",
  sqlserver: "SQL Server",
  redshift: "Amazon Redshift",
  sqlite: "SQLite",
  cassandra: "Apache Cassandra",
  bigquery: "BigQuery",
  firebird: "Firebird",
  oracle: "Oracle Database",
<<<<<<< HEAD
  duckdb: "DuckDB",
=======
  clickhouse: "ClickHouse"
>>>>>>> 52a433d4
}

export const KnexDialects = ['postgres', 'sqlite3', 'mssql', 'redshift', 'mysql', 'oracledb', 'firebird', 'cassandra-knex']
export type KnexDialect = typeof KnexDialects[number]

export function KnexDialect(d: Dialect): KnexDialect {
  if (d === 'sqlserver') return 'mssql'
  if (d === 'sqlite') return 'sqlite3'
  if (d === 'oracle') return 'oracledb'
  if (d === 'cassandra') return 'cassandra-knex'
  return d as KnexDialect
}
// REF: https://github.com/sql-formatter-org/sql-formatter/blob/master/docs/language.md#options
export type FormatterDialect = 'postgresql' | 'mysql' | 'mariadb' | 'sql' | 'tsql' | 'redshift' | 'plsql' | 'db2' | 'sqlite'
export function FormatterDialect(d: Dialect): FormatterDialect {
  if (!d) return 'mysql'
  if (d === 'sqlserver') return 'tsql'
  if (d === 'sqlite') return 'sqlite'
  if (d === 'oracle') return 'plsql'
  if (d === 'postgresql') return 'postgresql'
  if (d === 'redshift') return 'redshift'
  if (d === 'cassandra') return 'sql'
  if (d === 'duckdb') return 'sql'
  return 'mysql' // we want this as the default
}


export class ColumnType {
  public name: string
  public supportsLength: boolean
  public defaultLength: number
  constructor(name: string, supportsLength?: boolean, defaultLength = 255) {
    this.name = name
    this.supportsLength = supportsLength
    this.defaultLength = defaultLength
  }

  get pretty() {
    if (this.supportsLength) {
      return `${this.name.toUpperCase()}(${this.defaultLength})`
    }
    return this.name.toUpperCase()
  }
}

export interface DialectData {
  columnTypes: ColumnType[],
  constraintActions: string[]
  wrapIdentifier: (s: string) => string
  editorFriendlyIdentifier: (s: string) => string
  escapeString: (s: string, quote?: boolean) => string
  wrapLiteral: (s: string) => string
  unwrapIdentifier: (s: string) => string
  textEditorMode: CodeMirror.EditorConfiguration['mode']
  defaultSchema?: string
  usesOffsetPagination: boolean
  requireDataset?: boolean,
  disabledFeatures?: {
    informationSchema?: {
      extra?: boolean
    }
    tableTable?: boolean,
    indexes?: boolean,
    alter?: {
      addColumn?: boolean
      dropColumn?: boolean
      renameColumn?: boolean
      alterColumn?: boolean
      multiStatement?: boolean
      addConstraint?: boolean
      dropConstraint?: boolean
      everything?: boolean
      indexes?: boolean
      renameSchema?: boolean
      renameTable?: boolean
      renameView?: boolean
    },
    triggers?: boolean,
    relations?: boolean,
    constraints?: {
      onUpdate?: boolean,
      onDelete?: boolean
    }
    index?: {
      desc?: boolean
    }
    defaultValue?: boolean
    nullable?: boolean
    createIndex?: boolean
    comments?: boolean
    filterWithOR?: boolean
    backup?: boolean
    truncateElement?: boolean
    exportTable?: boolean
    createTable?: boolean
    collations?: boolean
    importFromFile?: boolean,
    headerSort?: boolean,
    duplicateTable?: boolean,
    export?: {
      sql?: boolean
    }
    schema?: boolean
<<<<<<< HEAD
    multipleDatabase?: boolean
=======
    generatedColumns?: boolean
    transactions?: boolean
    chunkSizeStream?: boolean
>>>>>>> 52a433d4
  },
  notices?: {
    infoSchema?: string
    infoIndexes?: string
    infoRelations?: string
    infoTriggers?: string
    tableTable?: string
    query?: string
  },
  defaultColumnType?: string
  charsets?: string[]|null
  boolean?: {
    true: any
    false: any
  }
}

export const defaultConstraintActions = [
  'NO ACTION',
  'SET NULL',
  'SET DEFAULT',
  'CASCADE'
]


export function defaultEscapeString(value: string, quote?: boolean): string {
  if (!value) return null
  const result = `${value.toString().replaceAll(/'/g, "''")}`
  return quote ? `'${result}'` : result
}

export function defaultWrapLiteral(str: string): string {
  return str ? str.replaceAll(/;/g, '') : '';
}

export function defaultWrapIdentifier(value: string): string {
  return value ? `"${value.replaceAll(/"/g, '""')}"` : ''
}

const maybeWrapIdentifierRegex = /(?:[^a-z0-9_]|^\d)/;

export function friendlyNormalizedIdentifier(value: string, quote: '`' | "'" | '"' = '"', tester?: RegExp): string {
  const regex = tester || maybeWrapIdentifierRegex
  return regex.test(value) ? `${quote}${value}${quote}` : value;
}

export interface SchemaConfig {
  dataType: string
  nullable?: boolean
  unsigned?: boolean
  comment?: string
  defaultValue?: string
  primaryKey?: boolean
  extra?: string
}

// this is the flattened structure we actually render in a component
export interface SchemaItem extends SchemaConfig {
  columnName: string
}

export interface Schema {
  name: string
  schema?: string
  columns: SchemaItem[]
}

export interface SchemaItemChange {
  changeType: 'columnName' | 'dataType' | 'nullable' | 'defaultValue' | 'comment' | 'extra'
  columnName: string
  newValue: string | boolean | null
}

export interface AlterTableSpec {
  table: string
  schema?: string
  database?: string
  alterations?: SchemaItemChange[]
  adds?: SchemaItem[]
  drops?: string[]
}

export interface PartitionExpressionChange {
  partitionName: string
  newValue: string
}

export interface PartitionItem {
  name: string
  expression: string
}

export interface AlterPartitionsSpec {
  table: string
  alterations?: PartitionExpressionChange[]
  adds?: PartitionItem[]
  detaches?: string[]
}

export interface IndexColumn {
  name: string
  order?: 'ASC' | 'DESC'
  prefix?: number | null // MySQL Only
}

export interface CreateIndexSpec {
  name?: string
  columns: IndexColumn[]
  unique: boolean
  order?: 'ASC' | 'DESC' // Set order for entire index. Used in firebird.
  prefix?: number | null // MySQL Only
}

export interface DropIndexSpec {
  name: string
}

export interface IndexAlterations {
  additions: CreateIndexSpec[]
  drops: DropIndexSpec[]
  table: string
  schema?: string
}



export interface CreateRelationSpec {
  toTable: string;
  toSchema?: string;
  toColumn: string;
  fromColumn: string;
  constraintName?: string;
  onUpdate?: string;
  onDelete?: string;
}


export type DialectConfig = {
  [K in Dialect]?: SchemaConfig
}


export interface TableKey {
  toTable: string;
  toSchema: string;
  toColumn: string;
  fromTable: string;
  fromSchema: string;
  fromColumn: string;
  constraintName?: string;
  onUpdate?: string;
  onDelete?: string;
}

export interface RelationAlterations {
  additions: CreateRelationSpec[],
  drops: string[]
  table: string
  schema?: string
}<|MERGE_RESOLUTION|>--- conflicted
+++ resolved
@@ -2,11 +2,7 @@
 import CodeMirror from 'codemirror'
 
 const communityDialects = ['postgresql', 'sqlite', 'sqlserver', 'mysql', 'redshift', 'bigquery'] as const
-<<<<<<< HEAD
-const ultimateDialects = ['oracle', 'cassandra', 'firebird', 'duckdb'] as const
-=======
-const ultimateDialects = ['oracle', 'cassandra', 'firebird', 'clickhouse'] as const
->>>>>>> 52a433d4
+const ultimateDialects = ['oracle', 'cassandra', 'firebird', 'clickhouse', 'duckdb'] as const
 
 export const Dialects = [...communityDialects, ...ultimateDialects] as const
 
@@ -44,11 +40,8 @@
   bigquery: "BigQuery",
   firebird: "Firebird",
   oracle: "Oracle Database",
-<<<<<<< HEAD
   duckdb: "DuckDB",
-=======
   clickhouse: "ClickHouse"
->>>>>>> 52a433d4
 }
 
 export const KnexDialects = ['postgres', 'sqlite3', 'mssql', 'redshift', 'mysql', 'oracledb', 'firebird', 'cassandra-knex']
@@ -152,13 +145,10 @@
       sql?: boolean
     }
     schema?: boolean
-<<<<<<< HEAD
     multipleDatabase?: boolean
-=======
     generatedColumns?: boolean
     transactions?: boolean
     chunkSizeStream?: boolean
->>>>>>> 52a433d4
   },
   notices?: {
     infoSchema?: string
