import { RedshiftData } from "@shared/lib/dialects/redshift";
import { BigQueryData } from "./bigquery";
import { FirebirdData } from "./firebird";
import { Dialect, DialectData } from "./models";
import { MysqlData } from "./mysql";
import { OracleData } from "./oracle";
import { PostgresData } from "./postgresql";
import { SqliteData } from "./sqlite";
import { SqlServerData } from "./sqlserver";
import { CassandraData } from './cassandra'
import { DuckDBData } from "./duckdb";
import { ClickHouseData } from "./clickhouse";
import { MongoDBData } from "./mongodb";
<<<<<<< HEAD
import { SnowflakeData } from "./snowflake";
=======
import { SqlAnywhereData } from "./anywhere";
>>>>>>> 32e218a3

export function getDialectData(dialect: Dialect): DialectData  {
  switch (dialect) {
    case "postgresql":
      return PostgresData
    case "mysql":
      return MysqlData
    case "sqlserver":
      return SqlServerData
    case "sqlite":
      return SqliteData
    case 'redshift':
      return RedshiftData
    case 'oracle':
      return OracleData
    case 'cassandra':
      return CassandraData
    case 'bigquery':
      return BigQueryData
    case 'firebird':
      return FirebirdData
    case 'duckdb':
      return DuckDBData
    case 'clickhouse':
      return ClickHouseData
    case 'mongodb':
      return MongoDBData
<<<<<<< HEAD
    case 'snowflake':
      return SnowflakeData
=======
    case 'sqlanywhere':
      return SqlAnywhereData
>>>>>>> 32e218a3
    default:
      return SqliteData
  }
}<|MERGE_RESOLUTION|>--- conflicted
+++ resolved
@@ -11,11 +11,8 @@
 import { DuckDBData } from "./duckdb";
 import { ClickHouseData } from "./clickhouse";
 import { MongoDBData } from "./mongodb";
-<<<<<<< HEAD
 import { SnowflakeData } from "./snowflake";
-=======
 import { SqlAnywhereData } from "./anywhere";
->>>>>>> 32e218a3
 
 export function getDialectData(dialect: Dialect): DialectData  {
   switch (dialect) {
@@ -43,13 +40,10 @@
       return ClickHouseData
     case 'mongodb':
       return MongoDBData
-<<<<<<< HEAD
     case 'snowflake':
       return SnowflakeData
-=======
     case 'sqlanywhere':
       return SqlAnywhereData
->>>>>>> 32e218a3
     default:
       return SqliteData
   }
