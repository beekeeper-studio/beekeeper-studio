--- conflicted
+++ resolved
@@ -29,7 +29,6 @@
   wrapIdentifier: defaultWrapIdentifier,
   usesOffsetPagination: true,
   requireDataset: false,
-<<<<<<< HEAD
   importDataType: {
     stringType: 'varchar(255)',
     longStringType: 'varchar',
@@ -39,9 +38,7 @@
     numberType: 'float',
     defaultType: 'varchar(255)'
   },
-=======
   disallowedSortColumns: ['blob'],
->>>>>>> 8f693ec3
   editorFriendlyIdentifier: (s) => s,
   unwrapIdentifier(value: string) {
     const matched = value.match(UNWRAPPER);
