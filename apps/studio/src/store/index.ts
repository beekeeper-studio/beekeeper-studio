--- conflicted
+++ resolved
@@ -36,11 +36,8 @@
 import { ConnectionTypes, SurrealAuthType } from '@/lib/db/types'
 import { SidebarModule } from './modules/SidebarModule'
 import { isVersionLessThanOrEqual, parseVersion } from '@/common/version'
-<<<<<<< HEAD
 import { WebPluginManagerStatus } from '@/services/plugin'
-=======
 import { MenuBarModule } from './modules/MenuBarModule'
->>>>>>> 964b2d65
 
 
 const log = RawLog.scope('store/index')
@@ -476,7 +473,7 @@
         await context.dispatch('updateRoutines')
         context.dispatch('updateWindowTitle', config)
 
-        await Vue.prototype.$util.send('appdb/tabhistory/clearDeletedTabs', { workspaceId: context.state.usedConfig.workspaceId, connectionId: context.state.usedConfig.id }) 
+        await Vue.prototype.$util.send('appdb/tabhistory/clearDeletedTabs', { workspaceId: context.state.usedConfig.workspaceId, connectionId: context.state.usedConfig.id })
 
         await context.dispatch('checkVersion');
       } else {
@@ -523,7 +520,7 @@
       if (context.state.connectionType === 'surrealdb') {
         databaseForServer = `${context.state.namespace}::${newDatabase || ''}`;
       }
-      
+
       await Vue.prototype.$util.send('conn/changeDatabase', { newDatabase: databaseForServer });
       context.commit('database', newDatabase)
       await context.dispatch('updateTables')
