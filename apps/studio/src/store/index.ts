import _ from 'lodash'
import Vue from 'vue'
import Vuex from 'vuex'

import ExportStoreModule from './modules/exports/ExportStoreModule'
import SettingStoreModule from './modules/settings/SettingStoreModule'
import { Routine, SupportedFeatures, TableOrView } from "../lib/db/models"
import { IDbConnectionPublicServer } from '../lib/db/serverTypes'
import { CoreTab, EntityFilter } from './models'
import { entityFilter } from '../lib/db/sql_tools'
import { BeekeeperPlugin } from '../plugins/BeekeeperPlugin'

import RawLog from '@bksLogger'
import { Dialect, DialectTitles, dialectFor } from '@shared/lib/dialects/models'
import { PinModule } from './modules/PinModule'
import { getDialectData } from '@shared/lib/dialects'
import { SearchModule } from './modules/SearchModule'
import { IWorkspace, LocalWorkspace } from '@/common/interfaces/IWorkspace'
import { IConnection } from '@/common/interfaces/IConnection'
import { DataModules } from '@/store/DataModules'
import { TabModule } from './modules/TabModule'
import { HideEntityModule } from './modules/HideEntityModule'
import { PinConnectionModule } from './modules/PinConnectionModule'
import { ElectronUtilityConnectionClient } from '@/lib/utility/ElectronUtilityConnectionClient'

import { SmartLocalStorage } from '@/common/LocalStorage'

import { LicenseModule } from './modules/LicenseModule'
import { CredentialsModule, WSWithClient } from './modules/CredentialsModule'
import { UserEnumsModule } from './modules/UserEnumsModule'
import MultiTableExportStoreModule from './modules/exports/MultiTableExportModule'
import ImportStoreModule from './modules/imports/ImportStoreModule'
import { BackupModule } from './modules/backup/BackupModule'
import globals from '@/common/globals'
import { CloudClient } from '@/lib/cloud/CloudClient'
import { ConnectionTypes, SurrealAuthType } from '@/lib/db/types'
import { SidebarModule } from './modules/SidebarModule'
import { isVersionLessThanOrEqual, parseVersion } from '@/common/version'
<<<<<<< HEAD
import { PopupMenuModule } from './modules/PopupMenuModule'
=======
import { MenuBarModule } from './modules/MenuBarModule'
>>>>>>> 86cbc779


const log = RawLog.scope('store/index')

const tablesMatch = (t: TableOrView, t2: TableOrView) => {
  return t2.name === t.name &&
    t2.schema === t.schema &&
    t2.entityType === t.entityType
}


export interface State {
  connection: ElectronUtilityConnectionClient,
  usedConfig: Nullable<IConnection>,
  server: Nullable<IDbConnectionPublicServer>,
  connected: boolean,
  connectionType: Nullable<string>,
  supportedFeatures: Nullable<SupportedFeatures>,
  database: Nullable<string>,
  databaseList: string[],
  tables: TableOrView[],
  routines: Routine[],
  entityFilter: EntityFilter,
  columnsLoading: string,
  tablesLoading: string,
  tablesInitialLoaded: boolean,
  username: Nullable<string>,
  menuActive: boolean,
  activeTab: Nullable<CoreTab>,
  selectedSidebarItem: Nullable<string>,
  workspaceId: number,
  storeInitialized: boolean,
  windowTitle: string,
  defaultSchema: string,
  versionString: string,
  connError: string
  expandFKDetailsByDefault: boolean,

  // SurrealDB only
  namespace: Nullable<string>,
  namespaceList: string[],
}

Vue.use(Vuex)
// const vuexFile = new VueXPersistence()

const store = new Vuex.Store<State>({
  modules: {
    exports: ExportStoreModule,
    settings: SettingStoreModule,
    pins: PinModule,
    tabs: TabModule,
    search: SearchModule,
    licenses: LicenseModule,
    credentials: CredentialsModule,
    hideEntities: HideEntityModule,
    userEnums: UserEnumsModule,
    pinnedConnections: PinConnectionModule,
    multiTableExports: MultiTableExportStoreModule,
    imports: ImportStoreModule,
    backups: BackupModule,
    sidebar: SidebarModule,
<<<<<<< HEAD
    popupMenu: PopupMenuModule,
=======
    menuBar: MenuBarModule,
>>>>>>> 86cbc779
  },
  state: {
    connection: new ElectronUtilityConnectionClient(),
    usedConfig: null,
    server: null,
    connected: false,
    connectionType: null,
    supportedFeatures: null,
    database: null,
    databaseList: [],
    tables: [],
    routines: [],
    entityFilter: {
      filterQuery: undefined,
      showTables: true,
      showRoutines: true,
      showViews: true,
      showPartitions: false
    },
    tablesLoading: null,
    columnsLoading: null,
    tablesInitialLoaded: false,
    username: null,
    menuActive: false,
    activeTab: null,
    selectedSidebarItem: null,
    workspaceId: LocalWorkspace.id,
    storeInitialized: false,
    windowTitle: 'Beekeeper Studio',
    defaultSchema: null,
    versionString: null,
    connError: null,
    expandFKDetailsByDefault: SmartLocalStorage.getBool('expandFKDetailsByDefault'),
    namespace: null,
    namespaceList: []
  },

  getters: {
    defaultSchema(state) {
      return state.defaultSchema;
    },
    friendlyConnectionType(state) {
      return ConnectionTypes.find((ct) => ct.value == state.connectionType)?.name ?? "Default Connection"
    },
    workspace(state, getters): IWorkspace {
      if (state.workspaceId === LocalWorkspace.id) return LocalWorkspace

      const workspaces: WSWithClient[] = getters['credentials/workspaces']
      const result = workspaces.find(({workspace }) => workspace.id === state.workspaceId)

      if (!result) return LocalWorkspace
      return result.workspace
    },
    isCloud(state: State) {
      return state.workspaceId !== LocalWorkspace.id
    },
    workspaceEmail(_state: State, getters): string | null {
      return getters.cloudClient?.options?.email || null
    },
    pollError(state) {
      return DataModules.map((module) => {
        const pollError = state[module.path]['pollError']
        return pollError || null
      }).find((e) => !!e)
    },
    cloudClient(state: State, getters): CloudClient | null {
      if (state.workspaceId === LocalWorkspace.id) return null

      const workspaces: WSWithClient[] = getters['credentials/workspaces']
      const result = workspaces.find(({workspace}) => workspace.id === state.workspaceId)
      if (!result) return null
      return result.client.cloneWithWorkspace(result.workspace.id)

    },
    dialect(state: State): Dialect | null {
      if (!state.usedConfig) return null
      return dialectFor(state.usedConfig.connectionType)
    },
    dialectTitle(_state: State, getters): string {
      return DialectTitles[getters.dialect] || getters.dialect || 'Unknown'
    },
    dialectData(_state: State, getters) {
      return getDialectData(getters.dialect)
    },
    selectedSidebarItem(state) {
      return state.selectedSidebarItem
    },
    filteredTables(state) {
      return entityFilter(state.tables, state.entityFilter);
    },
    filteredRoutines(state) {
      return entityFilter(state.routines, state.entityFilter)
    },
    schemaTables(state, g){
      // if no schemas, just return a single schema
      if (_.chain(state.tables).map('schema').uniq().value().length <= 1) {
        return [{
          schema: g.schemas[0] || null,
          skipSchemaDisplay: g.schemas.length < 2,
          tables: g.filteredTables,
          routines: g.filteredRoutines
        }]
      }
      const obj = _.chain(g.filteredTables).groupBy('schema').value()
      const routines = _.groupBy(g.filteredRoutines, 'schema')

      for (const key in routines) {
        if (!obj[key]) {
            obj[key] = [];
        }
      }

      return _(obj).keys().map(k => {
        return {
          schema: k,
          tables: obj[k],
          routines: routines[k] || []
        }
      }).orderBy(o => {
        // TODO: have the connection provide the default schema, hard-coded to public by default
        if (o.schema === 'public') return '0'
        return o.schema
      }).value()
    },
    tablesHaveSchemas(_state, getters) {
      return getters.schemas.length > 1
    },
    connectionColor(state) {
      return state.usedConfig?.labelColor ?? 'default'
    },
    schemas(state) {
      if (state.tables.find((t) => !!t.schema)) {
        return _.uniq(state.tables.map((t) => t.schema));
      }
      return []
    },
    minimalMode(_state, getters) {
      return getters['settings/minimalMode']
    },
    // TODO (@day): this may need to be removed
    versionString(state) {
      return state.server.versionString();
    },
    isCommunity(_state, _getters, _rootState, rootGetters) {
      return rootGetters['licenses/isCommunity']
    },
    isUltimate(_state, _getters, _rootState, rootGetters) {
      return rootGetters['licenses/isUltimate']
    },
    isTrial(_state, _getters, _rootState, rootGetters) {
      return rootGetters['licenses/isTrial']
    },
    expandFKDetailsByDefault(state) {
      return state.expandFKDetailsByDefault
    },
  },
  mutations: {
    storeInitialized(state, b: boolean) {
      state.storeInitialized = b
    },
    workspaceId(state, id: number) {
      state.workspaceId = Number(id)
    },
    selectSidebarItem(state, item: string) {
      state.selectedSidebarItem = item
    },
    entityFilter(state, filter) {
      state.entityFilter = filter
    },
    filterQuery(state, str: string) {
      state.entityFilter.filterQuery = str
    },
    showTables(state) {
      state.entityFilter.showTables = !state.entityFilter.showTables
    },
    showViews(state) {
      state.entityFilter.showViews = !state.entityFilter.showViews
    },
    showRoutines(state) {
      state.entityFilter.showRoutines = !state.entityFilter.showRoutines
    },
    showPartitions(state) {
      state.entityFilter.showPartitions = !state.entityFilter.showPartitions
    },
    tabActive(state, tab: CoreTab) {
      state.activeTab = tab
    },
    menuActive(state, value) {
      state.menuActive = !!value
    },
    setUsername(state, name) {
      state.username = name
    },
    newConnection(state, config: Nullable<IConnection>) {
      state.usedConfig = config
      state.database = config?.defaultDatabase
      state.namespace = config?.surrealDbOptions?.namespace;
    },
    // this shouldn't be used at all
    clearConnection(state) {
      state.usedConfig = null
      state.connected = false
      state.supportedFeatures = null
      state.server = null
      state.database = null
      state.databaseList = []
      state.namespace = null
      state.namespaceList = []
      state.tables = []
      state.routines = []
      state.entityFilter = {
        filterQuery: undefined,
        showTables: true,
        showViews: true,
        showRoutines: true,
        showPartitions: false
      }
    },
    database(state, database: string) {
      state.database = database
    },
    databaseList(state, dbs: string[]) {
      state.databaseList = dbs
    },
    namespaceList(state, nss: string[]) {
      state.namespaceList = nss;
    },
    namespace(state, namespace: string) {
      state.namespace = namespace;
    },
    unloadTables(state) {
      state.tables = []
      state.tablesInitialLoaded = false
    },
    tables(state, tables: TableOrView[]) {
      if(state.tables.length === 0) {
        state.tables = tables
      } else {
        // TODO: make this not O(n^2)
        const result = tables.map((t) => {
          t.columns ||= []
          const existingIdx = state.tables.findIndex((st) => tablesMatch(st, t))
          if (existingIdx >= 0) {
            const existing = state.tables[existingIdx]
            Object.assign(existing, t)
            return existing
          } else {
            return t
          }
        })
        state.tables = result
      }

      if (!state.tablesInitialLoaded) state.tablesInitialLoaded = true

    },
    table(state, table: TableOrView) {
      const existingIdx = state.tables.findIndex((st) => tablesMatch(st, table))
      if (existingIdx >= 0) {
        Vue.set(state.tables, existingIdx, table)
      } else {
        state.tables = [...state.tables, table]
      }
    },
    routines(state, routines) {
      state.routines = Object.freeze(routines)
    },
    columnsLoading(state, value: string) {
      state.columnsLoading = value
    },
    tablesLoading(state, value: string) {
      state.tablesLoading = value
    },
    updateWindowTitle(state, title: string) {
      state.windowTitle = title
    },
    defaultSchema(state, defaultSchema: string) {
      state.defaultSchema = defaultSchema;
    },
    connectionType(state, connectionType: string) {
      state.connectionType = connectionType;
    },
    connected(state, connected: boolean) {
      state.connected = connected;
    },
    supportedFeatures(state, features: SupportedFeatures) {
      state.supportedFeatures = features;
    },
    versionString(state, versionString: string) {
      state.versionString = versionString;
    },
    setConnError(state, err: string) {
      state.connError = err;
    },
    expandFKDetailsByDefault(state, value: boolean) {
      state.expandFKDetailsByDefault = value
    },
  },
  actions: {
    async test(context, config: IConnection) {
      await Vue.prototype.$util.send('conn/test', { config, osUser: context.state.username });
    },

    async fetchUsername(context) {
      const name = await window.main.fetchUsername();
      context.commit('setUsername', name)
    },

    async openUrl(context, { url, auth }: { url: string, auth?: { input: string; mode: 'pin'; }}) {
      const conn = await Vue.prototype.$util.send('appdb/saved/parseUrl', { url });
      await context.dispatch('connect', { config: conn, auth })
    },

    updateWindowTitle(context) {
      const config = context.state.usedConfig
      let title = config
        ? `${BeekeeperPlugin.buildConnectionName(config)} - Beekeeper Studio`
        : 'Beekeeper Studio'
      if (context.getters.isTrial && context.getters.isUltimate) {
        const days = context.rootGetters['licenses/licenseDaysLeft']
        title += ` - Free Trial (${window.main.pluralize('day', days, true)} left)`
      }
      if (context.getters.isCommunity) {
        title += ' - Free Version'
      }
      context.commit('updateWindowTitle', title)
      window.main.setWindowTitle(title);
    },

    async saveConnection(context, config: IConnection) {
      await context.dispatch('data/connections/save', config)
      const isConnected = !!context.state.server
      if(isConnected) context.dispatch('updateWindowTitle', config)
    },

    async connect(context, { config, auth }: { config: IConnection, auth?: { input: string; mode: 'pin'; }}) {
      if (context.state.username) {
        await Vue.prototype.$util.send('conn/create', { config, auth, osUser: context.state.username })
        const defaultSchema = await context.state.connection.defaultSchema();
        const supportedFeatures = await context.state.connection.supportedFeatures();
        const versionString = await context.state.connection.versionString();

        if (supportedFeatures.backups) {
          const serverConfig = await Vue.prototype.$util.send('conn/getServerConfig');
          context.dispatch('backups/setConnectionConfigs', { config, supportedFeatures, serverConfig });
        }

        window.main.enableConnectionMenuItems();

        context.commit('defaultSchema', defaultSchema);
        context.commit('connectionType', config.connectionType);
        context.commit('connected', true);
        context.commit('supportedFeatures', supportedFeatures);
        context.commit('versionString', versionString);
        config = await context.dispatch('data/usedconnections/recordUsed', config)
        context.commit('newConnection', config)

        if (context.state.usedConfig.connectionType === 'surrealdb' &&
          context.state.usedConfig.surrealDbOptions?.authType === SurrealAuthType.Root) {
          await context.dispatch('updateNamespaceList');
        }
        await context.dispatch('updateDatabaseList')
        await context.dispatch('updateTables')
        await context.dispatch('updateRoutines')
        context.dispatch('updateWindowTitle', config)

        await Vue.prototype.$util.send('appdb/tabhistory/clearDeletedTabs', { workspaceId: context.state.usedConfig.workspaceId, connectionId: context.state.usedConfig.id })

        await context.dispatch('checkVersion');
      } else {
        throw "No username provided"
      }
    },
    async checkVersion(context) {
      const data = context.getters['dialectData'];
      if (data?.versionWarnings && data?.versionWarnings.length > 0) {
        const version = context.state['versionString'];
        const parsed = parseVersion(version);

        for (const warning of data.versionWarnings) {
          if (!isVersionLessThanOrEqual(warning.minVersion, parsed)) {
            Vue.prototype.$noty.warning(warning.warning, { timeout: 5000 })
          }
        }
      }
    },
    async reconnect(context) {
      if (context.state.connection) {
        await context.state.connection.connect();
      }
    },
    async disconnect(context) {
      if (context.state.connection) {
        await context.state.connection.disconnect();
      }

      window.main.disableConnectionMenuItems();

      context.commit('clearConnection')
      context.commit('newConnection', null)
      context.dispatch('updateWindowTitle')
      context.dispatch('refreshConnections')
    },
    async syncDatabase(context) {
      await context.state.connection.syncDatabase();
    },
    async changeDatabase(context, newDatabase: string) {
      log.info("Pool changing database to", newDatabase)

      let databaseForServer = newDatabase;
      if (context.state.connectionType === 'surrealdb') {
        databaseForServer = `${context.state.namespace}::${newDatabase || ''}`;
      }

      await Vue.prototype.$util.send('conn/changeDatabase', { newDatabase: databaseForServer });
      context.commit('database', newDatabase)
      await context.dispatch('updateTables')
      await context.dispatch('updateDatabaseList')
      await context.dispatch('updateRoutines')
    },
    async changeNamespace(context, newNamespace: string) {
      if (newNamespace === context.state.namespace) return;
      log.info("Pool changing namespace to ", newNamespace);

      const dbs = await context.state.connection.listDatabases({ namespace: newNamespace });
      log.info("DatabaseList:::", dbs)
      context.commit('databaseList', dbs);
      context.commit('namespace', newNamespace);
      context.commit('database', null);
      context.commit('tables', []);
      context.commit('routines', []);
    },

    async updateTableColumns(context, table: TableOrView) {
      log.debug('actions/updateTableColumns', table.name)
      try {
        // FIXME: We should record which table we are loading columns for
        //        so that we know where to show this loading message. Not just
        //        show it for all tables.
        context.commit("columnsLoading", "Loading columns...")
        const columns = (table.entityType === 'materialized-view' ?
            await context.state.connection.listMaterializedViewColumns(table.name, table.schema) :
            await context.state.connection.listTableColumns(table.name, table.schema));

        const updated = _.xorWith(table.columns, columns, _.isEqual)
        log.debug('Should I update table columns?', updated)
        if (updated?.length) {
          context.commit('table', { ...table, columns })
        }
      } finally {
        context.commit("columnsLoading", null)
      }
    },
    async updateDatabaseList(context) {
      const databaseList = await context.state.connection.listDatabases();
      log.info("databaseList: ", databaseList)
      context.commit('databaseList', databaseList)
    },
    async updateNamespaceList(context) {
      // Just reuse listSchemas cause we don't use it and it's kinda comparable, may be a not great idea
      const namespaceList = await context.state.connection.listSchemas();
      log.info("namespaceList: ", namespaceList);
      context.commit("namespaceList", namespaceList);
    },
    async updateTables(context) {
      // FIXME: We should only load tables for the active/default schema
      //        then we should load new tables when a schema is expanded in the sidebar
      //        or for auto-complete in the editor.
      //        Currently: Loads all tables, regardless of schema
      try {
        const schema = null
        context.commit("tablesLoading", "Loading tables...")
        const onlyTables = await context.state.connection.listTables(schema);
        onlyTables.forEach((t) => {
          t.entityType = 'table'
        })
        const views = await context.state.connection.listViews(schema);
        views.forEach((v) => {
          v.entityType = 'view'
        })

        const materialized = await context.state.connection.listMaterializedViews(schema);
        materialized.forEach(v => v.entityType = 'materialized-view')
        const tables = onlyTables.concat(views).concat(materialized)

        // FIXME (matthew): We're doing another loop here for no reason
        // so we're looping n*2 times
        // Also this is a little duplicated from `updateTableColumns`, but it doesn't make sense
        // to dispatch that separately as it causes blinking tabletable state.
        for (const table of tables) {
          const match = context.state.tables.find((st) => tablesMatch(st, table))
          if (match?.columns?.length > 0) {
            table.columns = (table.entityType === 'materialized-view' ?
              await context.state.connection?.listMaterializedViewColumns(table.name, table.schema) :
              await context.state.connection?.listTableColumns(table.name, table.schema)) || []
          }
        }
        context.commit("tablesLoading", `Loading ${tables.length} tables`)

        context.commit('tables', tables)
      } finally {
        context.commit("tablesLoading", null)
      }
    },
    async updateRoutines(context) {
      const routines: Routine[] = await context.state.connection.listRoutines(null);
      routines.forEach((r) => r.entityType = 'routine')
      context.commit('routines', routines)
    },
    setFilterQuery: _.debounce(function (context, filterQuery) {
      context.commit('filterQuery', filterQuery)
    }, 500),
    async pinTable(context, table) {
      table.pinned = true
      context.commit('addPinned', table)
    },
    async unpinTable(context, table) {
      table.pinned = false
      context.commit('removePinned', table)
    },
    async pinRoutine(context, routine: Routine) {
      routine.pinned = true
      context.commit('addPinned', routine)
    },
    async unpinRoutine(context, routine: Routine) {
      routine.pinned = true
      context.commit('addPinned', routine)
    },
    async menuActive(context, value) {
      context.commit('menuActive', value)
    },
    async tabActive(context, value: CoreTab) {
      context.commit('tabActive', value)
    },
    async refreshConnections(context) {
      context.dispatch('data/connectionFolders/load')
      context.dispatch('data/connections/load')
      await context.dispatch('pinnedConnections/loadPins');
      await context.dispatch('pinnedConnections/reorder');
    },
    async initRootStates(context) {
      await context.dispatch('fetchUsername')
      await context.dispatch('licenses/init')
      await context.dispatch('userEnums/init')
      await context.dispatch('updateWindowTitle')
      setInterval(
        () => context.dispatch('licenses/sync'),
        globals.licenseCheckInterval
      )
    },
    licenseEntered(context) {
      context.dispatch('updateWindowTitle')
    },
    toggleFlag(context, { flag, value }: { flag: string, value?: boolean }) {
      if (typeof value === 'undefined') {
        value = !context.state[flag]
      }
      SmartLocalStorage.setBool(flag, value)
      context.commit(flag, value)
      return value
    },
    toggleExpandFKDetailsByDefault(context, value?: boolean) {
      context.dispatch('toggleFlag', { flag: 'expandFKDetailsByDefault', value })
    },
  },
  plugins: []
})

export default store<|MERGE_RESOLUTION|>--- conflicted
+++ resolved
@@ -36,11 +36,8 @@
 import { ConnectionTypes, SurrealAuthType } from '@/lib/db/types'
 import { SidebarModule } from './modules/SidebarModule'
 import { isVersionLessThanOrEqual, parseVersion } from '@/common/version'
-<<<<<<< HEAD
 import { PopupMenuModule } from './modules/PopupMenuModule'
-=======
 import { MenuBarModule } from './modules/MenuBarModule'
->>>>>>> 86cbc779
 
 
 const log = RawLog.scope('store/index')
@@ -103,11 +100,8 @@
     imports: ImportStoreModule,
     backups: BackupModule,
     sidebar: SidebarModule,
-<<<<<<< HEAD
     popupMenu: PopupMenuModule,
-=======
     menuBar: MenuBarModule,
->>>>>>> 86cbc779
   },
   state: {
     connection: new ElectronUtilityConnectionClient(),
