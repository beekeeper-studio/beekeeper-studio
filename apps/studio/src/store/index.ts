--- conflicted
+++ resolved
@@ -33,7 +33,6 @@
 import { BackupModule } from './modules/backup/BackupModule'
 import globals from '@/common/globals'
 import { CloudClient } from '@/lib/cloud/CloudClient'
-import globals from '@/common/globals'
 
 
 const log = RawLog.scope('store/index')
@@ -71,13 +70,10 @@
   versionString: string,
   connError: string
   expandFKDetailsByDefault: boolean
-<<<<<<< HEAD
   openDetailView: boolean
   tableTableSplitSizes: number[]
-=======
   showBeginTrialModal: boolean
   showExpiredLicenseModal: boolean
->>>>>>> bad966ca
 }
 
 Vue.use(Vuex)
@@ -131,13 +127,10 @@
     versionString: null,
     connError: null,
     expandFKDetailsByDefault: SmartLocalStorage.getBool('expandFKDetailsByDefault'),
-<<<<<<< HEAD
     openDetailView: SmartLocalStorage.getBool('openDetailView'),
     tableTableSplitSizes: SmartLocalStorage.getJSON('tableTableSplitSizes', globals.defaultTableTableSplitSizes),
-=======
     showBeginTrialModal: SmartLocalStorage.getBool('showBeginTrialModal', true),
     showExpiredLicenseModal: SmartLocalStorage.getBool('showExpiredLicenseModal', true),
->>>>>>> bad966ca
   },
 
   getters: {
@@ -255,16 +248,14 @@
     expandFKDetailsByDefault(state) {
       return state.expandFKDetailsByDefault
     },
-<<<<<<< HEAD
     openDetailView(state) {
       return state.openDetailView
-=======
+    },
     showBeginTrialModal(state, _getters, _rootState, rootGetters) {
       return state.showBeginTrialModal && rootGetters['licenses/noLicensesFound']
     },
     showExpiredLicenseModal(state) {
       return state.showExpiredLicenseModal
->>>>>>> bad966ca
     },
   },
   mutations: {
@@ -400,21 +391,18 @@
     expandFKDetailsByDefault(state, value: boolean) {
       state.expandFKDetailsByDefault = value
     },
-<<<<<<< HEAD
     openDetailView(state, value: boolean) {
       state.openDetailView = value
     },
     tableTableSplitSizes(state, value: number[]) {
       state.tableTableSplitSizes = value
-    }
-=======
+    },
     showBeginTrialModal(state, value: boolean) {
       state.showBeginTrialModal = value
     },
     showExpiredLicenseModal(state, value: boolean) {
       state.showExpiredLicenseModal = value
     },
->>>>>>> bad966ca
   },
   actions: {
     async test(context, config: IConnection) {
@@ -624,9 +612,9 @@
       if (typeof value === 'undefined') {
         value = !context.state[flag]
       }
-<<<<<<< HEAD
-      SmartLocalStorage.setBool('expandFKDetailsByDefault', value)
-      context.commit('expandFKDetailsByDefault', value)
+      SmartLocalStorage.setBool(flag, value)
+      context.commit(flag, value)
+      return value
     },
     toggleOpenDetailView(context, value?: boolean) {
       if (typeof value === 'undefined') {
@@ -639,10 +627,6 @@
     setTableTableSplitSizes(context, value: number[]) {
       SmartLocalStorage.addItem('tableTableSplitSizes', value)
       context.commit('tableTableSplitSizes', value)
-=======
-      SmartLocalStorage.setBool(flag, value)
-      context.commit(flag, value)
-      return value
     },
     toggleExpandFKDetailsByDefault(context, value?: boolean) {
       context.dispatch('toggleFlag', { flag: 'expandFKDetailsByDefault', value })
@@ -656,7 +640,6 @@
     resetLicenseModals(context) {
       context.dispatch('toggleShowBeginTrialModal', true)
       context.dispatch('toggleShowExpiredLicenseModal', true)
->>>>>>> bad966ca
     },
   },
   plugins: []
