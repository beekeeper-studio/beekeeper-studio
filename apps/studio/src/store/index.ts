import _ from 'lodash'
import Vue from 'vue'
import Vuex from 'vuex'
import username from 'username'
import { ipcRenderer } from 'electron'

import { UsedConnection } from '../common/appdb/models/used_connection'
import { SavedConnection } from '../common/appdb/models/saved_connection'
import ExportStoreModule from './modules/exports/ExportStoreModule'
import SettingStoreModule from './modules/settings/SettingStoreModule'
import { Routine, SupportedFeatures, TableOrView } from "../lib/db/models"
import { IDbConnectionPublicServer } from '../lib/db/server'
import { CoreTab, EntityFilter } from './models'
import { entityFilter } from '../lib/db/sql_tools'
import { BeekeeperPlugin } from '../plugins/BeekeeperPlugin'

import RawLog from 'electron-log'
import { Dialect, DialectTitles, dialectFor } from '@shared/lib/dialects/models'
import { PinModule } from './modules/PinModule'
import { getDialectData } from '@shared/lib/dialects'
import { SearchModule } from './modules/SearchModule'
import { IWorkspace, LocalWorkspace } from '@/common/interfaces/IWorkspace'
import { IConnection } from '@/common/interfaces/IConnection'
import { DataModules } from '@/store/DataModules'
import { TabModule } from './modules/TabModule'
import { HideEntityModule } from './modules/HideEntityModule'
import { PinConnectionModule } from './modules/PinConnectionModule'
<<<<<<< HEAD
import { ElectronUtilityConnectionClient } from '@/lib/ElectronUtilityConnectionClient'
=======
import { BasicDatabaseClient } from '@/lib/db/clients/BasicDatabaseClient'
import { UserSetting } from '@/common/appdb/models/user_setting'
import { TokenCache } from '@/common/appdb/models/token_cache'
>>>>>>> 9fa3cb20

const log = RawLog.scope('store/index')

const tablesMatch = (t: TableOrView, t2: TableOrView) => {
  return t2.name === t.name &&
    t2.schema === t.schema &&
    t2.entityType === t.entityType
}


export interface State {
  connection: ElectronUtilityConnectionClient,
  usedConfig: Nullable<IConnection>,
  usedConfigs: UsedConnection[],
  server: Nullable<IDbConnectionPublicServer>,
  connected: boolean,
  connectionType: Nullable<string>,
  supportedFeatures: Nullable<SupportedFeatures>,
  database: Nullable<string>,
  databaseList: string[],
  tables: TableOrView[],
  routines: Routine[],
  entityFilter: EntityFilter,
  columnsLoading: string,
  tablesLoading: string,
  tablesInitialLoaded: boolean,
  connectionConfigs: UsedConnection[],
  username: Nullable<string>,
  menuActive: boolean,
  activeTab: Nullable<CoreTab>,
  selectedSidebarItem: Nullable<string>,
  workspaceId: number,
  storeInitialized: boolean,
  windowTitle: string,
<<<<<<< HEAD
  defaultSchema: string,
  versionString: string
=======
  connError: string
>>>>>>> 9fa3cb20
}

Vue.use(Vuex)
// const vuexFile = new VueXPersistence()

const store = new Vuex.Store<State>({
  modules: {
    exports: ExportStoreModule,
    settings: SettingStoreModule,
    pins: PinModule,
    tabs: TabModule,
    search: SearchModule,
    hideEntities: HideEntityModule,
    pinnedConnections: PinConnectionModule
  },
  state: {
    connection: new ElectronUtilityConnectionClient(),
    usedConfig: null,
    usedConfigs: [],
    server: null,
    connected: false,
    connectionType: null,
    supportedFeatures: null,
    database: null,
    databaseList: [],
    tables: [],
    routines: [],
    entityFilter: {
      filterQuery: undefined,
      showTables: true,
      showRoutines: true,
      showViews: true,
      showPartitions: false
    },
    tablesLoading: null,
    columnsLoading: null,
    tablesInitialLoaded: false,
    connectionConfigs: [],
    username: null,
    menuActive: false,
    activeTab: null,
    selectedSidebarItem: null,
    workspaceId: LocalWorkspace.id,
    storeInitialized: false,
    windowTitle: 'Beekeeper Studio',
<<<<<<< HEAD
    defaultSchema: null,
    versionString: null
=======
    connError: null
>>>>>>> 9fa3cb20
  },

  getters: {
    defaultSchema(state) {
      return state.defaultSchema;
    },
    workspace(): IWorkspace {
      return LocalWorkspace
    },
    isCloud(state: State) {
      return state.workspaceId !== LocalWorkspace.id
    },
    workspaceEmail(_state: State, getters): string | null {
      return getters.cloudClient?.options?.email || null
    },
    pollError(state) {
      return DataModules.map((module) => {
        const pollError = state[module.path]['pollError']
        return pollError || null
      }).find((e) => !!e)
    },
    dialect(state: State): Dialect | null {
      if (!state.usedConfig) return null
      return dialectFor(state.usedConfig.connectionType)
    },
    dialectTitle(_state: State, getters): string {
      return DialectTitles[getters.dialect] || getters.dialect || 'Unknown'
    },
    dialectData(_state: State, getters) {
      return getDialectData(getters.dialect)
    },
    selectedSidebarItem(state) {
      return state.selectedSidebarItem
    },
    orderedUsedConfigs(state) {
      return _.sortBy(state.usedConfigs, 'updatedAt').reverse()
    },
    filteredTables(state) {
      return entityFilter(state.tables, state.entityFilter);
    },
    filteredRoutines(state) {
      return entityFilter(state.routines, state.entityFilter)
    },
    schemaTables(state, g){
      // if no schemas, just return a single schema
      if (_.chain(state.tables).map('schema').uniq().value().length <= 1) {
        return [{
          schema: g.schemas[0] || null,
          skipSchemaDisplay: g.schemas.length < 2,
          tables: g.filteredTables,
          routines: g.filteredRoutines
        }]
      }
      const obj = _.chain(g.filteredTables).groupBy('schema').value()
      const routines = _.groupBy(g.filteredRoutines, 'schema')

      for (const key in routines) {
        if (!obj[key]) {
            obj[key] = [];
        }
      }

      return _(obj).keys().map(k => {
        return {
          schema: k,
          tables: obj[k],
          routines: routines[k] || []
        }
      }).orderBy(o => {
        // TODO: have the connection provide the default schema, hard-coded to public by default
        if (o.schema === 'public') return '0'
        return o.schema
      }).value()
    },
    tablesHaveSchemas(_state, getters) {
      return getters.schemas.length > 1
    },
    connectionColor(state) {
      return state.usedConfig ? state.usedConfig.labelColor : 'default'
    },
    schemas(state) {
      if (state.tables.find((t) => !!t.schema)) {
        return _.uniq(state.tables.map((t) => t.schema));
      }
      return []
    },
<<<<<<< HEAD
=======
    minimalMode(_state, getters) {
      return getters['settings/minimalMode']
    },
    versionString(state) {
      return state.server.versionString();
    },
>>>>>>> 9fa3cb20
  },
  mutations: {
    storeInitialized(state, b: boolean) {
      state.storeInitialized = b
    },
    workspaceId(state, id: number) {
      state.workspaceId = id
    },
    selectSidebarItem(state, item: string) {
      state.selectedSidebarItem = item
    },
    entityFilter(state, filter) {
      state.entityFilter = filter
    },
    filterQuery(state, str: string) {
      state.entityFilter.filterQuery = str
    },
    showTables(state) {
      state.entityFilter.showTables = !state.entityFilter.showTables
    },
    showViews(state) {
      state.entityFilter.showViews = !state.entityFilter.showViews
    },
    showRoutines(state) {
      state.entityFilter.showRoutines = !state.entityFilter.showRoutines
    },
    showPartitions(state) {
      state.entityFilter.showPartitions = !state.entityFilter.showPartitions
    },
    tabActive(state, tab: CoreTab) {
      state.activeTab = tab
    },
    menuActive(state, value) {
      state.menuActive = !!value
    },
    setUsername(state, name) {
      state.username = name
    },
    newConnection(state, config: IConnection) {
      state.usedConfig = config
      state.database = config.defaultDatabase
    },
    // this shouldn't be used at all
    clearConnection(state) {
      state.usedConfig = null
      state.connected = false
      state.supportedFeatures = null
      state.server = null
      state.database = null
      state.databaseList = []
      state.tables = []
      state.routines = []
      state.entityFilter = {
        filterQuery: undefined,
        showTables: true,
        showViews: true,
        showRoutines: true,
        showPartitions: false
      }
    },
    updateConnection(state, {database}) {
      // state.connection = connection
      state.database = database
    },
    databaseList(state, dbs: string[]) {
      state.databaseList = dbs
    },
    unloadTables(state) {
      state.tables = []
      state.tablesInitialLoaded = false
    },
    tables(state, tables: TableOrView[]) {
      if(state.tables.length === 0) {
        state.tables = tables
      } else {
        // TODO: make this not O(n^2)
        const result = tables.map((t) => {
          t.columns ||= []
          const existingIdx = state.tables.findIndex((st) => tablesMatch(st, t))
          if (existingIdx >= 0) {
            const existing = state.tables[existingIdx]
            Object.assign(existing, t)
            return existing
          } else {
            return t
          }
        })
        state.tables = result
      }

      if (!state.tablesInitialLoaded) state.tablesInitialLoaded = true

    },
    table(state, table: TableOrView) {
      const existingIdx = state.tables.findIndex((st) => tablesMatch(st, table))
      if (existingIdx >= 0) {
        Vue.set(state.tables, existingIdx, table)
      } else {
        state.tables = [...state.tables, table]
      }
    },
    routines(state, routines) {
      state.routines = Object.freeze(routines)
    },
    columnsLoading(state, value: string) {
      state.columnsLoading = value
    },
    tablesLoading(state, value: string) {
      state.tablesLoading = value
    },
    config(state, newConfig) {
      if (!state.connectionConfigs.includes(newConfig)) {
        state.connectionConfigs.push(newConfig)
      }
    },
    removeConfig(state, config) {
      state.connectionConfigs = _.without(state.connectionConfigs, config)
    },
    removeUsedConfig(state, config) {
      state.usedConfigs = _.without(state.usedConfigs, config)
    },
    configs(state, configs: UsedConnection[]){
      Vue.set(state, 'connectionConfigs', configs)
    },
    usedConfigs(state, configs: UsedConnection[]) {
      Vue.set(state, 'usedConfigs', configs)
    },
    updateWindowTitle(state, title: string) {
      state.windowTitle = title
    },
<<<<<<< HEAD
    defaultSchema(state, defaultSchema: string) {
      state.defaultSchema = defaultSchema;
    },
    connectionType(state, connectionType: string) {
      state.connectionType = connectionType;
    },
    connected(state, connected: boolean) {
      state.connected = connected;
    },
    supportedFeatures(state, features: SupportedFeatures) {
      state.supportedFeatures = features;
    },
    versionString(state, versionString: string) {
      state.versionString = versionString;
=======
    setConnError(state, err: string) {
      state.connError = err;
>>>>>>> 9fa3cb20
    }
  },
  actions: {
    async test(context, config: SavedConnection) {
<<<<<<< HEAD
      await Vue.prototype.$util.send('conn/test', { config, osUser: context.state.username });
=======
      // TODO (matthew): fix this mess.
      if (context.state.username) {
        const settings = await UserSetting.all()
        const server = ConnectionProvider.for(config, context.state.username, settings)

        await server?.createConnection(config.defaultDatabase || undefined).connect()
        server.disconnect()
      } else {
        throw "No username provided"
      }
>>>>>>> 9fa3cb20
    },

    async fetchUsername(context) {
      const name = await username()
      context.commit('setUsername', name)
    },

    async openUrl(context, url: string) {
      const conn = new SavedConnection();
      if (!conn.parse(url)) {
        throw `Unable to parse ${url}`
      } else {
        await context.dispatch('connect', conn)
      }
    },

    updateWindowTitle(context, config: Nullable<IConnection>) {
      const title = config
        ? `${BeekeeperPlugin.buildConnectionName(config)} - Beekeeper Studio`
        : 'Beekeeper Studio'

      context.commit('updateWindowTitle', title)
      ipcRenderer.send('setWindowTitle', title)
    },

    async saveConnection(context, config: IConnection) {
      await context.dispatch('data/connections/save', config)
      const isConnected = !!context.state.server
      if(isConnected) context.dispatch('updateWindowTitle', config)
    },

    async connect(context, config: IConnection) {
      if (context.state.username) {
<<<<<<< HEAD
        await Vue.prototype.$util.send('conn/create', { config, osUser: context.state.username })
        const defaultSchema = await context.state.connection.defaultSchema();
        const supportedFeatures = await context.state.connection.supportedFeatures();
        const versionString = await context.state.connection.versionString();
        context.commit('defaultSchema', defaultSchema);
        context.commit('connectionType', config.connectionType);
        context.commit('connected', true);
        context.commit('supportedFeatures', supportedFeatures);
        context.commit('versionString', versionString);
        context.commit('newConnection', config)
=======
        // create token cache for azure auth
        if (config.azureAuthOptions.azureAuthEnabled && !config.authId) {
          let cache = new TokenCache();
          cache = await cache.save();
          config.authId = cache.id;
          // need to single out saved connections here (this may change when used connections are fixed)
          if (config.id) {
            // we do this so any temp configs that the user did aren't saved, just the id
            const conn = await SavedConnection.findOne(config.id);
            conn.authId = cache.id;
            conn.save();
          }
        }

        const settings = await UserSetting.all()
        const server = ConnectionProvider.for(config, context.state.username, settings)
        // TODO: (geovannimp) Check case connection is been created with undefined as key
        const connection = server.createConnection(config.defaultDatabase || undefined)
        connection.connectionHandler = (msg: string) => {
          context.commit('setConnError', msg);
        };

        await connection.connect()
        connection.connectionType = config.connectionType;
>>>>>>> 9fa3cb20

        await context.dispatch('updateDatabaseList')
        await context.dispatch('updateTables')
        await context.dispatch('updateRoutines')
        context.dispatch('recordUsedConfig', config) // TODO (@day): needs to be a utility call (actually maybe just make this part of the conn/create handler??)
        context.dispatch('updateWindowTitle', config)
      } else {
        throw "No username provided"
      }
    },
    async reconnect(context) {
      if (context.state.connection) {
        await context.state.connection.connect();
      }
    },
    async recordUsedConfig(context, config: IConnection) {

      log.info("finding last used connection", config)
      const lastUsedConnection = context.state.usedConfigs.find(c => {
        return config.id &&
          config.workspaceId &&
          c.connectionId === config.id &&
          c.workspaceId === config.workspaceId
      })
      log.debug("Found used config", lastUsedConnection)
      if (!lastUsedConnection) {
        const usedConfig = new UsedConnection(config)
        log.info("logging used connection", usedConfig, config)
        await usedConfig.save()
        context.commit('usedConfigs', [...context.state.usedConfigs, usedConfig])
      } else {
        lastUsedConnection.updatedAt = new Date()
        await lastUsedConnection.save()
      }
    },
    async disconnect(context) {
      const server = context.state.server
      server?.disconnect()
      context.commit('clearConnection')
      context.dispatch('updateWindowTitle', null)
    },
    async syncDatabase(context) {
      await context.state.connection.syncDatabase();
    },
    async changeDatabase(context, newDatabase: string) {
      await Vue.prototype.$util.send('conn/changeDatabase', { newDatabase });
      log.info("Pool changing database to", newDatabase)
      if (context.state.server) {
        const server = context.state.server
        let connection = server.db(newDatabase)
        if (!connection) {
          connection = server.createConnection(newDatabase)
          try {
            await connection.connect()
          } catch (e) {
            server.destroyConnection(newDatabase);
            throw new Error(`Could not connect to database: ${e.message}`)
          }
        }
        context.commit('updateConnection', {connection, database: newDatabase})
        await context.dispatch('updateTables')
        await context.dispatch('updateDatabaseList')
        await context.dispatch('updateRoutines')
      }
    },

    async updateTableColumns(context, table: TableOrView) {
      log.debug('actions/updateTableColumns', table.name)
      try {
        // FIXME: We should record which table we are loading columns for
        //        so that we know where to show this loading message. Not just
        //        show it for all tables.
        context.commit("columnsLoading", "Loading columns...")
        const columns = (table.entityType === 'materialized-view' ?
            await context.state.connection.listMaterializedViewColumns(table.name, table.schema) :
            await context.state.connection.listTableColumns(table.name, table.schema));

        const updated = _.xorWith(table.columns, columns, _.isEqual)
        log.debug('Should I update table columns?', updated)
        if (updated?.length) {
          context.commit('table', { ...table, columns })
        }
      } finally {
        context.commit("columnsLoading", null)
      }
    },
    async updateDatabaseList(context) {
      const databaseList = await context.state.connection.listDatabases();
      context.commit('databaseList', databaseList)
    },
    async updateTables(context) {
      // FIXME: We should only load tables for the active/default schema
      //        then we should load new tables when a schema is expanded in the sidebar
      //        or for auto-complete in the editor.
      //        Currently: Loads all tables, regardless of schema
      try {
        const schema = null
        context.commit("tablesLoading", "Loading tables...")
        const onlyTables = await context.state.connection.listTables(schema);
        onlyTables.forEach((t) => {
          t.entityType = 'table'
        })
        const views = await context.state.connection.listViews(schema);
        views.forEach((v) => {
          v.entityType = 'view'
        })

        const materialized = await context.state.connection.listMaterializedViews(schema);
        materialized.forEach(v => v.entityType = 'materialized-view')
        const tables = onlyTables.concat(views).concat(materialized)

        // FIXME (matthew): We're doing another loop here for no reason
        // so we're looping n*2 times
        // Also this is a little duplicated from `updateTableColumns`, but it doesn't make sense
        // to dispatch that separately as it causes blinking tabletable state.
        for (const table of tables) {
          const match = context.state.tables.find((st) => tablesMatch(st, table))
          if (match?.columns?.length > 0) {
            table.columns = (table.entityType === 'materialized-view' ?
              await context.state.connection?.listMaterializedViewColumns(table.name, table.schema) :
              await context.state.connection?.listTableColumns(table.name, table.schema)) || []
          }
        }
        context.commit("tablesLoading", `Loading ${tables.length} tables`)

        context.commit('tables', tables)
      } finally {
        context.commit("tablesLoading", null)
      }
    },
    async updateRoutines(context) {
      const routines: Routine[] = await context.state.connection.listRoutines(null);
      routines.forEach((r) => r.entityType = 'routine')
      context.commit('routines', routines)
    },
    setFilterQuery: _.debounce(function (context, filterQuery) {
      context.commit('filterQuery', filterQuery)
    }, 500),
    async pinTable(context, table) {
      table.pinned = true
      context.commit('addPinned', table)
    },
    async unpinTable(context, table) {
      table.pinned = false
      context.commit('removePinned', table)
    },
    async pinRoutine(context, routine: Routine) {
      routine.pinned = true
      context.commit('addPinned', routine)
    },
    async unpinRoutine(context, routine: Routine) {
      routine.pinned = true
      context.commit('addPinned', routine)
    },
    async removeUsedConfig(context, config) {
      if (config.azureAuthOptions?.authId) {
        const cache = await TokenCache.findOne(config.azureAuthOptions.authId);
        cache.remove();
      }
      await config.remove()
      context.commit('removeUsedConfig', config)
    },
    async loadUsedConfigs(context) {
      const configs = await UsedConnection.find(
        {
          take: 10,
          order: {createdAt: 'DESC'},
          where: { workspaceId: context.state.workspaceId}
        }
      )
      context.commit('usedConfigs', configs)
    },
    async menuActive(context, value) {
      context.commit('menuActive', value)
    },
    async tabActive(context, value: CoreTab) {
      context.commit('tabActive', value)
    }
  },
  plugins: []
})

export default store<|MERGE_RESOLUTION|>--- conflicted
+++ resolved
@@ -6,6 +6,7 @@
 
 import { UsedConnection } from '../common/appdb/models/used_connection'
 import { SavedConnection } from '../common/appdb/models/saved_connection'
+import ConnectionProvider from '../lib/connection-provider'
 import ExportStoreModule from './modules/exports/ExportStoreModule'
 import SettingStoreModule from './modules/settings/SettingStoreModule'
 import { Routine, SupportedFeatures, TableOrView } from "../lib/db/models"
@@ -25,13 +26,8 @@
 import { TabModule } from './modules/TabModule'
 import { HideEntityModule } from './modules/HideEntityModule'
 import { PinConnectionModule } from './modules/PinConnectionModule'
-<<<<<<< HEAD
 import { ElectronUtilityConnectionClient } from '@/lib/ElectronUtilityConnectionClient'
-=======
-import { BasicDatabaseClient } from '@/lib/db/clients/BasicDatabaseClient'
-import { UserSetting } from '@/common/appdb/models/user_setting'
 import { TokenCache } from '@/common/appdb/models/token_cache'
->>>>>>> 9fa3cb20
 
 const log = RawLog.scope('store/index')
 
@@ -66,12 +62,9 @@
   workspaceId: number,
   storeInitialized: boolean,
   windowTitle: string,
-<<<<<<< HEAD
   defaultSchema: string,
-  versionString: string
-=======
+  versionString: string,
   connError: string
->>>>>>> 9fa3cb20
 }
 
 Vue.use(Vuex)
@@ -117,12 +110,9 @@
     workspaceId: LocalWorkspace.id,
     storeInitialized: false,
     windowTitle: 'Beekeeper Studio',
-<<<<<<< HEAD
     defaultSchema: null,
-    versionString: null
-=======
+    versionString: null,
     connError: null
->>>>>>> 9fa3cb20
   },
 
   getters: {
@@ -209,15 +199,13 @@
       }
       return []
     },
-<<<<<<< HEAD
-=======
     minimalMode(_state, getters) {
       return getters['settings/minimalMode']
     },
+    // TODO (@day): this may need to be removed
     versionString(state) {
       return state.server.versionString();
     },
->>>>>>> 9fa3cb20
   },
   mutations: {
     storeInitialized(state, b: boolean) {
@@ -348,7 +336,6 @@
     updateWindowTitle(state, title: string) {
       state.windowTitle = title
     },
-<<<<<<< HEAD
     defaultSchema(state, defaultSchema: string) {
       state.defaultSchema = defaultSchema;
     },
@@ -363,28 +350,14 @@
     },
     versionString(state, versionString: string) {
       state.versionString = versionString;
-=======
+    },
     setConnError(state, err: string) {
       state.connError = err;
->>>>>>> 9fa3cb20
     }
   },
   actions: {
     async test(context, config: SavedConnection) {
-<<<<<<< HEAD
       await Vue.prototype.$util.send('conn/test', { config, osUser: context.state.username });
-=======
-      // TODO (matthew): fix this mess.
-      if (context.state.username) {
-        const settings = await UserSetting.all()
-        const server = ConnectionProvider.for(config, context.state.username, settings)
-
-        await server?.createConnection(config.defaultDatabase || undefined).connect()
-        server.disconnect()
-      } else {
-        throw "No username provided"
-      }
->>>>>>> 9fa3cb20
     },
 
     async fetchUsername(context) {
@@ -418,19 +391,8 @@
 
     async connect(context, config: IConnection) {
       if (context.state.username) {
-<<<<<<< HEAD
-        await Vue.prototype.$util.send('conn/create', { config, osUser: context.state.username })
-        const defaultSchema = await context.state.connection.defaultSchema();
-        const supportedFeatures = await context.state.connection.supportedFeatures();
-        const versionString = await context.state.connection.versionString();
-        context.commit('defaultSchema', defaultSchema);
-        context.commit('connectionType', config.connectionType);
-        context.commit('connected', true);
-        context.commit('supportedFeatures', supportedFeatures);
-        context.commit('versionString', versionString);
-        context.commit('newConnection', config)
-=======
         // create token cache for azure auth
+        // TODO (@day): move this to util
         if (config.azureAuthOptions.azureAuthEnabled && !config.authId) {
           let cache = new TokenCache();
           cache = await cache.save();
@@ -443,19 +405,18 @@
             conn.save();
           }
         }
-
-        const settings = await UserSetting.all()
-        const server = ConnectionProvider.for(config, context.state.username, settings)
-        // TODO: (geovannimp) Check case connection is been created with undefined as key
-        const connection = server.createConnection(config.defaultDatabase || undefined)
-        connection.connectionHandler = (msg: string) => {
-          context.commit('setConnError', msg);
-        };
-
-        await connection.connect()
-        connection.connectionType = config.connectionType;
->>>>>>> 9fa3cb20
-
+        await Vue.prototype.$util.send('conn/create', { config, osUser: context.state.username })
+        const defaultSchema = await context.state.connection.defaultSchema();
+        const supportedFeatures = await context.state.connection.supportedFeatures();
+        const versionString = await context.state.connection.versionString();
+        context.commit('defaultSchema', defaultSchema);
+        context.commit('connectionType', config.connectionType);
+        context.commit('connected', true);
+        context.commit('supportedFeatures', supportedFeatures);
+        context.commit('versionString', versionString);
+        context.commit('newConnection', config)
+
+        context.commit('newConnection', {config: config, server, connection})
         await context.dispatch('updateDatabaseList')
         await context.dispatch('updateTables')
         await context.dispatch('updateRoutines')
@@ -497,11 +458,13 @@
       context.dispatch('updateWindowTitle', null)
     },
     async syncDatabase(context) {
+      // TODO (@day): this needs to be a util call
       await context.state.connection.syncDatabase();
     },
     async changeDatabase(context, newDatabase: string) {
       await Vue.prototype.$util.send('conn/changeDatabase', { newDatabase });
       log.info("Pool changing database to", newDatabase)
+      // TODO (@day): move this?!?!?!?
       if (context.state.server) {
         const server = context.state.server
         let connection = server.db(newDatabase)
