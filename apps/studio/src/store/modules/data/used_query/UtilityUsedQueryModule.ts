import { TransportUsedQuery } from "@/common/transport";
import { DataState, DataStore, mutationsFor, utilActionsFor } from "@/store/modules/data/DataModuleBase";

export const UtilUsedQueryModule: DataStore<TransportUsedQuery, DataState<TransportUsedQuery>> = {
  namespaced: true,
  state: {
    items: [],
    loading: false,
    error: null,
    pollError: null
  },
  mutations: mutationsFor<TransportUsedQuery>({

<<<<<<< HEAD
  }, { field: 'createdAt', direction: 'desc'}),
  actions: utilActionsFor<TransportUsedQuery>('usedQuery', {}, { take: 100, order: { createdAt: 'DESC' } }, { text: true, database: true, status: true, numberOfRecords: true, workspaceId: true, excerpt: true })
=======
  }, { field: 'updatedAt', direction: 'desc'}),
  actions: utilActionsFor<TransportUsedQuery>('usedQuery', {}, { take: 100, order: { updatedAt: 'DESC' } })
>>>>>>> 83d301bc
}<|MERGE_RESOLUTION|>--- conflicted
+++ resolved
@@ -11,11 +11,6 @@
   },
   mutations: mutationsFor<TransportUsedQuery>({
 
-<<<<<<< HEAD
-  }, { field: 'createdAt', direction: 'desc'}),
-  actions: utilActionsFor<TransportUsedQuery>('usedQuery', {}, { take: 100, order: { createdAt: 'DESC' } }, { text: true, database: true, status: true, numberOfRecords: true, workspaceId: true, excerpt: true })
-=======
   }, { field: 'updatedAt', direction: 'desc'}),
-  actions: utilActionsFor<TransportUsedQuery>('usedQuery', {}, { take: 100, order: { updatedAt: 'DESC' } })
->>>>>>> 83d301bc
+  actions: utilActionsFor<TransportUsedQuery>('usedQuery', {}, { take: 100, order: { updatedAt: 'DESC' } }, { text: true, database: true, status: true, numberOfRecords: true, workspaceId: true, excerpt: true })
 }