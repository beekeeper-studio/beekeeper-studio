--- conflicted
+++ resolved
@@ -129,11 +129,7 @@
       }
     },
     async unload(context) {
-<<<<<<< HEAD
-      context.dispatch('remove', context.state.tabs)
-=======
       await context.dispatch('remove', context.state.tabs)
->>>>>>> edbaeffb
       context.commit('setActive', null)
     },
     async reopenLastClosedTab(context) {
