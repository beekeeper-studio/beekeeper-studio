--- conflicted
+++ resolved
@@ -80,12 +80,9 @@
 import LifetimeLicenseExpiredModal from '@/components/license/LifetimeLicenseExpiredModal.vue'
 import type { LicenseStatus } from "@/lib/license";
 import { SmartLocalStorage } from '@/common/LocalStorage';
-<<<<<<< HEAD
 import PluginManagerModal from '@/components/plugins/PluginManagerModal.vue'
 import PluginController from '@/components/plugins/PluginController.vue'
-=======
 import LockManager from "@/components/managers/LockManager.vue";
->>>>>>> edbaeffb
 
 import rawLog from '@bksLogger'
 
@@ -99,11 +96,7 @@
     UtilDiedModal, WorkspaceSignInModal, ImportQueriesModal, ImportConnectionsModal,
     EnterLicenseModal, TrialExpiredModal, LicenseExpiredModal,
     LifetimeLicenseExpiredModal, WorkspaceCreateModal, WorkspaceRenameModal,
-<<<<<<< HEAD
-    PluginManagerModal, ConfigurationWarningModal, PluginController,
-=======
-    ConfigurationWarningModal, LockManager,
->>>>>>> edbaeffb
+    PluginManagerModal, ConfigurationWarningModal, PluginController, LockManager,
   },
   data() {
     return {
