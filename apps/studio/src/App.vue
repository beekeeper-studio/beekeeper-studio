--- conflicted
+++ resolved
@@ -89,11 +89,8 @@
     StateManager, DataManager, UpgradeRequiredModal, ConfirmationModalManager, Dropzone,
     UtilDiedModal, WorkspaceSignInModal, ImportQueriesModal, ImportConnectionsModal,
     EnterLicenseModal, TrialExpiredModal, LicenseExpiredModal,
-<<<<<<< HEAD
-    LifetimeLicenseExpiredModal, ConfigurationWarningModal,
-=======
     LifetimeLicenseExpiredModal, WorkspaceCreateModal, WorkspaceRenameModal,
->>>>>>> c94dacfc
+    ConfigurationWarningModal,
   },
   data() {
     return {
