--- conflicted
+++ resolved
@@ -92,11 +92,7 @@
     UtilDiedModal, WorkspaceSignInModal, ImportQueriesModal, ImportConnectionsModal,
     EnterLicenseModal, TrialExpiredModal, LicenseExpiredModal,
     LifetimeLicenseExpiredModal, WorkspaceCreateModal, WorkspaceRenameModal,
-<<<<<<< HEAD
-    PluginManagerModal,
-=======
-    ConfigurationWarningModal,
->>>>>>> ef50e969
+    PluginManagerModal, ConfigurationWarningModal,
   },
   data() {
     return {
