--- conflicted
+++ resolved
@@ -142,7 +142,6 @@
     return loader.addListener(listener);
   }
 
-<<<<<<< HEAD
   resolveContextMenuOptions(
     contextId: "tab-header",
     options: ContextOption[]
@@ -162,7 +161,8 @@
       { type: "divider" },
       ...extraOptions,
     ]
-=======
+  }
+
   /** Subscribe to when a plugin is ready to be used. */
   onReady(pluginId: string, fn: Function) {
     const loader = this.loaders.get(pluginId);
@@ -179,7 +179,6 @@
       throw new Error("Plugin not found: " + pluginId);
     }
     return loader.onDispose(fn);
->>>>>>> aedeee85
   }
 
   private async loadPlugin(manifest: Manifest) {
