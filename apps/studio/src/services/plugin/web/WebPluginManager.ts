--- conflicted
+++ resolved
@@ -5,7 +5,6 @@
 import WebPluginLoader from "./WebPluginLoader";
 import { ContextOption } from "@/plugins/BeekeeperPlugin";
 import { PluginNotificationData, PluginViewContext } from "@beekeeperstudio/plugin";
-<<<<<<< HEAD
 import { FileHelpers } from "@/types";
 
 const log = rawLog.scope("WebPluginManager");
@@ -17,10 +16,6 @@
   fileHelpers: FileHelpers;
 }
 
-=======
-
-const log = rawLog.scope("WebPluginManager");
-
 /**
  * This is the root of all the plugin stuff in the frontend, and you probably
  * want to use this most of the time, especially if you want to communicate with
@@ -44,7 +39,6 @@
  *
  * For more info about a plugin, use `pluginOf`.
  */
->>>>>>> df9d7b46
 export default class WebPluginManager {
   plugins: PluginContext[] = [];
   /** A map of plugin id -> loader */
