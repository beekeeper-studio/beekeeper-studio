import {
  Manifest,
  OnViewRequestListener,
  WebPluginContext,
  WebPluginViewInstance,
} from "../types";
import {
  PluginNotificationData,
  PluginResponseData,
  PluginRequestData,
  GetAppInfoResponse,
  GetViewContextResponse,
  GetConnectionInfoResponse,
  GetTablesResponse,
} from "@beekeeperstudio/plugin";
import PluginStoreService from "./PluginStoreService";
import rawLog from "@bksLogger";
import _ from "lodash";
import type { UtilityConnection } from "@/lib/utility/UtilityConnection";
import { PluginMenuManager } from "./PluginMenuManager";
import { isManifestV0, mapViewsAndMenuFromV0ToV1 } from "../utils";
import { PrimaryKeyColumn } from "@/lib/db/models";

function joinUrlPath(a: string, b: string): string {
  return `${a.replace(/\/+$/, "")}/${b.replace(/^\/+/, "")}`;
}

const windowEventMap = new Map();
windowEventMap.set("MouseEvent", MouseEvent);
windowEventMap.set("PointerEvent", PointerEvent);
windowEventMap.set("KeyboardEvent", KeyboardEvent);
windowEventMap.set("Event", Event);

export default class WebPluginLoader {
  private viewInstances: WebPluginViewInstance[] = [];
  private onReadyListeners: Function[] = [];
  private onDisposeListeners: Function[] = [];
  private listeners: OnViewRequestListener[] = [];

  /** @deprecated use `context.log` instead */
  private log: ReturnType<typeof rawLog.scope>;
  /** @deprecated use `context.manifest` instead */
  public readonly manifest: Manifest;
  /** @deprecated use `context.store` instead */
  private pluginStore: PluginStoreService;
  /** @deprecated use `context.utility` instead */
  private utilityConnection: UtilityConnection;
  private listening = false;

  menu: PluginMenuManager;

  constructor(public readonly context: WebPluginContext) {
    this.manifest = context.manifest;
    this.pluginStore = context.store;
    this.utilityConnection = context.utility;
    this.log = context.log;

    this.menu = new PluginMenuManager(context);

    this.handleMessage = this.handleMessage.bind(this);
    this.onTableChanged = this.onTableChanged.bind(this);
  }

  /** Starts the plugin */
  async load(manifest?: Manifest) {
    // FIXME dont load manifest this way. probably make a new method `setManifest`
    if (manifest) {
      // @ts-ignore
      this.manifest = manifest;
    }

    this.log.info("Loading plugin", this.manifest);

    // Add event listener for messages from iframe
    window.addEventListener("message", this.handleMessage);

    // Backward compatibility: Early version of AI Shell.
    const { views, menu } = isManifestV0(this.context.manifest)
      ? mapViewsAndMenuFromV0ToV1(this.context.manifest)
      : this.context.manifest.capabilities;

    this.pluginStore.addTabTypeConfigs(this.context.manifest, views);
    this.menu.register(views, menu);

    if (!this.listening) {
      this.registerEvents();
      this.onReadyListeners.forEach((fn) => fn());
    }
  }

  private handleMessage(event: MessageEvent) {
    const view = this.viewInstances.find(
      ({ iframe }) => iframe.contentWindow === event.source
    );
    const source = view?.iframe;

    // Check if the message is from our iframe
    if (source) {
      if (event.data.id !== undefined) {
        this.handleViewRequest(
          {
            id: event.data.id,
            name: event.data.name,
            args: event.data.args,
          },
          source
        );
      } else {
        this.handleViewNotification(source, {
          name: event.data.name,
          args: event.data.args,
        });
      }
    }
  }

  private async handleViewRequest(
    request: PluginRequestData,
    source: HTMLIFrameElement
  ) {
    const afterCallbacks: ((response: PluginResponseData) => void)[] = [];
    const modifyResultCallbacks: ((result: PluginResponseData['result']) => PluginResponseData['result'] | Promise<PluginResponseData['result']>)[] = [];

    for (const listener of this.listeners) {
      await listener({
        source,
        request,
        after: (callback) => {
          afterCallbacks.push(callback);
        },
        modifyResult: (callback) => {
          modifyResultCallbacks.push(callback);
        },
      });
    }

    const response: PluginResponseData = {
      id: request.id,
      result: undefined,
    };

    try {
      this.checkPermission(request);

      switch (request.name) {
        // ========= READ ACTIONS ===========
        case "getTables":
<<<<<<< HEAD
          response.result = this.pluginStore.getTables(
            request.args.schema
          ) as GetTablesResponse['result'];
=======
          response.result = this.pluginStore.getTables(request.args.schema) as GetTablesResponse['result'];
>>>>>>> d9a6426d
          break;
        case "getColumns":
          response.result = await this.pluginStore.getColumns(
            request.args.table,
            request.args.schema
          );
          break;
        case "getTableKeys":
          response.result = await this.utilityConnection.send(
              'conn/getTableKeys',
            { table: request.args.table, schema: request.args.schema }
          );
          break;
        case "getTableIndexes":
          response.result = await this.utilityConnection
            .send("conn/listTableIndexes", {
              table: request.args.table,
              schema: request.args.schema,
            });
          break;
        case "getPrimaryKeys":
          response.result = await this.utilityConnection
            .send("conn/getPrimaryKeys", {
              table: request.args.table,
              schema: request.args.schema,
            })
            .then((keys: PrimaryKeyColumn[]) =>
              keys.map((key) => ({ ...key, name: key.columnName }))
            );
          break;
        case "getAppInfo":
          response.result = {
            theme: this.pluginStore.getTheme(),
            version: this.context.appVersion,
          } as GetAppInfoResponse['result'];
          break;
        case "getViewContext":
          const view = this.viewInstances.find((ins) => ins.iframe === source);
          if (!view) {
            throw new Error("View context not found.");
          }
          response.result = view.context as GetViewContextResponse['result'];
          break;
        case "getConnectionInfo":
          response.result = this.pluginStore.getConnectionInfo() as GetConnectionInfoResponse['result'];
          break;
        case "getData":
        case "getEncryptedData": {
          const value = await this.utilityConnection.send(
            request.name === "getEncryptedData"
              ? "plugin/getEncryptedData"
              : "plugin/getData",
            { manifest: this.manifest, key: request.args.key }
          );
          response.result = value;
          break;
        }
        case "clipboard.readText":
          response.result = window.main.readTextFromClipboard();
          break;
        case "checkForUpdate":
          response.result = await this.context.utility.send("plugin/checkForUpdates", {
            id: this.context.manifest.id,
          });
          break;

        // ======== WRITE ACTIONS ===========
        case "runQuery":
          response.result = await this.pluginStore.runQuery(request.args.query);
          break;
        case "setData":
        case "setEncryptedData": {
          await this.utilityConnection.send(
            request.name === "setEncryptedData"
              ? "plugin/setEncryptedData"
              : "plugin/setData",
            { manifest: this.manifest, key: request.args.key, value: request.args.value }
          )
          break;
        }
        case "clipboard.writeText":
          window.main.writeTextToClipboard(request.args.text);
          break;

        // ======== UI ACTIONS ===========
        case "expandTableResult":
          // Directly handled by the view components
          break;
        case "setTabTitle":
          // Directly handled by the view components
          break;
        case "getViewState":
          // Directly handled by the view components - If the plugin is a tab
          // plugin, each tab has its own state. To easily access/modify the
          // state while isolating it, we let each Tab component to intercept
          // the response by using `modifyResult`. And then the state can be
          // accessed via `this.tab.context.state`.
          break;
        case "setViewState":
          // Directly handled by the view components
          break;
        case "openExternal":
          // FIXME maybe we should ask user permission first before opening?
          window.main.openExternally(request.args.link);
          break;
        case "openTab":
          this.pluginStore.openTab(request.args);
          break;

        default:
          throw new Error(`Unknown request: ${request.name}`);
      }

      for (const callback of modifyResultCallbacks) {
        response.result = await callback(response.result);
      }
    } catch (e) {
      response.error = e;
    }

    this.postMessage(source, response);

    afterCallbacks.forEach((callback) => {
      callback(response);
    });
  }

  private async handleViewNotification(
    source: HTMLIFrameElement,
    notification: PluginNotificationData
  ) {
    switch (notification.name) {
      case "windowEvent": {
        const windowEventClass = windowEventMap.get(
          notification.args.eventClass
        );

        if (!windowEventClass || typeof windowEventClass !== "function") {
          this.log.warn(
            `Invalid or unknown event class: ${notification.args.eventClass}`
          );
          return;
        }

        document.dispatchEvent(
          new windowEventClass(
            notification.args.eventType,
            notification.args.eventInitOptions
          )
        );

        break;
      }
      case "pluginError": {
        this.log.error(`Received plugin error: ${notification.args.message}`, notification.args);
        break;
      }
      case "broadcast": {
        this.viewInstances.forEach(({ iframe }) => {
          if (iframe === source) {
            return;
          }
          this.postMessage(iframe, {
            name: "broadcast",
            args: {
              message: notification.args.message,
            },
          });
        });
        break;
      }

      default:
        this.log.warn(`Unknown notification: ${notification.name}`);
    }
  }

  registerViewInstance(options: WebPluginViewInstance) {
    this.viewInstances.push(options);
  }

  unregisterViewInstance(iframe: HTMLIFrameElement) {
    this.viewInstances = this.viewInstances.filter((ins) => ins.iframe !== iframe);
  }

  postMessage(iframe: HTMLIFrameElement, data: PluginNotificationData | PluginResponseData) {
    iframe.contentWindow.postMessage(data, "*");
  }

  broadcast(data: PluginNotificationData) {
    this.viewInstances.forEach(({ iframe }) => {
      this.postMessage(iframe, data);
    });
  }

  buildEntryUrl(entry: string) {
    return `plugin://${this.manifest.id}/${this.getEntry(entry)}`;
  }

  getEntry(entry: string) {
    if (!this.manifest.pluginEntryDir) {
      return entry;
    }
    return joinUrlPath(this.manifest.pluginEntryDir, entry);
  }

  async unload() {
    window.removeEventListener("message", this.handleMessage);

    const { views, menu } = isManifestV0(this.context.manifest)
      ? mapViewsAndMenuFromV0ToV1(this.context.manifest)
      : this.context.manifest.capabilities;

    this.menu.unregister(views, menu);
    this.pluginStore.removeTabTypeConfigs(this.context.manifest, views);
  }

  addListener(listener: OnViewRequestListener) {
    this.listeners.push(listener);
    return () => {
      this.listeners = _.without(this.listeners, listener);
    };
  }

  checkPermission(data: PluginRequestData) {
    // do nothing on purpose
    // if not permitted, throw error
  }

  /** Warn: please dispose only when the plugin is not used anymore, like
   * after uninstalling. */
  dispose() {
    this.unregisterEvents();
    this.onDisposeListeners.forEach((fn) => fn());
  }

  /** Register all events here. */
  private registerEvents() {
    // Add event listener for messages from iframe
    this.context.store.on("tablesChanged", this.onTableChanged);
    window.addEventListener("message", this.handleMessage);
    this.listening = true;
  }

  /** Unregister all events here. */
  private unregisterEvents() {
    this.context.store.off("tablesChanged", this.onTableChanged);
    window.removeEventListener("message", this.handleMessage);
    this.listening = false;
  }

  /** Called when the plugin is ready to be used. If the plugin uses iframes,
   * this should be called before mounting the iframes. */
  onReady(fn: Function) {
    if (this.listening) {
      fn();
    }
    this.onReadyListeners.push(fn);
    return () => {
      this.onReadyListeners = _.without(this.onReadyListeners, fn);
    }
  }

  /** Called when the plugin is disposed. */
  onDispose(fn: Function) {
    this.onDisposeListeners.push(fn);
    return () => {
      this.onDisposeListeners = _.without(this.onDisposeListeners, fn);
    }
  }

  private onTableChanged() {
    this.broadcast({ name: "tablesChanged" });
  }
}<|MERGE_RESOLUTION|>--- conflicted
+++ resolved
@@ -145,13 +145,7 @@
       switch (request.name) {
         // ========= READ ACTIONS ===========
         case "getTables":
-<<<<<<< HEAD
-          response.result = this.pluginStore.getTables(
-            request.args.schema
-          ) as GetTablesResponse['result'];
-=======
           response.result = this.pluginStore.getTables(request.args.schema) as GetTablesResponse['result'];
->>>>>>> d9a6426d
           break;
         case "getColumns":
           response.result = await this.pluginStore.getColumns(
