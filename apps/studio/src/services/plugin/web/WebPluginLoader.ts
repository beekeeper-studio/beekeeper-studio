--- conflicted
+++ resolved
@@ -148,19 +148,12 @@
           response.result = await this.context.utility.send("conn/listSchemas");
           break;
         case "getTables":
-<<<<<<< HEAD
           response.result = this.context.store.getTables(
             request.args.schema
           ) as GetTablesResponse['result'];
           break;
         case "getColumns":
           response.result = await this.context.store.getColumns(
-=======
-          response.result = this.pluginStore.getTables(request.args.schema) as GetTablesResponse['result'];
-          break;
-        case "getColumns":
-          response.result = await this.pluginStore.getColumns(
->>>>>>> d3164191
             request.args.table,
             request.args.schema
           );
