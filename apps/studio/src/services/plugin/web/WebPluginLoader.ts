--- conflicted
+++ resolved
@@ -292,7 +292,6 @@
 
     iframe.onload = () => {
       this.postMessage(iframe, {
-<<<<<<< HEAD
         name: "viewLoaded",
         args: {
           appVersion: window.platformInfo.appVersion,
@@ -301,11 +300,6 @@
           args: options.args,
         },
       })
-=======
-        name: "themeChanged",
-        args: this.pluginStore.getTheme(),
-      });
->>>>>>> f160d398
     };
   }
 
@@ -313,24 +307,11 @@
     this.iframes = _.without(this.iframes, iframe);
   }
 
-<<<<<<< HEAD
-  /** Broadcasts a message to all iframes. */
-  broadcast(data: PluginNotificationData | PluginResponseData) {
-=======
   postMessage(iframe: HTMLIFrameElement, data: PluginNotificationData | PluginResponseData) {
->>>>>>> f160d398
     if (!this.iframes) {
       this.log.warn("Cannot post message, iframe not registered.");
       return;
     }
-<<<<<<< HEAD
-    this.iframes.forEach((iframe) => this.postMessage(iframe, data));
-  }
-
-  /** Posts a message to a specific iframe. */
-  postMessage(iframe: HTMLIFrameElement, data: PluginNotificationData | PluginResponseData) {
-    iframe.contentWindow.postMessage(data, "*");
-=======
     iframe.contentWindow.postMessage(data, "*");
   }
 
@@ -338,7 +319,6 @@
     this.iframes.forEach((iframe) => {
       this.postMessage(iframe, data);
     });
->>>>>>> f160d398
   }
 
   buildEntryUrl(entry: string) {
