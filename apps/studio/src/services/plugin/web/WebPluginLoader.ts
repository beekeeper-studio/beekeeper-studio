--- conflicted
+++ resolved
@@ -148,13 +148,9 @@
           response.result = await this.utilityConnection.send("conn/listSchemas");
           break;
         case "getTables":
-<<<<<<< HEAD
-          response.result = this.pluginStore.getTables(request.args.schema) as GetTablesResponse['result'];
-=======
           response.result = this.pluginStore.getTables(
             request.args.schema
           ) as GetTablesResponse['result'];
->>>>>>> 292aac7a
           break;
         case "getColumns":
           response.result = await this.pluginStore.getColumns(
