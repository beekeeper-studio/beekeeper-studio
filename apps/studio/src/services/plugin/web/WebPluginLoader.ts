import {
  Manifest,
  ManifestV0,
  OnViewRequestListener,
  WebPluginContext,
<<<<<<< HEAD
  PluginView,
  DeprecatedViews,
  PluginMenuItem,
=======
  WebPluginViewInstance,
>>>>>>> 83d301bc
} from "../types";
import {
  PluginNotificationData,
  PluginResponseData,
  PluginRequestData,
  GetAppInfoResponse,
  GetViewContextResponse,
} from "@beekeeperstudio/plugin";
import PluginStoreService from "./PluginStoreService";
import rawLog from "@bksLogger";
import _ from "lodash";
import type { UtilityConnection } from "@/lib/utility/UtilityConnection";
import { PluginMenuManager } from "./PluginMenuManager";

function joinUrlPath(a: string, b: string): string {
  return `${a.replace(/\/+$/, "")}/${b.replace(/^\/+/, "")}`;
}

const windowEventMap = new Map();
windowEventMap.set("MouseEvent", MouseEvent);
windowEventMap.set("PointerEvent", PointerEvent);
windowEventMap.set("KeyboardEvent", KeyboardEvent);
windowEventMap.set("Event", Event);

export default class WebPluginLoader {
  private viewInstances: WebPluginViewInstance[] = [];
  private onReadyListeners: Function[] = [];
  private onDisposeListeners: Function[] = [];
  private listeners: OnViewRequestListener[] = [];

  /** @deprecated use `context.log` instead */
  private log: ReturnType<typeof rawLog.scope>;
  /** @deprecated use `context.manifest` instead */
  public readonly manifest: Manifest;
  /** @deprecated use `context.store` instead */
  private pluginStore: PluginStoreService;
  /** @deprecated use `context.utility` instead */
  private utilityConnection: UtilityConnection;
  private listening = false;

  menu: PluginMenuManager;

  constructor(public readonly context: WebPluginContext) {
    this.manifest = context.manifest;
    this.pluginStore = context.store;
    this.utilityConnection = context.utility;
    this.log = context.log;

    this.menu = new PluginMenuManager(context);

    this.handleMessage = this.handleMessage.bind(this);
  }

  /** Starts the plugin */
  async load(manifest?: Manifest) {
    // FIXME dont load manifest this way. probably make a new method `setManifest`
    if (manifest) {
      // @ts-ignore
      this.manifest = manifest;
    }

    this.log.info("Loading plugin", this.manifest);

    // Add event listener for messages from iframe
    window.addEventListener("message", this.handleMessage);

<<<<<<< HEAD
    let views: PluginView[];
    let menu: PluginMenuItem[];

    // Backward compatibility: Early version of AI Shell.
    // TODO(azmi): Remove this in the future
    if (!_.isArray(this.context.manifest.capabilities.views)) {
      views = (this.context.manifest.capabilities.views as DeprecatedViews).tabTypes.map<PluginView>((tabType) => ({
        id: tabType.id,
        name: tabType.name,
        type: tabType.kind.includes("shell") ? "shell-tab" : "base-tab",
        entry: tabType.entry,
      }));
      if (this.context.manifest.capabilities.menu) {
        menu = this.context.manifest.capabilities.menu;
      } else {
        menu = views.map((view) => ({
          command: `${view.id}-new-tab-dropdown`,
          name: `New ${this.context.manifest.name}`,
          view: view.id,
          placement: "newTabDropdown",
        }))
      }
    } else {
      views = this.context.manifest.capabilities.views;
      menu = this.context.manifest.capabilities.menu;
=======
    // Backward compatibility: used by AI Shell
    if (this.isManifestV0(this.manifest)) {
      this.manifest.capabilities.views.tabTypes?.forEach((tabType) => {
        this.pluginStore.addTabTypeConfigV0({
          pluginId: this.manifest.id,
          pluginTabTypeId: tabType.id,
          name: tabType.name,
          kind: tabType.kind,
          icon: this.manifest.icon,
        });
      });
    } else {
      // Newer plugins could use the Manifest V2.
      // Views are always embedded in tabs (for now).
      this.pluginStore.addTabTypeConfigs(this.manifest);
      this.menu.register();
>>>>>>> 83d301bc
    }

    this.pluginStore.addTabTypeConfigs({
      pluginId: this.context.manifest.id,
      pluginName: this.context.manifest.name,
      pluginIcon: this.context.manifest.icon,
      views,
    });

    this.menu.register(
      views,
      this.context.manifest.capabilities.menu
    );

    if (!this.listening) {
      this.registerEvents();
      this.onReadyListeners.forEach((fn) => fn());
    }
  }

  private isManifestV0(m: Manifest): m is ManifestV0 {
    return m.manifestVersion === undefined || m.manifestVersion === 0;
  }

  private handleMessage(event: MessageEvent) {
    const view = this.viewInstances.find(
      ({ iframe }) => iframe.contentWindow === event.source
    );
    const source = view?.iframe;

    // Check if the message is from our iframe
    if (source) {
      if (event.data.id) {
        this.handleViewRequest(
          {
            id: event.data.id,
            name: event.data.name,
            args: event.data.args,
          },
          source
        );
      } else {
        this.handleViewNotification(source, {
          name: event.data.name,
          args: event.data.args,
        });
      }
    }
  }

  private async handleViewRequest(
    request: PluginRequestData,
    source: HTMLIFrameElement
  ) {
    const afterCallbacks: ((response: PluginResponseData) => void)[] = [];
    const modifyResultCallbacks: ((result: PluginResponseData['result']) => PluginResponseData['result'] | Promise<PluginResponseData['result']>)[] = [];

    for (const listener of this.listeners) {
      await listener({
        source,
        request,
        after: (callback) => {
          afterCallbacks.push(callback);
        },
        modifyResult: (callback) => {
          modifyResultCallbacks.push(callback);
        },
      });
    }

    const response: PluginResponseData = {
      id: request.id,
      result: undefined,
    };

    try {
      this.checkPermission(request);

      switch (request.name) {
        // ========= READ ACTIONS ===========
        case "getTables":
          response.result = this.pluginStore.getTables();
          break;
        case "getColumns":
          response.result = await this.pluginStore.getColumns(
            request.args.table
          );
          break;
        case "getTableKeys":
          response.result = await this.utilityConnection.send(
              'conn/getTableKeys',
            { table: request.args.table, schema: request.args.schema }
          );
          break;
        case "getAppInfo":
          response.result = {
            theme: this.pluginStore.getTheme(),
            version: this.context.appVersion,
          } as GetAppInfoResponse['result'];
          break;
        case "getViewContext":
          const view = this.viewInstances.find((ins) => ins.iframe === source);
          if (!view) {
            throw new Error("View context not found.");
          }
          response.result = view.context as GetViewContextResponse['result'];
          break;
        case "getConnectionInfo":
          response.result = this.pluginStore.getConnectionInfo();
          break;
        case "getData":
        case "getEncryptedData": {
          const value = await this.utilityConnection.send(
            request.name === "getEncryptedData"
              ? "plugin/getEncryptedData"
              : "plugin/getData",
            { manifest: this.manifest, key: request.args.key }
          );
          response.result = value;
          break;
        }
        case "clipboard.readText":
          response.result = window.main.readTextFromClipboard();
          break;
        case "checkForUpdate":
          response.result = await this.context.utility.send("plugin/checkForUpdates", {
            id: this.context.manifest.id,
          });
          break;

        // ======== WRITE ACTIONS ===========
        case "runQuery":
          response.result = await this.pluginStore.runQuery(request.args.query);
          break;
        case "setData":
        case "setEncryptedData": {
          await this.utilityConnection.send(
            request.name === "setEncryptedData"
              ? "plugin/setEncryptedData"
              : "plugin/setData",
            { manifest: this.manifest, key: request.args.key, value: request.args.value }
          )
          break;
        }
        case "clipboard.writeText":
          window.main.writeTextToClipboard(request.args.text);
          break;

        // ======== UI ACTIONS ===========
        case "expandTableResult":
          // Directly handled by the view components
          break;
        case "setTabTitle":
          // Directly handled by the view components
          break;
        case "getViewState":
          // Directly handled by the view components - If the plugin is a tab
          // plugin, each tab has its own state. To easily access/modify the
          // state while isolating it, we let each Tab component to intercept
          // the response by using `modifyResult`. And then the state can be
          // accessed via `this.tab.context.state`.
          break;
        case "setViewState":
          // Directly handled by the view components
          break;
        case "openExternal":
          // FIXME maybe we should ask user permission first before opening?
          window.main.openExternally(request.args.link);
          break;
        case "openTab":
          this.pluginStore.openTab(request.args);
          break;

        default:
          throw new Error(`Unknown request: ${request.name}`);
      }

      for (const callback of modifyResultCallbacks) {
        response.result = await callback(response.result);
      }
    } catch (e) {
      response.error = e;
    }

    this.postMessage(source, response);

    afterCallbacks.forEach((callback) => {
      callback(response);
    });
  }

  private async handleViewNotification(
    source: HTMLIFrameElement,
    notification: PluginNotificationData
  ) {
    switch (notification.name) {
      case "windowEvent": {
        const windowEventClass = windowEventMap.get(
          notification.args.eventClass
        );

        if (!windowEventClass || typeof windowEventClass !== "function") {
          this.log.warn(
            `Invalid or unknown event class: ${notification.args.eventClass}`
          );
          return;
        }

        document.dispatchEvent(
          new windowEventClass(
            notification.args.eventType,
            notification.args.eventInitOptions
          )
        );

        break;
      }
      case "pluginError": {
        this.log.error(`Received plugin error: ${notification.args.message}`, notification.args);
        break;
      }
      case "broadcast": {
        this.viewInstances.forEach(({ iframe }) => {
          if (iframe === source) {
            return;
          }
          this.postMessage(iframe, {
            name: "broadcast",
            args: {
              message: notification.args.message,
            },
          });
        });
        break;
      }

      default:
        this.log.warn(`Unknown notification: ${notification.name}`);
    }
  }

  registerViewInstance(options: WebPluginViewInstance) {
    this.viewInstances.push(options);
  }

  unregisterViewInstance(iframe: HTMLIFrameElement) {
    this.viewInstances = this.viewInstances.filter((ins) => ins.iframe !== iframe);
  }

  postMessage(iframe: HTMLIFrameElement, data: PluginNotificationData | PluginResponseData) {
    iframe.contentWindow.postMessage(data, "*");
  }

  broadcast(data: PluginNotificationData) {
    this.viewInstances.forEach(({ iframe }) => {
      this.postMessage(iframe, data);
    });
  }

  buildEntryUrl(entry: string) {
    return `plugin://${this.manifest.id}/${this.getEntry(entry)}`;
  }

  getEntry(entry: string) {
    if (!this.manifest.pluginEntryDir) {
      return entry;
    }
    return joinUrlPath(this.manifest.pluginEntryDir, entry);
  }

  async unload() {
    window.removeEventListener("message", this.handleMessage);

<<<<<<< HEAD
    if (typeof this.manifest.manifestVersion === "undefined" || this.manifest.manifestVersion === 0) {
      this.manifest.capabilities.views.tabTypes.forEach((tabType) => {
        const ref = {
          pluginId: this.context.manifest.id,
=======
    if (this.isManifestV0(this.manifest)) {
      this.manifest.capabilities.views.tabTypes?.forEach((tabType) => {
        this.pluginStore.removeTabTypeConfigV0({
          pluginId: this.manifest.id,
>>>>>>> 83d301bc
          pluginTabTypeId: tabType.id,
        }
        if (!this.context.manifest.capabilities.menu) {
          this.pluginStore.removeTabTypeConfigV0(ref);
        } else {
          this.pluginStore.removeTabTypeConfigV0(ref);
          this.menu.unregister();
        }
      });
    } else {
      this.pluginStore.removeTabTypeConfigs(this.manifest);
      this.menu.unregister();
    }
  }

  addListener(listener: OnViewRequestListener) {
    this.listeners.push(listener);
    return () => {
      this.listeners = _.without(this.listeners, listener);
    };
  }

  checkPermission(data: PluginRequestData) {
    // do nothing on purpose
    // if not permitted, throw error
  }

  /** Warn: please dispose only when the plugin is not used anymore, like
   * after uninstalling. */
  dispose() {
    this.unregisterEvents();
    this.onDisposeListeners.forEach((fn) => fn());
  }

  private registerEvents() {
    // Add event listener for messages from iframe
    window.addEventListener("message", this.handleMessage);
    this.listening = true;
  }

  private unregisterEvents() {
    window.removeEventListener("message", this.handleMessage);
    this.listening = false;
  }

  /** Called when the plugin is ready to be used. If the plugin uses iframes,
   * this should be called before mounting the iframes. */
  onReady(fn: Function) {
    if (this.listening) {
      fn();
    }
    this.onReadyListeners.push(fn);
    return () => {
      this.onReadyListeners = _.without(this.onReadyListeners, fn);
    }
  }

  /** Called when the plugin is disposed. */
  onDispose(fn: Function) {
    this.onDisposeListeners.push(fn);
    return () => {
      this.onDisposeListeners = _.without(this.onDisposeListeners, fn);
    }
  }
}<|MERGE_RESOLUTION|>--- conflicted
+++ resolved
@@ -3,13 +3,10 @@
   ManifestV0,
   OnViewRequestListener,
   WebPluginContext,
-<<<<<<< HEAD
   PluginView,
-  DeprecatedViews,
   PluginMenuItem,
-=======
   WebPluginViewInstance,
->>>>>>> 83d301bc
+  LegacyViews,
 } from "../types";
 import {
   PluginNotificationData,
@@ -76,50 +73,18 @@
     // Add event listener for messages from iframe
     window.addEventListener("message", this.handleMessage);
 
-<<<<<<< HEAD
     let views: PluginView[];
     let menu: PluginMenuItem[];
 
     // Backward compatibility: Early version of AI Shell.
     // TODO(azmi): Remove this in the future
-    if (!_.isArray(this.context.manifest.capabilities.views)) {
-      views = (this.context.manifest.capabilities.views as DeprecatedViews).tabTypes.map<PluginView>((tabType) => ({
-        id: tabType.id,
-        name: tabType.name,
-        type: tabType.kind.includes("shell") ? "shell-tab" : "base-tab",
-        entry: tabType.entry,
-      }));
-      if (this.context.manifest.capabilities.menu) {
-        menu = this.context.manifest.capabilities.menu;
-      } else {
-        menu = views.map((view) => ({
-          command: `${view.id}-new-tab-dropdown`,
-          name: `New ${this.context.manifest.name}`,
-          view: view.id,
-          placement: "newTabDropdown",
-        }))
-      }
+    if (this.isManifestV0(this.context.manifest)) {
+      const v1 = this.mapViewsAndMenuFromV0ToV1(this.context.manifest);
+      views = v1.views;
+      menu = v1.menu;
     } else {
       views = this.context.manifest.capabilities.views;
       menu = this.context.manifest.capabilities.menu;
-=======
-    // Backward compatibility: used by AI Shell
-    if (this.isManifestV0(this.manifest)) {
-      this.manifest.capabilities.views.tabTypes?.forEach((tabType) => {
-        this.pluginStore.addTabTypeConfigV0({
-          pluginId: this.manifest.id,
-          pluginTabTypeId: tabType.id,
-          name: tabType.name,
-          kind: tabType.kind,
-          icon: this.manifest.icon,
-        });
-      });
-    } else {
-      // Newer plugins could use the Manifest V2.
-      // Views are always embedded in tabs (for now).
-      this.pluginStore.addTabTypeConfigs(this.manifest);
-      this.menu.register();
->>>>>>> 83d301bc
     }
 
     this.pluginStore.addTabTypeConfigs({
@@ -393,30 +358,20 @@
   async unload() {
     window.removeEventListener("message", this.handleMessage);
 
-<<<<<<< HEAD
-    if (typeof this.manifest.manifestVersion === "undefined" || this.manifest.manifestVersion === 0) {
-      this.manifest.capabilities.views.tabTypes.forEach((tabType) => {
-        const ref = {
-          pluginId: this.context.manifest.id,
-=======
-    if (this.isManifestV0(this.manifest)) {
-      this.manifest.capabilities.views.tabTypes?.forEach((tabType) => {
-        this.pluginStore.removeTabTypeConfigV0({
-          pluginId: this.manifest.id,
->>>>>>> 83d301bc
-          pluginTabTypeId: tabType.id,
-        }
-        if (!this.context.manifest.capabilities.menu) {
-          this.pluginStore.removeTabTypeConfigV0(ref);
-        } else {
-          this.pluginStore.removeTabTypeConfigV0(ref);
-          this.menu.unregister();
-        }
-      });
+    let views: PluginView[];
+    let menu: PluginMenuItem[];
+
+    if (this.isManifestV0(this.context.manifest)) {
+      const v1 = this.mapViewsAndMenuFromV0ToV1(this.context.manifest);
+      views = v1.views;
+      menu = v1.menu;
     } else {
-      this.pluginStore.removeTabTypeConfigs(this.manifest);
-      this.menu.unregister();
-    }
+      menu = this.context.manifest.capabilities.menu;
+      views = this.context.manifest.capabilities.views;
+    }
+
+    this.menu.unregister(views, menu);
+    this.pluginStore.removeTabTypeConfigs(this.context.manifest.id, views);
   }
 
   addListener(listener: OnViewRequestListener) {
@@ -468,4 +423,30 @@
       this.onDisposeListeners = _.without(this.onDisposeListeners, fn);
     }
   }
+
+  private mapViewsAndMenuFromV0ToV1(manifest: ManifestV0): {
+    views: PluginView[];
+    menu: PluginMenuItem[];
+  } {
+    const views = manifest.capabilities.views.tabTypes.map<PluginView>(
+      (tabType) => ({
+        id: tabType.id,
+        name: tabType.name,
+        type: tabType.kind.includes("shell") ? "shell-tab" : "base-tab",
+        entry: tabType.entry,
+      })
+    );
+    let menu: PluginMenuItem[] = [];
+    if (this.context.manifest.capabilities.menu) {
+      menu = this.context.manifest.capabilities.menu;
+    } else {
+      menu = views.map((view) => ({
+        command: `${view.id}-new-tab-dropdown`,
+        name: `New ${this.context.manifest.name}`,
+        view: view.id,
+        placement: "newTabDropdown",
+      }))
+    }
+    return { views, menu };
+  }
 }