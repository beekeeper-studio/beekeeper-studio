--- conflicted
+++ resolved
@@ -302,12 +302,6 @@
   }
 
   getTables(schema?: string) {
-<<<<<<< HEAD
-    return this.store.state.tables.map((t) => ({
-      name: t.name,
-      schema: t.schema,
-    })).filter((s) => !schema || s.schema === schema);
-=======
     const tables = [];
     for (const table of this.store.state.tables) {
       if (schema && table.schema !== schema) {
@@ -316,7 +310,6 @@
       tables.push({ name: table.name, schema: table.schema });
     }
     return tables;
->>>>>>> 292aac7a
   }
 
   private findTable(name: string, schema?: string) {
