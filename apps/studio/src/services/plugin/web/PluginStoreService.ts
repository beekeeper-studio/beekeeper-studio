import type { Store } from "vuex";
import { State as RootState } from "@/store";
import type {
  PluginTabContext,
  TabTypeConfig,
  TransportOpenTab,
  TransportOpenTabInit,
  TransportPluginShellTab,
} from "@/common/transport/TransportOpenTab";
import {
  GetAllTabsResponse,
  GetColumnsResponse,
  GetConnectionInfoResponse,
  GetTablesResponse,
  RunQueryResponse,
  TabResponse,
  ThemeChangedNotification,
} from "@beekeeperstudio/plugin";
import { findTable, PluginTabType } from "@/common/transport/TransportOpenTab";
import { AppEvent } from "@/common/AppEvent";
import { NgQueryResult } from "@/lib/db/models";
import _ from "lodash";
import { SidebarTab } from "@/store/modules/SidebarModule";
<<<<<<< HEAD
import {
  Manifest,
  PluginMenuItem,
  TabKind,
} from "../types";
import { ExternalMenuItem, JsonValue } from "@/types";
import { ContextOption } from "@/plugins/BeekeeperPlugin";
=======
import { TabType } from "../types";
>>>>>>> f160d398

/**
 * An interface that bridges plugin system and Vuex. It also stores some states
 * for context menu because they don't exist in Vuex.
 */
export default class PluginStoreService {
  constructor(
    private store: Store<RootState>,
    public appEventBus: {
      emit: (event: AppEvent, ...args: any) => void;
      on: (event: AppEvent, listener: (...args: any) => void) => void;
      off: (event: AppEvent, listener: (...args: any) => void) => void;
    }
  ) {}

  getTheme(): ThemeChangedNotification["args"] {
    const cssProps = [
      "--theme-bg",
      "--theme-base",
      "--theme-primary",
      "--theme-secondary",

      "--text-dark",
      "--text",
      "--text-light",
      "--text-lighter",
      "--text-hint",
      "--text-disabled",

      "--brand-info",
      "--brand-success",
      "--brand-warning",
      "--brand-danger",
      "--brand-default",
      "--brand-purple",
      "--brand-pink",

      "--border-color",
      "--link-color",
      "--placeholder",
      "--selection",
      "--input-highlight",

      "--query-editor-bg",

      "--scrollbar-track",
      "--scrollbar-thumb",

      // BksTextEditor
      "--bks-text-editor-activeline-bg-color",
      "--bks-text-editor-activeline-gutter-bg-color",
      "--bks-text-editor-atom-fg-color",
      "--bks-text-editor-bg-color",
      "--bks-text-editor-bracket-fg-color",
      "--bks-text-editor-builtin-fg-color",
      "--bks-text-editor-comment-attribute-fg-color",
      "--bks-text-editor-comment-def-fg-color",
      "--bks-text-editor-comment-fg-color",
      "--bks-text-editor-comment-tag-fg-color",
      "--bks-text-editor-comment-type-fg-color",
      "--bks-text-editor-cursor-bg-color",
      "--bks-text-editor-fatcursor-bg-color",
      "--bks-text-editor-def-fg-color",
      "--bks-text-editor-error-bg-color",
      "--bks-text-editor-error-fg-color",
      "--bks-text-editor-fg-color",
      "--bks-text-editor-focused-outline-color",
      "--bks-text-editor-foldgutter-fg-color",
      "--bks-text-editor-foldgutter-fg-color-hover",
      "--bks-text-editor-gutter-bg-color",
      "--bks-text-editor-gutter-border-color",
      "--bks-text-editor-guttermarker-fg-color",
      "--bks-text-editor-guttermarker-subtle-fg-color",
      "--bks-text-editor-header-fg-color",
      "--bks-text-editor-highlight-bg-color",
      "--bks-text-editor-keyword-fg-color",
      "--bks-text-editor-linenumber-fg-color",
      "--bks-text-editor-link-fg-color",
      "--bks-text-editor-matchingbracket-fg-color",
      "--bks-text-editor-matchingbracket-bg-color",
      "--bks-text-editor-number-fg-color",
      "--bks-text-editor-property-fg-color",
      "--bks-text-editor-selected-bg-color",
      "--bks-text-editor-matchingselection-bg-color",
      "--bks-text-editor-string-fg-color",
      "--bks-text-editor-tag-fg-color",
      "--bks-text-editor-variable-2-fg-color",
      "--bks-text-editor-variable-3-fg-color",
      "--bks-text-editor-variable-fg-color",
      "--bks-text-editor-namespace-fg-color",
      "--bks-text-editor-type-fg-color",
      "--bks-text-editor-class-fg-color",
      "--bks-text-editor-enum-fg-color",
      "--bks-text-editor-interface-fg-color",
      "--bks-text-editor-struct-fg-color",
      "--bks-text-editor-typeParameter-fg-color",
      "--bks-text-editor-parameter-fg-color",
      "--bks-text-editor-enumMember-fg-color",
      "--bks-text-editor-decorator-fg-color",
      "--bks-text-editor-event-fg-color",
      "--bks-text-editor-function-fg-color",
      "--bks-text-editor-method-fg-color",
      "--bks-text-editor-macro-fg-color",
      "--bks-text-editor-label-fg-color",
      "--bks-text-editor-regexp-fg-color",
      "--bks-text-editor-operator-fg-color",
      "--bks-text-editor-definition-fg-color",
      "--bks-text-editor-variableName-fg-color",
      "--bks-text-editor-bool-fg-color",
      "--bks-text-editor-null-fg-color",
      "--bks-text-editor-className-fg-color",
      "--bks-text-editor-propertyName-fg-color",
      "--bks-text-editor-punctuation-fg-color",
      "--bks-text-editor-meta-fg-color",
      "--bks-text-editor-typeName-fg-color",
      "--bks-text-editor-labelName-fg-color",
      "--bks-text-editor-attributeName-fg-color",
      "--bks-text-editor-attributeValue-fg-color",
      "--bks-text-editor-heading-fg-color",
      "--bks-text-editor-url-fg-color",
      "--bks-text-editor-processingInstruction-fg-color",
      "--bks-text-editor-special-string-fg-color",
      "--bks-text-editor-name-fg-color",
      "--bks-text-editor-deleted-fg-color",
      "--bks-text-editor-character-fg-color",
      "--bks-text-editor-color-fg-color",
      "--bks-text-editor-standard-fg-color",
      "--bks-text-editor-separator-fg-color",
      "--bks-text-editor-changed-fg-color",
      "--bks-text-editor-annotation-fg-color",
      "--bks-text-editor-modifier-fg-color",
      "--bks-text-editor-self-fg-color",
      "--bks-text-editor-operatorKeyword-fg-color",
      "--bks-text-editor-escape-fg-color",
      "--bks-text-editor-strong-fg-color",
      "--bks-text-editor-emphasis-fg-color",
      "--bks-text-editor-strikethrough-fg-color",
      "--bks-text-editor-sql-alias-fg-color",
      "--bks-text-editor-sql-field-fg-color",

      // BksTextEditor context menu
      "--bks-text-editor-context-menu-bg-color",
      "--bks-text-editor-context-menu-fg-color",
      "--bks-text-editor-context-menu-item-bg-color-active",
      "--bks-text-editor-context-menu-item-fg-color-active",
      "--bks-text-editor-context-menu-item-bg-color-hover",
    ];

    const styles = getComputedStyle(document.body);
    /** Key = css property, value = css value */
    const palette: Record<string, string> = {};

    for (const name of cssProps) {
      const camelKey = _.camelCase(name);
      palette[camelKey] = styles.getPropertyValue(name).trim();
    }

    const cssString = cssProps
      .map((cssProp) => `${cssProp}: ${palette[_.camelCase(cssProp)]};`)
      .join("");

    return {
      type: this.store.getters["settings/themeType"],
      palette,
      cssString,
    };
  }

  addSidebarTab(tab: SidebarTab): void {
    this.store.commit("sidebar/addSecondarySidebar", tab);
  }

  removeSidebarTab(id: string): void {
    this.store.commit("sidebar/removeSecondarySidebar", id);
  }

  /** @deprecated use `addTabTypeConfig` instead */
  addTabTypeConfigV0(params: {
    pluginId: string;
    pluginTabTypeId: string;
    name: string;
    kind: TabType;
    icon?: string;
  }): void {
    const config: TabTypeConfig.PluginConfig = {
      type: `plugin-${params.kind}` as const,
      name: params.name,
      pluginId: params.pluginId,
      pluginTabTypeId: params.pluginTabTypeId,
      menuItem: { label: `Add ${params.name}` },
      icon: params.icon,
    };
    this.store.commit("tabs/addTabTypeConfig", config);
  }

<<<<<<< HEAD
  /** @deprecated use `removeTabTypeConfig` instead */
  removeTabTypeConfigV0(
    identifier: TabTypeConfig.PluginShellConfigIdentifiers
  ): void {
=======
  removeTabTypeConfig(identifier: TabTypeConfig.PluginRef): void {
>>>>>>> f160d398
    this.store.commit("tabs/removeTabTypeConfig", identifier);
  }

  addTabTypeConfig(options: {
    menuItem: PluginMenuItem;
    manifest: Manifest;
  }): void {
    const id: TabTypeConfig.PluginShellConfigIdentifiers = {
      pluginId: options.manifest.id,
      pluginTabTypeId: options.menuItem.view,
    };
    const config: TabTypeConfig.PluginShellConfig = {
      ...id,
      type: "plugin-shell", // FIXME(azmi): We only support shell for now
      name: options.manifest.name,
      menuItem: { label: options.menuItem.name },
      icon: options.manifest.icon,
    };
    this.store.commit("tabs/addTabTypeConfig", config);
  }

  removeTabTypeConfig(options: {
    menuItem: PluginMenuItem;
    manifest: Manifest;
  }): void {
    const id: TabTypeConfig.PluginShellConfigIdentifiers = {
      pluginId: options.manifest.id,
      pluginTabTypeId: options.menuItem.view,
    };
    this.store.commit("tabs/removeTabTypeConfig", id);
  }

  getTables(): GetTablesResponse {
    return this.store.state.tables.map((t) => ({
      name: t.name,
      schema: t.schema,
    }));
  }

  private findTable(name: string, schema?: string) {
    return this.store.state.tables.find((t) => {
      if (!schema && this.store.state.defaultSchema) {
        schema = this.store.state.defaultSchema;
      }
      if (schema) {
        return t.name === name && t.schema === schema;
      }
      return t.name === name;
    });
  }

  /** @throws {Error} Not found */
  private findTableOrThrow(name: string, schema?: string) {
    const table = this.findTable(name, schema);
    if (!table) {
      throw new Error(schema ? `Table not found (table=${name}, schema=${schema})` : `Table not found (table=${name})`);
    }
    return table;
  }

  async getColumns(
    tableName: string,
    schema?: string
  ): Promise<GetColumnsResponse['result']> {
    const table = this.findTableOrThrow(tableName, schema);

    if (!table.columns || table.columns.length === 0) {
      await this.store.dispatch("updateTableColumns", table);
    }

    return this.findTable(tableName, schema).columns.map((c) => ({
      name: c.columnName,
      type: c.dataType,
    }));
  }

  getConnectionInfo(): GetConnectionInfoResponse {
    return {
      connectionType: this.store.state.connectionType,
      databaseName: this.store.state.database,
      defaultSchema: this.store.state.defaultSchema,
      readOnlyMode: this.store.state.usedConfig.readOnlyMode,
    };
  }

  getActiveTab(): GetActiveTabResponse {
    const activeTab: TransportOpenTab = this.store.state.tabs.active;

    if (!activeTab) {
      return null;
    }

    return this.serializeTab(activeTab);
  }

  getAllTabs(): GetAllTabsResponse {
    return this.store.state.tabs.tabs.map((tab) => this.serializeTab(tab));
  }

  serializeTab(tab: TransportOpenTab): TabResponse {
    if (tab.tabType === "query") {
      return {
        type: "query",
        id: tab.id,
        title: tab.title,
        data: {
          query: tab.unsavedQueryText,
          result: null,
        },
      };
    } else if (tab.tabType === "table") {
      return {
        type: "table",
        id: tab.id,
        title: tab.title,
        data: {
          table: findTable(tab, this.store.state.tables),
          filters: [], // FIXME
          result: null, // FIXME
        },
      };
    }

    return {
      type: tab.tabType,
      id: tab.id,
      title: tab.title,
    };
  }

  private serializeQueryResponse(result: NgQueryResult) {
    return {
      fields: result.fields.map((field) => ({
        id: field.id,
        name: field.name,
        dataType: field.dataType,
      })),
      rows: result.rows,
      rowCount: result.rowCount,
      affectedRows: result.affectedRows,
    };
  }

  /* Run query in the background */
  async runQuery(query: string): Promise<RunQueryResponse> {
    const results = await this.store.state.connection.executeQuery(query);

    return {
      results: results.map(this.serializeQueryResponse),
    };
  }

  openTab(options: OpenTabRequest['args']): void {
    if (options.type === "query") {
      if (!options.query) {
        this.appEventBus.emit(AppEvent.newTab)
      } else {
        this.appEventBus.emit(AppEvent.newTab, options.query)
      }
      return;
    }

    if (options.type === "tableStructure") {
      const table = this.findTableOrThrow(options.table, options.schema);
      this.appEventBus.emit(AppEvent.openTableProperties, { table });
      return;
    }

    if (options.type === "tableTable") {
      const table = this.findTableOrThrow(options.table, options.schema);
      this.appEventBus.emit(AppEvent.loadTable, {
        table,
        filters: options.filters,
      });
      return;
    }

    throw new Error(`Unsupported tab type: ${options.type}`);
  }

  addPopupMenuItem(menuId: string, item: ContextOption) {
    this.store.commit("popupMenu/add", { menuId, item });
  }

  removePopupMenuItem(menuId: string, slug: string) {
    this.store.commit("popupMenu/remove", { menuId, slug });
  }

  addMenuBarItem(item: ExternalMenuItem<PluginTabContext>) {
    this.store.commit("menuBar/add", item);
  }

  removeMenuBarItem(id: string) {
    this.store.commit("menuBar/remove", id);
  }

  buildPluginTabArgs(options: {
    manifest: Manifest;
    viewId: string;
    args?: JsonValue;
    command: string;
  }): TransportOpenTabInit<PluginTabContext> {
    // FIXME(azmi): duplicated code from CoreTabs.vue
    const tabItems = this.store.getters["tabs/sortedTabs"];
    let title = options.manifest.name;
    let tNum = 0;
    do {
      tNum = tNum + 1;
      title = `${options.manifest.name} #${tNum}`;
    } while (tabItems.filter((t) => t.title === title).length > 0);

    return {
      tabType: "plugin-shell", // FIXME(azmi): We only support shell for now
      title: options.manifest.name,
      unsavedChanges: false,
      context: {
        pluginId: options.manifest.id,
        pluginTabTypeId: options.viewId,
        args: options.args,
        command: options.command,
      },
    };
  }
}<|MERGE_RESOLUTION|>--- conflicted
+++ resolved
@@ -21,17 +21,13 @@
 import { NgQueryResult } from "@/lib/db/models";
 import _ from "lodash";
 import { SidebarTab } from "@/store/modules/SidebarModule";
-<<<<<<< HEAD
 import {
   Manifest,
   PluginMenuItem,
-  TabKind,
+  TabType,
 } from "../types";
 import { ExternalMenuItem, JsonValue } from "@/types";
 import { ContextOption } from "@/plugins/BeekeeperPlugin";
-=======
-import { TabType } from "../types";
->>>>>>> f160d398
 
 /**
  * An interface that bridges plugin system and Vuex. It also stores some states
@@ -227,14 +223,10 @@
     this.store.commit("tabs/addTabTypeConfig", config);
   }
 
-<<<<<<< HEAD
   /** @deprecated use `removeTabTypeConfig` instead */
   removeTabTypeConfigV0(
-    identifier: TabTypeConfig.PluginShellConfigIdentifiers
+    identifier: TabTypeConfig.PluginRef
   ): void {
-=======
-  removeTabTypeConfig(identifier: TabTypeConfig.PluginRef): void {
->>>>>>> f160d398
     this.store.commit("tabs/removeTabTypeConfig", identifier);
   }
 
@@ -242,11 +234,11 @@
     menuItem: PluginMenuItem;
     manifest: Manifest;
   }): void {
-    const id: TabTypeConfig.PluginShellConfigIdentifiers = {
+    const id: TabTypeConfig.PluginRef = {
       pluginId: options.manifest.id,
       pluginTabTypeId: options.menuItem.view,
     };
-    const config: TabTypeConfig.PluginShellConfig = {
+    const config: TabTypeConfig.PluginConfig = {
       ...id,
       type: "plugin-shell", // FIXME(azmi): We only support shell for now
       name: options.manifest.name,
@@ -260,7 +252,7 @@
     menuItem: PluginMenuItem;
     manifest: Manifest;
   }): void {
-    const id: TabTypeConfig.PluginShellConfigIdentifiers = {
+    const id: TabTypeConfig.PluginRef = {
       pluginId: options.manifest.id,
       pluginTabTypeId: options.menuItem.view,
     };
