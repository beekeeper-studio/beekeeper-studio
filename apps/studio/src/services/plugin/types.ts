import { PluginRequestData, PluginResponseData } from "@beekeeperstudio/plugin";
import { SemVer } from "semver";

/**
 * The kind of the tab. There is only one kind currently:
 *
 * - `shell`: Like a query tab. This tab has two main parts; A plugin's
 *   `<iframe>` (placed at the top), and a table component (placed at the
 *   bottom). The table can be collapsed completely.
 **/
export type TabKind = "shell";

export type View = {
  /** The id of the view.
   *  NOTE: Don't worry about collisions. Beekeeper Studio prefix this with plugin id internally. */
  id: string;
  /** The name of the view that will be displayed in the UI */
  name: string;
  /** The type of the view. */
  type: "primary-sidebar" | "secondary-sidebar" | "shell-tab" | "plain-tab";
    /** The html entry point of the view. For example, `index.html`. */
  entry: string;
}

export interface Manifest {
  id: string;
  name: string;
  author:
  | string
  | {
    name: string;
    url: string;
  };
  description: string;
  version: string;
<<<<<<< HEAD
  minAppVersion?: string;
  /** Material UI icon name. https://fonts.google.com/icons?icon.set=Material+Icons */
  icon?: string;
  capabilities?: {
    views: {
      sidebars?: {
        id: string;
        name: string;
        location: "secondary";
        /** The path to the entry html file of the sidebar. This is relative to the plugin's root directory. */
        entry: string;
      }[];
=======
  /** @todo not yet implemented. Should be mandatory once `minAppVersion` is implemented. */
  minAppVersion?: string;
  /** Material UI icon name. https://fonts.google.com/icons?icon.set=Material+Icons */
  icon?: string;
  capabilities: {
    /** Use `View` object instead of `tabTypes`. `tabTypes` is only for backward compatibility. */
    views:
      | View[]
      | {
>>>>>>> 21f120bc
      tabTypes?: {
        id: string;
        name: string;
        kind: TabKind;
        /** Same as `entry` above. */
        entry: string;
      }[];
    };
  };
  /** The path to the plugin's root directory. This is helpful when you use a bundler to build the project to a `dist/` directory for example. */
  pluginEntryDir?: string;
<<<<<<< HEAD
  // settings?: {
  //   id: string;
  //   name: string;
  //   type: "string" | "number" | "boolean";
  //   description: string;
  //   default: string | number | boolean;
  // }[];
  permissions?: unknown[];
=======
  /** @todo not yet implemented. This is a list of settings that can be configured by config files. */
  settings: {
    id: string;
    name: string;
    type: "string" | "number" | "boolean";
    description?: string;
    default: string | number | boolean;
  }[];
  /** @todo not yet implemented */
  permissions: (
    | "run-custom-queries"
    | "create-entities"
    | "edit-entities"
  )[];
>>>>>>> 21f120bc
}

export type PluginRegistryEntry = Pick<
  Manifest,
  "id" | "name" | "author" | "description"
> & {
  repo: string;
};

export interface Release {
  version: SemVer;
  beta: boolean;
  sourceArchiveUrl: string;
}

export interface PluginRepository {
  releases: Release[];
  readme: string;
}

export type OnViewRequestListener = (params: OnViewRequestListenerParams) => void | Promise<void>;

export type OnViewRequestListenerParams = {
  source: HTMLIFrameElement;
  request: PluginRequestData;
  after: (callback: (response: PluginResponseData) => void) => void;
  modifyResult: (callback: (result: PluginResponseData['result']) => PluginResponseData['result'] | Promise<PluginResponseData['result']>) => void;
}

export type PluginSettings = {
  [pluginId: string]: {
    autoUpdate: boolean;
  }
}<|MERGE_RESOLUTION|>--- conflicted
+++ resolved
@@ -33,21 +33,6 @@
   };
   description: string;
   version: string;
-<<<<<<< HEAD
-  minAppVersion?: string;
-  /** Material UI icon name. https://fonts.google.com/icons?icon.set=Material+Icons */
-  icon?: string;
-  capabilities?: {
-    views: {
-      sidebars?: {
-        id: string;
-        name: string;
-        location: "secondary";
-        /** The path to the entry html file of the sidebar. This is relative to the plugin's root directory. */
-        entry: string;
-      }[];
-=======
-  /** @todo not yet implemented. Should be mandatory once `minAppVersion` is implemented. */
   minAppVersion?: string;
   /** Material UI icon name. https://fonts.google.com/icons?icon.set=Material+Icons */
   icon?: string;
@@ -56,7 +41,6 @@
     views:
       | View[]
       | {
->>>>>>> 21f120bc
       tabTypes?: {
         id: string;
         name: string;
@@ -68,16 +52,6 @@
   };
   /** The path to the plugin's root directory. This is helpful when you use a bundler to build the project to a `dist/` directory for example. */
   pluginEntryDir?: string;
-<<<<<<< HEAD
-  // settings?: {
-  //   id: string;
-  //   name: string;
-  //   type: "string" | "number" | "boolean";
-  //   description: string;
-  //   default: string | number | boolean;
-  // }[];
-  permissions?: unknown[];
-=======
   /** @todo not yet implemented. This is a list of settings that can be configured by config files. */
   settings: {
     id: string;
@@ -92,7 +66,6 @@
     | "create-entities"
     | "edit-entities"
   )[];
->>>>>>> 21f120bc
 }
 
 export type PluginRegistryEntry = Pick<
