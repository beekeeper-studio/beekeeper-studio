import { JsonValue } from "@/types";
import { PluginRequestData, PluginResponseData } from "@beekeeperstudio/plugin";
import PluginStoreService from "./web/PluginStoreService";
import rawLog from "@bksLogger";
import type { UtilityConnection } from "@/lib/utility/UtilityConnection";

/**
 * The kind of the tab. There is only one kind currently:
 *
 * - `base-tab`: A plain tab with no special UI.
 * - `shell-tab`: Like a query tab. This tab has two main parts; A plugin's
 *   `<iframe>` (placed at the top), and a table component (placed at the
 *   bottom). The table can be collapsed completely.
 **/
export type TabType = "shell" | "base";

export type PluginView = {
  /** The id of the view. */
  id: string;
  /** The name of the view that will be displayed in the UI */
  name: string;
  /** The type of the view. */
<<<<<<< HEAD
  type: "shell-tab";
  /** The html entry point of the view. For example, `index.html`. */
=======
  type: `${TabType}-tab`;
    /** The html entry point of the view. For example, `index.html`. */
>>>>>>> f160d398
  entry: string;
};

/** @alias PluginView */
export type View = PluginView;

export type PluginMenuItemPlacement =
  | "newTabDropdown" // Shown in the dropdown list when opening a new tab
  | "menubar.tools" // Shown in the tools menu
  | "editor.query.context" // Context menu inside the query editor
  | "results.cell.context" // Context menu on a cell
  | "results.columnHeader.context" // Context menu on a row header
  | "results.rowHeader.context" // Context menu on a column header
  | "results.corner.context" // Context menu on the top left corner
  | "tableTable.cell.context" // Context menu on a cell
  | "tableTable.columnHeader.context" // Context menu on a row header
  | "tableTable.rowHeader.context" // Context menu on a column header
  | "tableTable.corner.context" // Context menu on the top left corner
  | "tab.query.header.context" // Context menu on the query tab header
  | "tab.table.header.context" // Context menu on the table tab header
  | "entity.table.context" // Context menu on a table
  | "entity.schema.context" // Context menu on a schema
  | "entity.routine.context" // Context menu on a routine
  | "structure.statusbar.menu"; // Button rendered in the structure view status bar

/** A single menu item contributed by a plugin. */
export interface PluginMenuItem {
  /** The command or id of the menu item. This will be passed to the plugin. */
  command: string;

  /** User-facing label shown in the UI for this menu item. */
  name: string;

  /** The ID of a view defined in `capabilities.views`; the host opens a
   * new tab of that view. */
  view: string;

  /** Location or locations in the app where this menu item should appear,
   * expressed as a string or array of strings. */
  placement: PluginMenuItemPlacement | PluginMenuItemPlacement[];

  /** Optional group identifier for sorting and grouping items within a
   * placement.
   * @todo planned */
  group?: string;

  /** Optional numeric order for fine-grained sorting within a group, with
   * lower numbers shown first.
   * @todo planned */
  order?: number;
}

/** @deprecated use `PluginView` instead. Used by earlier versions of AI Shell. */
type DeprecatedViews = {
  tabTypes?: {
    id: string;
    name: string;
    kind: TabKind;
    /** Same as `entry` above. */
    entry: string;
  }[];
}

export interface Manifest {
  id: string;
  name: string;
  author:
  | string
  | {
    name: string;
    url: string;
  };
  description: string;
  version: string;
  minAppVersion?: string;
  /** Material UI icon name. https://fonts.google.com/icons?icon.set=Material+Icons */
  icon?: string;
  /** Provide all extension points here. */
  capabilities: {
<<<<<<< HEAD
    /** The list of views provided by the plugin. */
    views: PluginView[] | DeprecatedViews;
    /** The list of menu items provided by the plugin. */
    menu: PluginMenuItem[];
=======
    /** Use `View` object instead of `tabTypes`. `tabTypes` is only for backward compatibility. */
    views:
      | View[]
      | {
      tabTypes?: {
        id: string;
        name: string;
        kind: TabType;
        /** Same as `entry` above. */
        entry: string;
      }[];
    };
>>>>>>> f160d398
  };
  /** The path to the plugin's root directory. This is helpful when you use a bundler to build the project to a `dist/` directory for example. */
  pluginEntryDir?: string;
  /** @todo not yet implemented. This is a list of settings that can be configured by config files. */
  settings?: {
    id: string;
    name: string;
    type: "string" | "number" | "boolean";
    description?: string;
    default: string | number | boolean;
  }[];
  /** @todo not yet implemented */
  permissions?: (
    | "run-custom-queries"
    | "create-entities"
    | "edit-entities"
  )[];
}

export type PluginRegistryEntry = Pick<
  Manifest,
  "id" | "name" | "author" | "description"
> & {
  repo: string;
};

export interface Release {
  manifest: Manifest;
  sourceArchiveUrl: string;
}

export interface PluginRepository {
  latestRelease: Release;
  readme: string;
}

export type OnViewRequestListener = (params: OnViewRequestListenerParams) => void | Promise<void>;

export type OnViewRequestListenerParams = {
  source: HTMLIFrameElement;
  request: PluginRequestData;
  after: (callback: (response: PluginResponseData) => void) => void;
  modifyResult: (callback: (result: PluginResponseData['result']) => PluginResponseData['result'] | Promise<PluginResponseData['result']>) => void;
}

export type PluginSettings = {
  [pluginId: string]: {
    autoUpdate: boolean;
    disabled?: boolean;
  }
}

<<<<<<< HEAD
export type WebPluginContext = {
  manifest: Manifest;
  store: PluginStoreService;
  utility: UtilityConnection;
  log: ReturnType<typeof rawLog.scope>;
}
=======
export type PluginContext = {
  manifest: Manifest;
  loadable: boolean;
}

export type WebPluginManagerStatus = "initializing" | "ready" | "failed-to-initialize";
>>>>>>> f160d398
<|MERGE_RESOLUTION|>--- conflicted
+++ resolved
@@ -20,13 +20,8 @@
   /** The name of the view that will be displayed in the UI */
   name: string;
   /** The type of the view. */
-<<<<<<< HEAD
-  type: "shell-tab";
+  type: `${TabType}-tab`;
   /** The html entry point of the view. For example, `index.html`. */
-=======
-  type: `${TabType}-tab`;
-    /** The html entry point of the view. For example, `index.html`. */
->>>>>>> f160d398
   entry: string;
 };
 
@@ -106,25 +101,10 @@
   icon?: string;
   /** Provide all extension points here. */
   capabilities: {
-<<<<<<< HEAD
     /** The list of views provided by the plugin. */
     views: PluginView[] | DeprecatedViews;
     /** The list of menu items provided by the plugin. */
     menu: PluginMenuItem[];
-=======
-    /** Use `View` object instead of `tabTypes`. `tabTypes` is only for backward compatibility. */
-    views:
-      | View[]
-      | {
-      tabTypes?: {
-        id: string;
-        name: string;
-        kind: TabType;
-        /** Same as `entry` above. */
-        entry: string;
-      }[];
-    };
->>>>>>> f160d398
   };
   /** The path to the plugin's root directory. This is helpful when you use a bundler to build the project to a `dist/` directory for example. */
   pluginEntryDir?: string;
@@ -177,18 +157,17 @@
   }
 }
 
-<<<<<<< HEAD
+
 export type WebPluginContext = {
   manifest: Manifest;
   store: PluginStoreService;
   utility: UtilityConnection;
   log: ReturnType<typeof rawLog.scope>;
 }
-=======
+
 export type PluginContext = {
   manifest: Manifest;
   loadable: boolean;
 }
 
 export type WebPluginManagerStatus = "initializing" | "ready" | "failed-to-initialize";
->>>>>>> f160d398
