// THIS FILE IS AUTOGENERATED BY typesGenerator.js
declare interface IBksConfig {
    db: {
        bigquery: {
            allowSkipToLastPage: boolean;
        };
        cassandra: {
            allowSkipToLastPage: boolean;
        };
        clickhouse: {
            allowSkipToLastPage: boolean;
        };
        cockroachdb: {
            allowSkipToLastPage: boolean;
            connectionTimeout: number;
            idleTimeout: number;
            maxClient: number;
        };
        duckdb: {
            allowSkipToLastPage: boolean;
        };
        firebird: {
            allowSkipToLastPage: boolean;
        };
        mariadb: {
            allowSkipToLastPage: boolean;
            connectTimeout: number;
        };
        mongodb: {
            allowSkipToLastPage: boolean;
        };
        mysql: {
            allowSkipToLastPage: boolean;
            connectTimeout: number;
        };
        oracle: {
            allowSkipToLastPage: boolean;
        };
        postgres: {
            allowSkipToLastPage: boolean;
            connectionTimeout: number;
            idleTimeout: number;
            maxClient: number;
        };
        redshift: {
            allowSkipToLastPage: boolean;
            connectionTimeout: number;
            idleTimeout: number;
            maxClient: number;
        };
        sqlanywhere: {
            allowSkipToLastPage: boolean;
        };
        sqlite: {
            allowSkipToLastPage: boolean;
        };
        sqlserver: {
            allowSkipToLastPage: boolean;
        };
        tidb: {
            allowSkipToLastPage: boolean;
        };
    };
    general: {
        checkForUpdatesInterval: number;
        dataSyncInterval: number;
        workspaceSyncInterval: number;
    };
    keybindings: {
        general: {
            addRow: string;
            cloneSelection: string;
            copySelection: string;
            deleteSelection: string;
            openInSqlEditor: string;
            openQuickSearch: string;
            pasteSelection: string;
            refresh: string[];
            save: string;
        };
        queryEditor: {
            closeTableFilter: string;
            copyResultSelection: string;
            openTableFilter: string;
            selectEditor: string;
            selectNextResult: string;
            selectPreviousResult: string;
            submitCurrentQueryToFile: string;
            submitQueryToFile: string;
            switchPaneFocus: string;
        };
        quickSearch: {
            altOpen: string;
            altOpenInBackground: string;
            close: string;
            focusSearch: string[];
            open: string;
            openInBackground: string;
            selectDown: string[];
            selectUp: string[];
        };
        tab: {
            closeTab: string;
            nextTab: string[];
            previousTab: string[];
            reopenLastClosedTab: string;
            switchTab1: string;
            switchTab2: string;
            switchTab3: string;
            switchTab4: string;
            switchTab5: string;
            switchTab6: string;
            switchTab7: string;
            switchTab8: string;
            switchTab9: string;
        };
        tableTable: {
            firstPage: string;
            focusOnFilterInput: string;
            lastPage: string;
            nextPage: string;
            openEditorModal: string;
            previousPage: string;
        };
    };
<<<<<<< HEAD
    plugins: {
        "bks-ai-shell": {
            enabled: boolean;
        };
=======
    security: {
        disconnectOnIdle: boolean;
        disconnectOnLock: boolean;
        disconnectOnSuspend: boolean;
        idleCheckIntervalSeconds: number;
        idleThresholdSeconds: number;
        lockMode: string;
        minPinLength: number;
>>>>>>> 8c417e0e
    };
    ui: {
        export: {
            errorNoticeTimeout: number;
        };
        general: {
            binaryEncoding: string;
        };
        layout: {
            mainContentMinWidth: number;
            primarySidebarMinWidth: number;
            secondarySidebarMinWidth: number;
        };
        queryEditor: {
            maxResults: number;
        };
        tableList: {
            itemHeight: number;
        };
        tableTable: {
            defaultColumnWidth: number;
            largeFieldWidth: number;
            maxColumnWidth: number;
            maxInitialWidth: number;
            minColumnWidth: number;
            pageSize: number;
        };
        tableTriggers: {
            maxColumnWidth: number;
        };
    };
};

<|MERGE_RESOLUTION|>--- conflicted
+++ resolved
@@ -123,12 +123,11 @@
             previousPage: string;
         };
     };
-<<<<<<< HEAD
     plugins: {
         "bks-ai-shell": {
             enabled: boolean;
         };
-=======
+    };
     security: {
         disconnectOnIdle: boolean;
         disconnectOnLock: boolean;
@@ -137,7 +136,6 @@
         idleThresholdSeconds: number;
         lockMode: string;
         minPinLength: number;
->>>>>>> 8c417e0e
     };
     ui: {
         export: {
@@ -169,5 +167,4 @@
             maxColumnWidth: number;
         };
     };
-};
-
+}
