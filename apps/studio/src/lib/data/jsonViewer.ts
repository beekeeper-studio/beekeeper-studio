--- conflicted
+++ resolved
@@ -155,7 +155,6 @@
   }
 }
 
-<<<<<<< HEAD
 /** Mutate the row data to replace JSON columns with parsed JSON objects */
 export function parseRowDataForJsonViewer(data: Record<string, any>, tableColumns: { field: string, dataType: string }[]) {
   tableColumns.forEach(column => {
@@ -189,7 +188,7 @@
   })
   return data
 }
-=======
+
 export function createTruncatableTextDecoration(
   text: string,
   onClick: () => void
@@ -244,5 +243,4 @@
   destroy(dom: HTMLElement) {
     dom.removeEventListener('click', this.onClick);
   }
-}
->>>>>>> fbc05448
+}