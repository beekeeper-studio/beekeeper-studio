--- conflicted
+++ resolved
@@ -2,11 +2,6 @@
 import _ from "lodash";
 import rawLog from "@bksLogger";
 import globals from '@/common/globals'
-<<<<<<< HEAD
-import type { ExtendedTableColumn } from "../db/models";
-
-const log = rawLog.scope("jsonViewer");
-=======
 import { LineGutter } from "../editor/utils";
 
 export interface UpdateOptions {
@@ -16,7 +11,9 @@
   signs: Record<string, LineGutter["type"]>;
   editablePaths: string[];
 }
->>>>>>> 4b8ad3da
+
+const log = rawLog.scope("jsonViewer");
+
 
 export interface ExpandablePath {
   path: string[];
