
import Noty from 'noty'
import _ from 'lodash'

const remote = require('@electron/remote')
/*
  Ok this is a little late in the game, but starting to move electron
  remote calls to this object. The hope is that when we support other platforms
  we can swap this out for the other platform

  Stuff this package should have (long term):
  - all database clients
  - file operations (write / read)
  - all electron remote actions
  - anything else that uses regular node
*/

interface IWindowDialog {
  showSaveDialogSync(any): void
  showOpenDialogSync(any): void
}

export interface NativePlugin {
  clipboard: {
    writeText(text: string): void
    readText(): string
  },
  files: {
    open(path: string): Promise<string>
    showItemInFolder(path: string): void
  },

  getCurrentWindow(): Electron.BrowserWindow | null
  openLink(link: string): void
  dialog: IWindowDialog

}



export const ElectronPlugin: NativePlugin = {
  dialog: {
    showOpenDialogSync: (any) => remote.dialog.showOpenDialogSync(any),
    showSaveDialogSync: (any) => remote.dialog.showSaveDialogSync(any)
  },
  openLink(link: string) {
    remote.shell.openExternal(link);
  },
  getCurrentWindow() {
    return remote.getCurrentWindow()
  },
  clipboard: {
<<<<<<< HEAD
    writeText(rawText: any, notify = true) {
=======
    writeText(rawText: any, notify: boolean = true) {
      const copyNotification = new Noty({
        text: "Text copied to clipboard",
        layout: "bottomRight",
        queue: "clipboard",
        timeout: 2000,
      })
>>>>>>> add4905b
      const text = _.toString(rawText)
      Noty.closeAll('clipboard')
      remote.clipboard.writeText(text)

      if (!notify) return;
      copyNotification.show()
    },
    readText(): string {
      return remote.clipboard.readText()
    }
  },
  files: {
    open(path: string) {
      return remote.shell.openPath(path)
    },
    showItemInFolder(path: string) {
      remote.shell.showItemInFolder(path)
    }
  }
}

export const VueElectronPlugin = {
  install(Vue: any) {
    Vue.prototype.$native = ElectronPlugin
  }
}<|MERGE_RESOLUTION|>--- conflicted
+++ resolved
@@ -50,9 +50,6 @@
     return remote.getCurrentWindow()
   },
   clipboard: {
-<<<<<<< HEAD
-    writeText(rawText: any, notify = true) {
-=======
     writeText(rawText: any, notify: boolean = true) {
       const copyNotification = new Noty({
         text: "Text copied to clipboard",
@@ -60,7 +57,6 @@
         queue: "clipboard",
         timeout: 2000,
       })
->>>>>>> add4905b
       const text = _.toString(rawText)
       Noty.closeAll('clipboard')
       remote.clipboard.writeText(text)
