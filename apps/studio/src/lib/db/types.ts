--- conflicted
+++ resolved
@@ -2,11 +2,7 @@
 import type { RedshiftOptions, BigQueryOptions, CassandraOptions } from '@/common/appdb/models/saved_connection';
 import { BasicDatabaseClient } from './clients/BasicDatabaseClient';
 
-<<<<<<< HEAD
-export type ConnectionType = 'sqlite' | 'sqlserver' | 'redshift' | 'cockroachdb' | 'mysql' | 'postgresql' | 'mariadb' | 'cassandra' | 'bigquery' | 'firebird' | 'oracle' | 'duckdb';
-=======
-export type ConnectionType = 'sqlite' | 'sqlserver' | 'redshift' | 'cockroachdb' | 'mysql' | 'postgresql' | 'mariadb' | 'cassandra' | 'bigquery' | 'firebird' | 'oracle' | 'tidb';
->>>>>>> 7888d7c8
+export type ConnectionType = 'sqlite' | 'sqlserver' | 'redshift' | 'cockroachdb' | 'mysql' | 'postgresql' | 'mariadb' | 'cassandra' | 'bigquery' | 'firebird' | 'oracle' | 'tidb' | 'duckdb';
 
 export enum DatabaseElement {
   TABLE = 'TABLE',
