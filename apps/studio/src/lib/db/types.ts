--- conflicted
+++ resolved
@@ -1,19 +1,14 @@
 import type { SSHConnection } from '@/vendor/node-ssh-forward/index';
-<<<<<<< HEAD
-import type { RedshiftOptions, BigQueryOptions, CassandraOptions, AzureAuthOptions } from '@/common/appdb/models/saved_connection';
-=======
-import type { RedshiftOptions, BigQueryOptions, CassandraOptions, LibSQLOptions } from '@/common/appdb/models/saved_connection';
->>>>>>> 9982f72b
+import type { RedshiftOptions, BigQueryOptions, CassandraOptions, AzureAuthOptions, LibSQLOptions } from '@/common/appdb/models/saved_connection';
 import { BasicDatabaseClient } from './clients/BasicDatabaseClient';
 
-export type ConnectionType = 'sqlite' | 'sqlserver' | 'redshift' | 'cockroachdb' | 'mysql' | 'postgresql' | 'mariadb' | 'cassandra' | 'bigquery' | 'firebird' | 'oracle' | 'tidb' | 'libsql';
+export type ConnectionType = 'sqlite' | 'sqlserver' | 'redshift' | 'cockroachdb' | 'mysql' | 'postgresql' | 'mariadb' | 'cassandra' | 'bigquery' | 'firebird' | 'oracle' | 'tidb';
 
 export enum DatabaseElement {
   TABLE = 'TABLE',
   VIEW = 'VIEW',
   "MATERIALIZED-VIEW" = 'MATERIALIZED VIEW',
-  DATABASE = 'DATABASE',
-  SCHEMA = 'SCHEMA',
+  DATABASE = 'DATABASE'
 }
 
 export interface IDbConnectionDatabase {
@@ -61,12 +56,9 @@
   redshiftOptions?: RedshiftOptions
   cassandraOptions?: CassandraOptions
   bigQueryOptions?: BigQueryOptions
-<<<<<<< HEAD
   azureAuthOptions?: AzureAuthOptions
   authId?: number
-=======
   libsqlOptions?: LibSQLOptions
->>>>>>> 9982f72b
   runtimeExtensions?: string[]
 }
 
