import { CancelableQuery, DatabaseFilterOptions, ExtendedTableColumn, FilterOptions, ImportFuncOptions, NgQueryResult, OrderBy, PrimaryKeyColumn, Routine, SchemaFilterOptions, StreamResults, SupportedFeatures, TableChanges, TableColumn, TableFilter, TableIndex, TableInsert, TableOrView, TablePartition, TableProperties, TableResult, TableTrigger, TableUpdateResult } from './models';
import { AlterPartitionsSpec, AlterTableSpec, CreateTableSpec, IndexAlterations, RelationAlterations, TableKey } from '@shared/lib/dialects/models';

<<<<<<< HEAD
export const DatabaseTypes = ['sqlite', 'sqlserver', 'redshift', 'cockroachdb', 'mysql', 'postgresql', 'mariadb', 'cassandra', 'oracle', 'bigquery', 'firebird', 'tidb', 'libsql', 'clickhouse', 'duckdb', 'mongodb', 'sqlanywhere', 'surrealdb', 'trino', 'bedrock'] as const
=======
export const DatabaseTypes = ['sqlite', 'sqlserver', 'redshift', 'cockroachdb', 'mysql', 'postgresql', 'mariadb', 'cassandra', 'oracle', 'bigquery', 'firebird', 'tidb', 'libsql', 'clickhouse', 'duckdb', 'mongodb', 'sqlanywhere', 'surrealdb', 'redis', 'trino'] as const
>>>>>>> 6c0aa9ec
export type ConnectionType = typeof DatabaseTypes[number]

export const ConnectionTypes = [
  { name: 'MySQL', value: 'mysql' },
  { name: 'TiDB', value: 'tidb' },
  { name: 'MariaDB', value: 'mariadb' },
  { name: 'Postgres', value: 'postgresql' },
  { name: 'SQLite', value: 'sqlite' },
  { name: 'LibSQL', value: 'libsql' },
  { name: 'SQL Server', value: 'sqlserver' },
  { name: 'Amazon Redshift', value: 'redshift' },
  { name: 'CockroachDB', value: 'cockroachdb' },
  { name: 'Oracle', value: 'oracle' },
  { name: 'Cassandra', value: 'cassandra' },
  { name: 'BigQuery', value: 'bigquery' },
  { name: 'Firebird', value: 'firebird'},
  { name: 'DuckDB', value: 'duckdb' },
  { name: 'ClickHouse', value: 'clickhouse' },
  { name: 'MongoDB', value: 'mongodb' },
  { name: 'SqlAnywhere', value: 'sqlanywhere' },
  { name: 'Trino', value: 'trino' },
  { name: 'SurrealDB', value: 'surrealdb' },
<<<<<<< HEAD
  { name: 'Bedrock', value: 'bedrock' }
=======
  { name: 'Redis', value: 'redis' }
>>>>>>> 6c0aa9ec
]

/** `value` should be recognized by codemirror */
export const keymapTypes = [
  { name: "Default", value: "default" },
  { name: "Vim", value: "vim" }
] as const

// if you update this, you may need to update `translateOperator` in the mongodb driver
export const TableFilterSymbols = [
  { value: '=', label: 'equals' },
  { value: '!=', label: 'does not equal'},
  { value: 'like', label: 'like' },
  { value: 'not like', label: 'not like' },
  { value: '<', label: 'less than' },
  { value: '<=', label: 'less than or equal' },
  { value: '>', label: 'greater than'},
  { value: ">=", label: "greater than or equal" },
  { value: "in", label: 'in', arrayInput: true },
  { value: "is", label: "is null", nullOnly: true },
  { value: "is not", label: "is not null", nullOnly: true }
]

export enum AzureAuthType {
  Default, // This actually may not work at all, might need to just give up on it
  Password,
  AccessToken,
  MSIVM,
  ServicePrincipalSecret
}

export const IamAuthTypes = [
  { name: 'IAM Authentication Using Access Key and Secret Key', value: 'iam_key' },
  { name: 'IAM Authentication Using Credentials File', value: 'iam_file' }
]

// supported auth types that actually work :roll_eyes: default i'm looking at you
export const AzureAuthTypes = [
  // Can't have 2FA, kinda redundant now
  // { name: 'Password', value: AzureAuthType.Password },
  { name: 'Azure AD SSO', value: AzureAuthType.AccessToken },
  // This may be reactivated when we move to client server architecture
  // { name: 'MSI VM', value: AzureAuthType.MSIVM },
  { name: 'Azure Service Principal Secret', value: AzureAuthType.ServicePrincipalSecret }
];

export interface RedshiftOptions {
  awsProfile?: string
  iamAuthenticationEnabled?: boolean
  accessKeyId?: string;
  secretAccessKey?: string;
  awsRegion?: string;
  clusterIdentifier?: string;
  databaseGroup?: string;
  tokenDurationSeconds?: number;
  isServerless?: boolean;
  authType?: string;
}

export interface CassandraOptions {
  localDataCenter?: string
}

export interface BigQueryOptions {
  keyFilename?: string;
  projectId?: string;
  devMode?: boolean
}

export interface AzureAuthOptions {
  azureAuthEnabled?: boolean;
  azureAuthType?: AzureAuthType;
  tenantId?: string;
  clientSecret?: string;
  msiEndpoint?: string;
}
export interface LibSQLOptions {
  mode: 'url' | 'file';
  authToken?: string;
  syncUrl?: string;
  syncPeriod?: number;
}

export interface SQLAnywhereOptions {
  mode: 'server' | 'file';
  serverName?: string;
  databaseFile?: string;
}

export interface SurrealDBOptions {
  authType?: SurrealAuthType;
  protocol?: 'http' | 'https' | 'ws' | 'wss';
  namespace?: string;
  token?: string;
}

export enum SurrealAuthType {
  Root,
  Namespace,
  Database,
  RecordAccess,
  Token,
  Anonymous
}

export const SurrealAuthTypes = [
  { name: 'Root', value: SurrealAuthType.Root },
  { name: 'Namespace', value: SurrealAuthType.Namespace },
  { name: 'Database', value: SurrealAuthType.Database },
  { name: 'Record Access', value: SurrealAuthType.RecordAccess },
  { name: 'Token', value: SurrealAuthType.Token },
  { name: 'Anonymous', value: SurrealAuthType.Anonymous }
];


export enum DatabaseElement {
  TABLE = 'TABLE',
  VIEW = 'VIEW',
  "MATERIALIZED-VIEW" = 'MATERIALIZED VIEW',
  DATABASE = 'DATABASE',
  SCHEMA = 'SCHEMA'
}

export interface IDbConnectionDatabase {
  database: string,
  connected: Nullable<boolean>,
  connecting: boolean,
  // Only used for surrealdb
  namespace: string
}

export interface IDbConnectionServerSSHConfig {
  host: Nullable<string>
  port: number
  user: Nullable<string>
  password: Nullable<string>
  privateKey: Nullable<string>
  passphrase: Nullable<string>
  bastionHost: Nullable<string>
  keepaliveInterval: number
  useAgent: boolean
}

export interface IDbConnectionServerConfig {
  client: Nullable<ConnectionType>,
  url?: string,
  host?: string,
  port: Nullable<number>,
  domain: Nullable<string>,
  serviceName?: string, // Oracle
  socketPath: Nullable<string>,
  socketPathEnabled: boolean,
  user: Nullable<string>,
  osUser: string,
  password: Nullable<string>,
  ssh: Nullable<IDbConnectionServerSSHConfig>,
  sslCaFile: Nullable<string>,
  sslCertFile: Nullable<string>,
  sslKeyFile: Nullable<string>,
  sslRejectUnauthorized: boolean,
  ssl: boolean
  readOnlyMode: boolean,
  localHost?: string,
  localPort?: number,
  trustServerCertificate?: boolean
  instantClientLocation?: string
  oracleConfigLocation?: string
  options?: any
  redshiftOptions?: RedshiftOptions
  cassandraOptions?: CassandraOptions
  bigQueryOptions?: BigQueryOptions
  azureAuthOptions?: AzureAuthOptions
  authId?: number
  libsqlOptions?: LibSQLOptions
  sqlAnywhereOptions?: SQLAnywhereOptions
  surrealDbOptions?: SurrealDBOptions
  runtimeExtensions?: string[]
}

export interface IBasicDatabaseClient {
  supportedFeatures(): Promise<SupportedFeatures>
  versionString(): Promise<string>,
  defaultSchema(): Promise<string | null>,
  listCharsets(): Promise<string[]>,
  getDefaultCharset(): Promise<string>,
  listCollations(charset: string): Promise<string[]>,
  getCompletions(cmd: string): Promise<string[]>,
  getShellPrompt(): Promise<string>,

  connect(): Promise<void>,
  disconnect(): Promise<void>,

  listTables(filter?: FilterOptions): Promise<TableOrView[]>,
  listViews(filter?: FilterOptions): Promise<TableOrView[]>,
  listRoutines(filter?: FilterOptions): Promise<Routine[]>,
  listMaterializedViewColumns(table: string, schema?: string): Promise<TableColumn[]>,
  listTableColumns(table: string, schema?: string): Promise<ExtendedTableColumn[]>,
  listTableTriggers(table: string, schema?: string): Promise<TableTrigger[]>,
  listTableIndexes(table: string, schema?: string): Promise<TableIndex[]>,
  listSchemas(filter?: SchemaFilterOptions): Promise<string[]>,
  getTableReferences(table: string, schema?: string): Promise<string[]>,
  getTableKeys(table: string, schema?: string): Promise<TableKey[]>,
  listTablePartitions(table: string, schema?: string): Promise<TablePartition[]>,
  executeCommand(commandText: string): Promise<NgQueryResult[]>,
  query(queryText: string, options?: any): Promise<CancelableQuery>,
  executeQuery(queryText: string, options?: any): Promise<NgQueryResult[]>,
  listDatabases(filter?: DatabaseFilterOptions): Promise<string[]>,
  getTableProperties(table: string, schema?: string): Promise<TableProperties | null>,
  getQuerySelectTop(table: string, limit: number, schema?: string): Promise<string>,
  listMaterializedViews(filter?: FilterOptions): Promise<TableOrView[]>,
  getPrimaryKey(table: string, schema?: string): Promise<string | null>,
  getPrimaryKeys(table: string, schema?: string): Promise<PrimaryKeyColumn[]>;

  createDatabase(databaseName: string, charset: string, collation: string): Promise<string>,
  createDatabaseSQL(): Promise<string>,
  getTableCreateScript(table: string, schema?: string): Promise<string>,
  getViewCreateScript(view: string, schema?: string): Promise<string[]>,
  getMaterializedViewCreateScript(view: string, schema?: string): Promise<string[]>,
  getRoutineCreateScript(routine: string, type: string, schema?: string): Promise<string[]>,
  createTable(table: CreateTableSpec): Promise<void>,
  getCollectionValidation(collection: string): Promise<any>,
  setCollectionValidation(params: any): Promise<void>,

  alterTableSql(change: AlterTableSpec): Promise<string>,
  alterTable(change: AlterTableSpec): Promise<void>,
  alterIndexSql(changes: IndexAlterations): Promise<string | null>,
  alterIndex(changes: IndexAlterations): Promise<void>,
  alterRelationSql(changes: RelationAlterations): Promise<string | null>
  alterRelation(changes: RelationAlterations): Promise<void>,
  alterPartitionSql(changes: AlterPartitionsSpec): Promise<string | null>,
  alterPartition(changes: AlterPartitionsSpec): Promise<void>,

  applyChangesSql(changes: TableChanges): Promise<string>,
  applyChanges(changes: TableChanges): Promise<TableUpdateResult[]>,
  setTableDescription(table: string, description: string, schema?: string): Promise<string>
  setElementName(elementName: string, newElementName: string, typeOfElement: DatabaseElement, schema?: string): Promise<void>,
  dropElement(elementName: string, typeOfElement: DatabaseElement, schema?: string): Promise<void>,
  truncateElement(elementName: string, typeOfElement: DatabaseElement, schema?: string): Promise<void>,
  truncateAllTables(schema?: string): Promise<void>


  getTableLength(table: string, schema?: string): Promise<number>,
  selectTop(table: string, offset: number, limit: number, orderBy: OrderBy[], filters: string | TableFilter[], schema?: string, selects?: string[]): Promise<TableResult>,
  selectTopSql(table: string, offset: number, limit: number, orderBy: OrderBy[], filters: string | TableFilter[], schema?: string, selects?: string[]): Promise<string>,
  selectTopStream(table: string, orderBy: OrderBy[], filters: string | TableFilter[], chunkSize: number, schema?: string): Promise<StreamResults>

  queryStream(query: string, chunkSize: number): Promise<StreamResults>

  duplicateTable(tableName: string, duplicateTableName: string, schema?: string): Promise<void>
  duplicateTableSql(tableName: string, duplicateTableName: string, schema?: string): Promise<string>

  getInsertQuery(tableInsert: TableInsert, runAsUpsert?: boolean): Promise<string>
  syncDatabase(): Promise<void>

  importStepZero(table: TableOrView): Promise<any>
  importBeginCommand(table: TableOrView, importOptions?: ImportFuncOptions): Promise<any>
  importTruncateCommand (table: TableOrView, importOptions?: ImportFuncOptions): Promise<any>
  importLineReadCommand (table: TableOrView, sqlString: string|string[], importOptions?: ImportFuncOptions): Promise<any>
  importCommitCommand (table: TableOrView, importOptions?: ImportFuncOptions): Promise<any>
  importRollbackCommand (table: TableOrView, importOptions?: ImportFuncOptions): Promise<any>
  importFinalCommand (table: TableOrView, importOptions?: ImportFuncOptions): Promise<any>

  /** Returns a query for the given filter */
  getQueryForFilter(filter: TableFilter): Promise<string>
}<|MERGE_RESOLUTION|>--- conflicted
+++ resolved
@@ -1,11 +1,7 @@
 import { CancelableQuery, DatabaseFilterOptions, ExtendedTableColumn, FilterOptions, ImportFuncOptions, NgQueryResult, OrderBy, PrimaryKeyColumn, Routine, SchemaFilterOptions, StreamResults, SupportedFeatures, TableChanges, TableColumn, TableFilter, TableIndex, TableInsert, TableOrView, TablePartition, TableProperties, TableResult, TableTrigger, TableUpdateResult } from './models';
 import { AlterPartitionsSpec, AlterTableSpec, CreateTableSpec, IndexAlterations, RelationAlterations, TableKey } from '@shared/lib/dialects/models';
 
-<<<<<<< HEAD
-export const DatabaseTypes = ['sqlite', 'sqlserver', 'redshift', 'cockroachdb', 'mysql', 'postgresql', 'mariadb', 'cassandra', 'oracle', 'bigquery', 'firebird', 'tidb', 'libsql', 'clickhouse', 'duckdb', 'mongodb', 'sqlanywhere', 'surrealdb', 'trino', 'bedrock'] as const
-=======
-export const DatabaseTypes = ['sqlite', 'sqlserver', 'redshift', 'cockroachdb', 'mysql', 'postgresql', 'mariadb', 'cassandra', 'oracle', 'bigquery', 'firebird', 'tidb', 'libsql', 'clickhouse', 'duckdb', 'mongodb', 'sqlanywhere', 'surrealdb', 'redis', 'trino'] as const
->>>>>>> 6c0aa9ec
+export const DatabaseTypes = ['sqlite', 'sqlserver', 'redshift', 'cockroachdb', 'mysql', 'postgresql', 'mariadb', 'cassandra', 'oracle', 'bigquery', 'firebird', 'tidb', 'libsql', 'clickhouse', 'duckdb', 'mongodb', 'sqlanywhere', 'surrealdb', 'redis', 'trino', 'bedrock'] as const
 export type ConnectionType = typeof DatabaseTypes[number]
 
 export const ConnectionTypes = [
@@ -28,11 +24,8 @@
   { name: 'SqlAnywhere', value: 'sqlanywhere' },
   { name: 'Trino', value: 'trino' },
   { name: 'SurrealDB', value: 'surrealdb' },
-<<<<<<< HEAD
+  { name: 'Redis', value: 'redis' },
   { name: 'Bedrock', value: 'bedrock' }
-=======
-  { name: 'Redis', value: 'redis' }
->>>>>>> 6c0aa9ec
 ]
 
 /** `value` should be recognized by codemirror */
