// Copyright (c) 2015 The SQLECTRON Team
import { readFileSync } from 'fs';
import { parse as bytesParse } from 'bytes'
import { ConnectionPool } from 'mssql'
import { identify } from 'sql-query-identifier'
import knexlib from 'knex'
import _ from 'lodash'

import { IDbConnectionDatabase, IDbConnectionServer, IDbConnectionServerConfig } from "../types"
import {
  buildDatabaseFilter,
  buildDeleteQueries,
  buildInsertQueries,
  buildSchemaFilter,
  buildSelectQueriesFromUpdates,
  buildUpdateQueries,
  escapeString,
  joinQueries,
  applyChangesSql,
} from './utils';
import logRaw from 'electron-log'
import { Statement } from "sql-query-identifier/lib/defines";
import { SqlServerCursor } from './sqlserver/SqlServerCursor'
import { SqlServerData } from '@shared/lib/dialects/sqlserver'
import { SqlServerChangeBuilder } from '@shared/lib/sql/change_builder/SqlServerChangeBuilder'
import { joinFilters } from '@/common/utils';
import {
  BasicDatabaseClient,
  ExecutionContext,
  QueryLogOptions
} from './BasicDatabaseClient'
<<<<<<< HEAD
import { ExtendedTableColumn, TableIndex, TableProperties } from '../models';
=======
import { FilterOptions, OrderBy, TableFilter, TableIndex, TableProperties, TableResult } from '../models';
>>>>>>> 2cb16a65
const log = logRaw.scope('sql-server')

const D = SqlServerData
const mmsqlErrors = {
  CANCELED: 'ECANCEL',
};

type SQLServerVersion = {
  supportOffsetFetch: boolean
  releaseYear: number
  versionString: any
}

type SQLServerResult = {
  data: any,
  statement: Statement,
  // Number of changes made by the query
  changes: number
}

const SQLServerContext = {
  getExecutionContext(): ExecutionContext {
    return null;
  },
  logQuery(_query: string, _options: QueryLogOptions, _context: ExecutionContext): Promise<number | string> {
    return null;
  }
}

// NOTE:
// DO NOT USE CONCAT() in sql, not compatible with Sql Server <= 2008
// SQL Server < 2012 might eventually need its own class.
export class SQLServerClient extends BasicDatabaseClient<SQLServerResult> {
  server: IDbConnectionServer
  database: IDbConnectionDatabase
  defaultSchema: () => string
  version: SQLServerVersion
  dbConfig: any
  readOnlyMode: boolean
  logger: any
  connection: any

  constructor(server: IDbConnectionServer, database: IDbConnectionDatabase) {
    super( knexlib({ client: 'mssql'}), SQLServerContext, server, database)
    this.dialect = 'mssql';
    this.readOnlyMode = server?.config?.readOnlyMode || false;
    this.defaultSchema = ():string => 'dbo'
    this.logger = () => log
  }

  async getVersion(): Promise<SQLServerVersion> {
    const result = await this.executeQuery("SELECT @@VERSION as version")
    const versionString = result[0]?.rows[0]?.version
    const yearRegex = /SQL Server (\d+)/g
    const yearResults = yearRegex.exec(versionString)
    const releaseYear = (yearResults && _.toNumber(yearResults[1])) || 2017
    return {
      supportOffsetFetch: releaseYear >= 2012,
      releaseYear,
      versionString
    }
  }

  async listTables(filter: FilterOptions) {
    const schemaFilter = buildSchemaFilter(filter, 'table_schema');
    const sql = `
      SELECT
        table_schema,
        table_name
      FROM INFORMATION_SCHEMA.TABLES
      WHERE table_type NOT LIKE '%VIEW%'
      ${schemaFilter ? `AND ${schemaFilter}` : ''}
      ORDER BY table_schema, table_name
    `;

    const { data } = await this.driverExecuteQuery({ query: sql })

    return data.recordset.map((item) => ({
      schema: item.table_schema,
      name: item.table_name,
    }))
  }

<<<<<<< HEAD
  async listTableColumns(_, table, schema): Promise<ExtendedTableColumn[]> {
=======
  async listTableColumns(table: string, schema: string) {
>>>>>>> 2cb16a65
    const clauses = []
    if (table) clauses.push(`table_name = ${D.escapeString(table, true)}`)
    if (schema) clauses.push(`table_schema = ${D.escapeString(schema, true)}`)
    const clause = clauses.length > 0 ? `WHERE ${clauses.join(" AND ")}` : ''
    const sql = `
      SELECT
        table_schema as "table_schema",
        table_name as "table_name",
        column_name as "column_name",
        ordinal_position as "ordinal_position",
        column_default as "column_default",
        ic.is_nullable as "is_nullable",
        CASE
          WHEN sc.definition is not null THEN 'YES'
          ELSE 'NO'
        END as "is_generated",
        CASE
          WHEN character_maximum_length is not null AND data_type != 'text'
              THEN data_type + '(' + CAST(character_maximum_length AS VARCHAR(16)) + ')'
          WHEN numeric_precision is not null
              THEN data_type + '(' + CAST(numeric_precision AS VARCHAR(16)) + ')'
          WHEN datetime_precision is not null AND data_type != 'date'
              THEN data_type + '(' + CAST(datetime_precision AS VARCHAR(16)) + ')'
          ELSE data_type
        END as "data_type"
      FROM INFORMATION_SCHEMA.COLUMNS ic
      LEFT JOIN sys.computed_columns sc ON
        OBJECT_ID(QUOTENAME(ic.TABLE_SCHEMA) + '.' + QUOTENAME(ic.TABLE_NAME)) = sc.object_id AND
        ic.COLUMN_NAME = sc.name
      ${clause}
      ORDER BY table_schema, table_name, ordinal_position
    `

    const { data } = await this.driverExecuteQuery({ query: sql })

    return data.recordset.map((row) => ({
      schemaName: row.table_schema,
      tableName: row.table_name,
      columnName: row.column_name,
      dataType: row.data_type,
      ordinalPosition: Number(row.ordinal_position),
      nullable: row.is_nullable === 'YES',
      defaultValue: row.column_default,
      generated: row.is_generated === 'YES',
    }))
  }

  versionString(): string {
    return this.version.versionString.split(" \n\t")[0]
  }

  async executeQuery(queryText: string, arrayRowMode = false) {
    const { data, rowsAffected } = await this.driverExecuteQuery({ query: queryText, multiple: true }, arrayRowMode)

    const commands = this.identifyCommands(queryText).map((item) => item.type)

    // Executing only non select queries will not return results.
    // So we "fake" there is at least one result.
    const results = !data.recordsets.length && rowsAffected > 0 ? [[]] : data.recordsets

    return results.map((result, idx) => this.parseRowQueryResult(result, rowsAffected, commands[idx], result?.columns, arrayRowMode))
  }

  query(queryText: string) {
    const queryRequest = null
    // eslint-disable-next-line @typescript-eslint/no-this-alias
    const self = this
    return {
      execute() {
        return self.runWithConnection(async () => {
          try {
            return await self.executeQuery(queryText, true)
          } catch (err) {
            if (err.code === mmsqlErrors.CANCELED) {
              err.sqlectronError = 'CANCELED_BY_USER';
            }

            throw err
          }
        });
      },

      async cancel() {
        if (!queryRequest) {
          throw new Error('Query not ready to be canceled')
        }

        queryRequest.cancel()
      },
    }
  }

  async selectTop(table: string, offset: number, limit: number, orderBy: OrderBy[], filters: string | TableFilter[], schema?: string, selects = ['*']): Promise<TableResult> {
    this.logger().debug("filters", filters)
    const query = await this.selectTopSql(table, offset, limit, orderBy, filters, schema, selects)
    this.logger().debug(query)

    const result = await this.driverExecuteQuery({ query })
    this.logger().debug(result)
    return {
      result: result.data.recordset,
      fields: Object.keys(result.data.recordset[0] || {})
    }
  }

  async selectTopSql(
    table: string,
    offset: number,
    limit: number,
    orderBy: OrderBy[],
    filters: string | TableFilter[],
    schema?: string,
    selects?: string[]
  ) {
    const version = await this.getVersion();
    return version.supportOffsetFetch
      ? this.genSelectNew(table, offset, limit, orderBy, filters, schema, selects)
      : this.genSelectOld(table, offset, limit, orderBy, filters, schema, selects);
  }

  async listTableTriggers(table: string, schema: string) {
    // SQL Server does not have information_schema for triggers, so other way around
    // is using sp_helptrigger stored procedure to fetch triggers related to table
    const sql = `EXEC sp_helptrigger '${escapeString(schema)}.${escapeString(table)}'`;

    const { data } = await this.driverExecuteQuery({ query: sql });

    return data.recordset.map((row) => {
      const update = row.isupdate === 1 ? 'UPDATE' : null
      const del = row.isdelete === 1 ? 'DELETE': null
      const insert = row.isinsert === 1 ? 'INSERT' : null
      const instead = row.isinsteadof === 1 ? 'INSEAD_OF' : null

      const manips = [update, del, insert, instead].filter((f) => f).join(", ")

      return {
        name: row.trigger_name,
        timing: row.isafter === 1 ? 'AFTER' : 'BEFORE',
        manipulation: manips,
        action: null,
        condition: null,
        table, schema
      }
    })
  }

  async getPrimaryKeys(table: string, schema?: string) {
    this.logger().debug('finding foreign key for', table)
    const sql = `
    SELECT COLUMN_NAME, ORDINAL_POSITION
    FROM INFORMATION_SCHEMA.KEY_COLUMN_USAGE
    WHERE OBJECTPROPERTY(OBJECT_ID(CONSTRAINT_SCHEMA + '.' + QUOTENAME(CONSTRAINT_NAME)), 'IsPrimaryKey') = 1
    AND TABLE_NAME = ${this.wrapValue(table)} AND TABLE_SCHEMA = ${this.wrapValue(schema)}
    `
    const { data } = await this.driverExecuteQuery({ query: sql})
    if (!data.recordset || data.recordset.length === 0) return []

    return data.recordset.map((r) => ({
      columnName: r.COLUMN_NAME,
      position: r.ORDINAL_POSITION
    }))
  }

  async getPrimaryKey(table: string, schema: string) {
    const res = await this.getPrimaryKeys(table, schema)
    return res.length === 1 ? res[0].columnName : null
  }

  async listTableIndexes(table: string, schema: string = this.defaultSchema()): Promise<TableIndex[]> {
    const sql = `
      SELECT

      t.name as table_name,
      s.name as schema_name,
      ind.name as index_name,
      ind.index_id as index_id,
      ic.index_column_id as column_id,
      col.name as column_name,
      ic.is_descending_key as is_descending,
      ind.is_unique as is_unique,
      ind.is_primary_key as is_primary

      FROM
          sys.indexes ind
      INNER JOIN
          sys.index_columns ic ON  ind.object_id = ic.object_id and ind.index_id = ic.index_id
      INNER JOIN
          sys.columns col ON ic.object_id = col.object_id and ic.column_id = col.column_id
      INNER JOIN
          sys.tables t ON ind.object_id = t.object_id
      INNER JOIN
          sys.schemas s on t.schema_id = s.schema_id
      WHERE
          ind.is_unique_constraint = 0
          AND t.is_ms_shipped = 0
          AND t.name = '${escapeString(table)}'
          AND s.name = '${escapeString(schema)}'
      ORDER BY
          t.name, ind.name, ind.index_id, ic.is_included_column, ic.key_ordinal;
    `

    const { data } = await this.driverExecuteQuery({ query: sql })

    const grouped = _.groupBy(data.recordset, 'index_name')

    const result = Object.keys(grouped).map((indexName) => {
      const blob = grouped[indexName]
      const unique = blob[0].is_unique
      const id = blob[0].index_id
      const primary = blob[0].is_primary
      const columns = _.sortBy(blob, 'column_id').map((column) => {
        return {
          name: column.column_name,
          order: column.is_descending ? 'DESC' : 'ASC'
        }
      })
      return {
        table, schema, id, name: indexName, unique, primary, columns
      }
    })

    return _.sortBy(result, 'id') as TableIndex[]
  }

  async getTableProperties(table: string, schema: string = this.defaultSchema()): Promise<TableProperties> {
    const triggers = await this.listTableTriggers(table, schema)
    const indexes = await this.listTableIndexes(table, schema)
    const description = await this.getTableDescription(table, schema)
    const sizeQuery = `EXEC sp_spaceused N'${escapeString(schema)}.${escapeString(table)}'; `
    const { data }  = await this.driverExecuteQuery({ query: sizeQuery })
    const row = data.recordset ? data.recordset[0] || {} : {}
    const relations = await this.getTableKeys(table, schema)
    return {
      size: bytesParse(row.data),
      indexSize: bytesParse(row.index_size),
      triggers,
      indexes,
      description,
      relations
    }
  }

  async getTableKeys(table: string, schema?: string) {
    const sql = `
      SELECT
          name = FK.CONSTRAINT_NAME,
          from_schema = PK.TABLE_SCHEMA,
          from_table = FK.TABLE_NAME,
          from_column = CU.COLUMN_NAME,
          to_schema = PK.TABLE_SCHEMA,
          to_table = PK.TABLE_NAME,
          to_column = PT.COLUMN_NAME,
          constraint_name = C.CONSTRAINT_NAME,
          on_update = C.UPDATE_RULE,
          on_delete = C.DELETE_RULE
      FROM
          INFORMATION_SCHEMA.REFERENTIAL_CONSTRAINTS C
      INNER JOIN INFORMATION_SCHEMA.TABLE_CONSTRAINTS FK
          ON C.CONSTRAINT_NAME = FK.CONSTRAINT_NAME
      INNER JOIN INFORMATION_SCHEMA.TABLE_CONSTRAINTS PK
          ON C.UNIQUE_CONSTRAINT_NAME = PK.CONSTRAINT_NAME
      INNER JOIN INFORMATION_SCHEMA.KEY_COLUMN_USAGE CU
          ON C.CONSTRAINT_NAME = CU.CONSTRAINT_NAME
      INNER JOIN (
                  SELECT
                      i1.TABLE_NAME,
                      i2.COLUMN_NAME
                  FROM
                      INFORMATION_SCHEMA.TABLE_CONSTRAINTS i1
                  INNER JOIN INFORMATION_SCHEMA.KEY_COLUMN_USAGE i2
                      ON i1.CONSTRAINT_NAME = i2.CONSTRAINT_NAME
                  WHERE
                      i1.CONSTRAINT_TYPE = 'PRIMARY KEY'
                ) PT
          ON PT.TABLE_NAME = PK.TABLE_NAME

      WHERE FK.TABLE_NAME = ${this.wrapValue(table)} AND FK.TABLE_SCHEMA =${this.wrapValue(schema)}
    `;

    const { data } = await this.driverExecuteQuery({ query: sql });

    const result = data.recordset.map((row) => ({
      constraintName: row.name,
      toTable: row.to_table,
      toColumn: row.to_column,
      toSchema: row.to_schema,
      fromSchema: row.from_schema,
      fromTable: row.from_table,
      fromColumn: row.from_column,
      onUpdate: row.on_update,
      onDelete: row.on_delete
    }));
    this.logger().debug("tableKeys result", result)
    return result
  }

  async selectTopStream(table, orderBy, filters, chunkSize, schema, selects = ['*']) {
    const query = this.genSelectNew(table, null, null, orderBy, filters, schema, selects)
    const columns = await this.listTableColumns(table, schema)
    const rowCount = await this.getTableLength(table, schema)

    return {
      totalRows: Number(rowCount),
      columns,
      cursor: new SqlServerCursor(this.connection, query, chunkSize)
    }
  }

  async getTableLength(table, schema) {
    const countQuery = this.genCountQuery(table, [], schema)
    const countResults = await this.driverExecuteQuery({ query: countQuery})
    const rowWithTotal = countResults.data.recordset.find((row) => { return row.total })
    const totalRecords = rowWithTotal ? rowWithTotal.total : 0
    return totalRecords
  }

  async dropElement (elementName, typeOfElement, schema = 'dbo') {
    const sql = `DROP ${D.wrapLiteral(typeOfElement)} ${this.wrapIdentifier(schema)}.${this.wrapIdentifier(elementName)}`
    await this.driverExecuteQuery({ query: sql })
  }

  async listDatabases(filter) {
    const databaseFilter = buildDatabaseFilter(filter, 'name');
    const sql = `
      SELECT name
      FROM sys.databases
      ${databaseFilter ? `AND ${databaseFilter}` : ''}
      ORDER BY name
    `

    const { data } = await this.driverExecuteQuery({ query: sql })

    return data.recordset.map((row) => row.name)
  }

  /*
    From https://docs.microsoft.com/en-us/sql/t-sql/statements/create-database-transact-sql?view=sql-server-ver16&tabs=sqlpool:
    Collation name can be either a Windows collation name or a SQL collation name. If not specified, the database is assigned the default collation of the instance of SQL Server
    Having this, going to keep collations at the default because there are literally thousands of options
  */
  async createDatabase(databaseName) {
    const sql = `create database ${this.wrapIdentifier(databaseName)}`;
    await this.driverExecuteQuery({ query: sql })
  }

  createDatabaseSQL(): string {
    throw new Error("Method not implemented.");
  }

  // should figure out how to not require this because it's being a butt
  protected async rawExecuteQuery() {
    return []
  }

  async truncateAllTables() {
    const schema = await this.getSchema()

    const sql = `
      SELECT table_name
      FROM INFORMATION_SCHEMA.TABLES
      WHERE table_schema = '${schema}'
      AND table_type NOT LIKE '%VIEW%'
    `;

    const { data } = await this.driverExecuteQuery({ query: sql });

    const truncateAll = data.recordset.map((row) => `
      DELETE FROM ${this.wrapIdentifier(schema)}.${this.wrapIdentifier(row.table_name)}
      DBCC CHECKIDENT ('${schema}.${row.table_name}', RESEED, 0);
    `).join('');

    await this.driverExecuteQuery({ query: truncateAll, multiple: true });
  }

  async truncateElement (elementName, typeOfElement, schema = 'dbo') {
    const sql = `TRUNCATE ${D.wrapLiteral(typeOfElement)} ${this.wrapIdentifier(schema)}.${this.wrapIdentifier(elementName)}`
    await this.driverExecuteQuery({ query: sql })
  }

  async duplicateTable(tableName, duplicateTableName, schema = 'dbo') {
    const sql = this.duplicateTableSql(tableName, duplicateTableName, schema)

    await this.driverExecuteQuery({ query: sql })
  }

  duplicateTableSql(tableName, duplicateTableName, schema) {
    return `SELECT * INTO ${this.wrapIdentifier(schema)}.${this.wrapIdentifier(duplicateTableName)} FROM ${this.wrapIdentifier(schema)}.${this.wrapIdentifier(tableName)}`
  }

  async alterTableSql(changes) {
    const { table, schema } = changes
    const columns = await this.listTableColumns(table, schema)
    const defaultConstraints = await this.listDefaultConstraints(table, schema)
    const builder = new SqlServerChangeBuilder(table, schema, columns, defaultConstraints)
    return builder.alterTable(changes)
  }

  async alterTable(changes) {
    const query = await this.alterTableSql(changes)
    await this.executeWithTransaction({ query })
  }

  // alterIndexSql(payload) {
  //   const { table, schema, additions, drops } = payload
  //   const changeBuilder = new SqlServerChangeBuilder(table, schema, [], [])
  //   const newIndexes = changeBuilder.createIndexes(additions)
  //   const droppers = changeBuilder.dropIndexes(drops)
  //   return [newIndexes, droppers].filter((f) => !!f).join(";")
  // }

  async alterIndex(payload) {
    const sql = this.alterIndexSql(payload)
    await this.executeWithTransaction({ query: sql })
  }

  async applyChanges(changes) {
    const results = []
    let sql = ['SET XACT_ABORT ON', 'BEGIN TRANSACTION']

    try {
      if (changes.inserts) {
        sql = sql.concat(buildInsertQueries(this.knex, changes.inserts))
      }

      if (changes.updates) {
        sql = sql.concat(buildUpdateQueries(this.knex, changes.updates))
      }

      if (changes.deletes) {
        sql = sql.concat(buildDeleteQueries(this.knex, changes.deletes))
      }

      sql.push('COMMIT')

      await this.driverExecuteQuery({ query: sql.join(';')})

      if (changes.updates) {
        const selectQueries = buildSelectQueriesFromUpdates(this.knex, changes.updates)
        for (let index = 0; index < selectQueries.length; index++) {
          const element = selectQueries[index];
          const r = await this.driverExecuteQuery(element)
          if (r.data[0]) results.push(r.data[0])
        }
      }
    } catch (ex) {
      log.error("query exception: ", ex)
      throw ex
    }

    return results
  }

  async listMaterializedViewColumns() {
    return []
  }

  async listViews(filter) {
    const schemaFilter = buildSchemaFilter(filter, 'table_schema');
    const sql = `
      SELECT
        table_schema,
        table_name
      FROM INFORMATION_SCHEMA.VIEWS
      ${schemaFilter ? `WHERE ${schemaFilter}` : ''}
      ORDER BY table_schema, table_name
    `

    const { data } = await this.driverExecuteQuery({ query: sql })

    return data.recordset.map((item) => ({
      schema: item.table_schema,
      name: item.table_name,
    }))
  }

  async listMaterializedViews() {
    // const schemaFilter = buildSchemaFilter(filter, '')
    // TODO: materialized views in SQL server
    return []
  }

  async listRoutines(filter) {
    const schemaFilter = buildSchemaFilter(filter, 'r.routine_schema');
    const sql = `
      SELECT
        r.specific_name as id,
        r.routine_schema as routine_schema,
        r.routine_name as name,
        r.routine_type as routine_type,
        r.data_type as data_type
      FROM INFORMATION_SCHEMA.ROUTINES r
      where r.routine_schema not in ('sys', 'information_schema',
                                  'mysql', 'performance_schema', 'INFORMATION_SCHEMA')
      ${schemaFilter ? `AND ${schemaFilter}` : ''}
      ORDER BY routine_schema, routine_name
    `;

    const paramsSQL = `
      select
          r.routine_schema as routine_schema,
          r.specific_name as specific_name,
          p.parameter_name as parameter_name,
          p.character_maximum_length as char_length,
          p.data_type as data_type
    from INFORMATION_SCHEMA.ROUTINES r
    left join INFORMATION_SCHEMA.PARAMETERS p
              on p.specific_schema = r.routine_schema
              and p.specific_name = r.specific_name
    where r.routine_schema not in ('sys', 'information_schema',
                                  'mysql', 'performance_schema', 'INFORMATION_SCHEMA')
      ${schemaFilter ? `AND ${schemaFilter}` : ''}

        AND p.parameter_mode = 'IN'
    order by r.routine_schema,
            r.specific_name,
            p.ordinal_position;

    `

    const { data } = await this.driverExecuteQuery({ query: sql });
    const paramsResult = await this.driverExecuteQuery({ query: paramsSQL })
    const grouped = _.groupBy(paramsResult.data.recordset, 'specific_name')

    return data.recordset.map((row) => {
      const params = grouped[row.id] || []
      return {
        schema: row.routine_schema,
        name: row.name,
        type: row.routine_type ? row.routine_type.toLowerCase() : 'function',
        returnType: row.data_type,
        id: row.id,
        routineParams: params.map((p) => {
          return {
            name: p.parameter_name,
            type: p.data_type,
            length: p.char_length || undefined
          }
        })
      }
    })
  }

  async listSchemas(filter) {
    const schemaFilter = buildSchemaFilter(filter);
    const sql = `
      SELECT schema_name
      FROM INFORMATION_SCHEMA.SCHEMATA
      ${schemaFilter ? `WHERE ${schemaFilter}` : ''}
      ORDER BY schema_name
    `

    const { data } = await this.driverExecuteQuery({ query: sql })

    return data.recordset.map((row) => row.schema_name)
  }

  async getTableReferences(table) {
    const sql = `
      SELECT OBJECT_NAME(referenced_object_id) referenced_table_name
      FROM sys.foreign_keys
      WHERE parent_object_id = OBJECT_ID('${table}')
    `

    const { data } = await this.driverExecuteQuery({ query: sql })

    return data.recordset.map((row) => row.referenced_table_name)
  }

  async queryStream(query, chunkSize) {
    return {
      totalRows: undefined,
      columns: undefined,
      cursor: new SqlServerCursor(this.connection, query, chunkSize),
    }
  }

  // async getInsertQuery(database, tableInsert) {
  //   const columns = await this.listTableColumns(database, tableInsert.table, tableInsert.schema)
  //   return buildInsertQuery(this.knex, tableInsert, columns, _.toString)
  // }

  getQuerySelectTop(table, limit) {
    return `SELECT TOP ${limit} * FROM ${this.wrapIdentifier(table)}`;
  }

  async getTableCreateScript(table) {
    // Reference http://stackoverflow.com/a/317864
    const sql = `
      SELECT  ('CREATE TABLE ' + so.name + ' (' +
        CHAR(13)+CHAR(10) + REPLACE(o.list, '&#x0D;', CHAR(13)) +
        ')' + CHAR(13)+CHAR(10) +
        CASE WHEN tc.constraint_name IS NULL THEN ''
             ELSE + CHAR(13)+CHAR(10) + 'ALTER TABLE ' + so.Name +
             ' ADD CONSTRAINT ' + tc.constraint_name  +
             ' PRIMARY KEY ' + '(' + LEFT(j.list, Len(j.list)-1) + ')'
        END) AS createtable
      FROM sysobjects so
      CROSS APPLY
        (SELECT
          '  ' + column_name + ' ' +
          data_type +
          CASE data_type
              WHEN 'sql_variant' THEN ''
              WHEN 'text' THEN ''
              WHEN 'ntext' THEN ''
              WHEN 'xml' THEN ''
              WHEN 'decimal' THEN '(' + cast(numeric_precision AS varchar) + ', '
                    + cast(numeric_scale AS varchar) + ')'
              ELSE coalesce('('+ CASE WHEN character_maximum_length = -1
                    THEN 'MAX'
                    ELSE cast(character_maximum_length AS varchar)
                  END + ')','')
            END + ' ' +
            CASE WHEN EXISTS (
              SELECT id FROM syscolumns
              WHERE object_name(id)=so.name
              AND name=column_name
              AND columnproperty(id,name,'IsIdentity') = 1
            ) THEN
              'IDENTITY(' +
              cast(ident_seed(so.name) AS varchar) + ',' +
              cast(ident_incr(so.name) AS varchar) + ')'
            ELSE ''
            END + ' ' +
             (CASE WHEN UPPER(IS_NULLABLE) = 'NO'
                   THEN 'NOT '
                   ELSE ''
            END ) + 'NULL' +
            CASE WHEN INFORMATION_SCHEMA.COLUMNS.column_default IS NOT NULL
                 THEN ' DEFAULT '+ INFORMATION_SCHEMA.COLUMNS.column_default
                 ELSE ''
            END + ',' + CHAR(13)+CHAR(10)
         FROM INFORMATION_SCHEMA.COLUMNS WHERE table_name = so.name
         ORDER BY ordinal_position
         FOR XML PATH('')
      ) o (list)
      LEFT JOIN INFORMATION_SCHEMA.TABLE_CONSTRAINTS tc
      ON  tc.table_name       = so.name
      AND tc.constraint_type  = 'PRIMARY KEY'
      CROSS APPLY
          (SELECT column_name + ', '
           FROM   INFORMATION_SCHEMA.KEY_COLUMN_USAGE kcu
           WHERE  kcu.constraint_name = tc.constraint_name
           ORDER BY ordinal_position
           FOR XML PATH('')
          ) j (list)
      WHERE   xtype = 'U'
      AND name    NOT IN ('dtproperties')
      AND so.name = '${table}'
    `

    const { data } = await this.driverExecuteQuery({ query: sql })

    return data.recordset.map((row) => row.createtable)
  }

  async getViewCreateScript(view) {
    const sql = `SELECT OBJECT_DEFINITION (OBJECT_ID('${view}')) AS ViewDefinition;`;

    const { data } = await this.driverExecuteQuery({ query: sql });

    return data.recordset.map((row) => row.ViewDefinition);
  }

  async getMaterializedViewCreateScripts() {
    return await []
  }

  async getRoutineCreateScript(routine) {
    const sql = `
      SELECT routine_definition
      FROM INFORMATION_SCHEMA.ROUTINES
      WHERE routine_name = '${routine}'
    `

    const { data } = await this.driverExecuteQuery({ query: sql })

    return data.recordset.map((row) => row.routine_definition)
  }

  async setTableDescription(table, desc, schema) {
    const existingDescription = await this.getTableDescription(table, schema)
    const f = existingDescription ? 'sp_updateextendedproperty' : 'sp_addextendedproperty'
    const sql = `
    EXEC ${f}
      @name = N'MS_Description',
      @value = N${D.escapeString(desc, true)},
      @level0type = N'SCHEMA', @level0name = ${D.wrapIdentifier(schema)},
      @level1type = N'TABLE',  @level1name = ${D.wrapIdentifier(table)};
    `
    await this.executeQuery(sql)
    return ''
  }

  async alterRelation(payload) {
    const query = this.alterRelationSql(payload)
    await this.executeWithTransaction({ query });
  }

  async importData(insertSQL) {
    return await this.executeWithTransaction({ query: insertSQL })
  }

  getImportSQL (importedData, isTruncate) {
    const { schema, table } = importedData[0]
    const queries = []
    // IDENTITY_INSERT is used in case there is a guid getting created by the database, trying to import something into an "IDENTITY" column would fail
    // https://stackoverflow.com/questions/1334012/cannot-insert-explicit-value-for-identity-column-in-table-table-when-identity/
    queries.push(`SET IDENTITY_INSERT ${this.wrapIdentifier(schema)}.${this.wrapIdentifier(table)} ON`)
    if (isTruncate) {
      queries.push(`TRUNCATE TABLE ${this.wrapIdentifier(schema)}.${this.wrapIdentifier(table)}`)
    }

    queries.push(buildInsertQueries(this.knex, importedData).join(';'))
    queries.push(`SET IDENTITY_INSERT ${this.wrapIdentifier(schema)}.${this.wrapIdentifier(table)} OFF`)
    return joinQueries(queries)
  }

  /* helper functions and settings below! */

  async connect(): Promise<void> {
    await super.connect();

    this.dbConfig = this.configDatabase(this.server, this.database)
    this.logger().debug('create driver client for mmsql with config %j', this.dbConfig);
    this.version = await this.getVersion()
    return
  }

  async disconnect(): Promise<void> {
    const connection = await new ConnectionPool(this.dbConfig).connect();
    await connection.close();

    await super.disconnect();
  }

  async listCharsets() {
    return []
  }

  getDefaultCharset() {
    return null
  }

  async listCollations() {
    return []
  }

  supportedFeatures() {
    return {
      customRoutines: true,
      comments: true,
      properties: true,
      partitions: false,
      editPartitions: false,
      backups: false,
      backDirFormat: false,
      restore: false
    }
  }

  applyChangesSql(changes): string {
    return applyChangesSql(changes, this.knex)
  }

  wrapIdentifier(value) {
    if (_.isString(value)) {
      return (value !== '*' ? `[${value.replace(/\[/g, '[')}]` : '*');
    } return value
  }

  getBuilder(table: string, schema?: string) {
    return new SqlServerChangeBuilder(table, schema, [], [])
  }

  private async executeWithTransaction(queryArgs) {
    try {
      const query = joinQueries(['SET XACT_ABORT ON', 'BEGIN TRANSACTION', queryArgs.query, 'COMMIT'])
      await this.driverExecuteQuery({ ...queryArgs, query })
    } catch (ex) {
      this.logger().error(ex)
      throw ex
    }
  }

  private async driverExecuteQuery(queryArgs: any, arrayRowMode = false) {
    this.logger().info('RUNNING', queryArgs)
    const query = _.isObject(queryArgs)? (queryArgs as {query: string}).query : queryArgs
    identify(query || '', { strict: false, dialect: 'mssql' })

    const runQuery = async (connection) => {
      const request = connection.request()
      request.arrayRowMode = arrayRowMode
      const data = await request.query(queryArgs.query)
      const rowsAffected = _.sum(data.rowsAffected)
      return { request, data, rowsAffected }
    };

    return this.connection
      ? runQuery(this.connection)
      : this.runWithConnection(runQuery)
  }

  private async runWithConnection(run) {
    const connection = await new ConnectionPool(this.dbConfig).connect()
    this.connection = connection
    this.connection.dbConfig = this.dbConfig
    return run(this.connection)
  }

  private parseFields(data, columns) {
    if (columns && _.isArray(columns)) {
      return columns.map((c, idx) => {
        return {
          id: `c${idx}`,
          name: c.name
        }
      })
    } else {
      return Object.keys(data[0] || {}).map((name) => ({ name, id: name }))
    }
  }

  private parseRowQueryResult(data, rowsAffected, command, columns, arrayRowMode = false) {
    // Fallback in case the identifier could not reconize the command
    // eslint-disable-next-line
    const isSelect = !!(data.length || rowsAffected === 0)
    const fields = this.parseFields(data, columns)
    const fieldIds = fields.map(f => f.id)
    return {
      command: command || (isSelect && 'SELECT'),
      rows: arrayRowMode ? data.map(r => _.zipObject(fieldIds, r)) : data,
      fields: fields,
      rowCount: data.length,
      affectedRows: rowsAffected,
    }
  }

  private identifyCommands(queryText) {
    try {
      return identify(queryText);
    } catch (err) {
      return [];
    }
  }

  private configDatabase(server, database): Promise<IDbConnectionServerConfig> {
    const config:any = {
      user: server.config.user,
      password: server.config.password,
      server: server.config.host,
      database: database.database,
      port: server.config.port,
      requestTimeout: Infinity,
      appName: server.config.applicationName || 'beekeeperstudio',
      pool: {
        max: 10,
      }
    };
    if (server.config.domain) {
      config.domain = server.config.domain
    }

    if (server.sshTunnel) {
      config.server = server.config.localHost;
      config.port = server.config.localPort;
    }

    config.options = { trustServerCertificate: server.config.trustServerCertificate }

    if (server.config.ssl) {
      const options: any = {
        encrypt: server.config.ssl,
        cryptoCredentialsDetails: {}
      }

      if (server.config.sslCaFile) {
        options.cryptoCredentialsDetails.ca = readFileSync(server.config.sslCaFile);
      }

      if (server.config.sslCertFile) {
        options.cryptoCredentialsDetails.cert = readFileSync(server.config.sslCertFile);
      }

      if (server.config.sslKeyFile) {
        options.cryptoCredentialsDetails.key = readFileSync(server.config.sslKeyFile);
      }


      if (server.config.sslCaFile && server.config.sslCertFile && server.config.sslKeyFile) {
        // trust = !reject
        // mssql driver reverses this setting for no obvious reason
        // other drivers simply pass through to the SSL library.
        options.trustServerCertificate = !server.config.sslRejectUnauthorized
      }

      config.options = options;
    }

    return config;
  }

  private genSelectOld(table, offset, limit, orderBy, filters, schema, selects) {
    const selectString = selects.map((s) => this.wrapIdentifier(s)).join(", ")
    const orderByString = this.genOrderByString(orderBy)
    const filterString = _.isString(filters) ? `WHERE ${filters}` : this.buildFilterString(filters)
    const lastRow = offset + limit
    const schemaString = schema ? `${this.wrapIdentifier(schema)}.` : ''

    const query = `
      WITH CTE AS
      (
          SELECT ${selectString}
                , ROW_NUMBER() OVER (${orderByString}) as RowNumber
          FROM ${schemaString}${this.wrapIdentifier(table)}
          ${filterString}
      )
      SELECT *
            -- get the total records so the web layer can work out
            -- how many pages there are
            , (SELECT COUNT(*) FROM CTE) AS TotalRecords
      FROM CTE
      WHERE RowNumber BETWEEN ${offset} AND ${lastRow}
      ORDER BY RowNumber ASC
    `
    return query
  }

  private genSelectNew(table, offset, limit, orderBy, filters, schema, selects) {
    const filterString = _.isString(filters) ? `WHERE ${filters}` : this.buildFilterString(filters)

    const orderByString = this.genOrderByString(orderBy)
    const schemaString = schema ? `${this.wrapIdentifier(schema)}.` : ''

    const selectSQL = `SELECT ${selects.map((s) => this.wrapIdentifier(s)).join(", ")}`
    const baseSQL = `
      FROM ${schemaString}${this.wrapIdentifier(table)}
      ${filterString}
    `

    const offsetString = (_.isNumber(offset) && _.isNumber(limit)) ?
      `OFFSET ${offset} ROWS FETCH NEXT ${limit} ROWS ONLY` : ''


    const query = `
      ${selectSQL} ${baseSQL}
      ${orderByString}
      ${offsetString}
      `
    return query
  }

  private buildFilterString(filters) {
    let filterString = ""
    if (filters && filters.length > 0) {
      const allFilters = filters.map((item) => {
        const wrappedValue = _.isArray(item.value) ?
          `(${item.value.map((v) => D.escapeString(v, true)).join(',')})` :
          D.escapeString(item.value, true)

        return `${this.wrapIdentifier(item.field)} ${item.type.toUpperCase()} ${wrappedValue}`
      })
      filterString = "WHERE " + joinFilters(allFilters, filters)
    }
    return filterString
  }

  private genOrderByString(orderBy) {
    if (!orderBy) return ""

    let orderByString = "ORDER BY (SELECT NULL)"
    if (orderBy && orderBy.length > 0) {
      orderByString = "ORDER BY " + (orderBy.map((item: {field: any, dir: any}) => {
        if (_.isObject(item)) {
          return `${this.wrapIdentifier(item.field)} ${item.dir.toUpperCase()}`
        } else {
          return this.wrapIdentifier(item)
        }
      })).join(",")
    }
    return orderByString
  }

  private wrapValue(value) {
    return `'${value.replaceAll(/'/g, "''")}'`
  }

  private genCountQuery(table, filters, schema) {
    const filterString = _.isString(filters) ? `WHERE ${filters}` : this.buildFilterString(filters)

    const schemaString = schema ? `${this.wrapIdentifier(schema)}.` : ''

    const baseSQL = `
     FROM ${schemaString}${this.wrapIdentifier(table)}
     ${filterString}
    `
    const countQuery = `
      select count(*) as total ${baseSQL}
    `
    return countQuery
  }

  private async getSchema() {
    const sql = 'SELECT schema_name() AS \'schema\''
    const { data } = await this.driverExecuteQuery({ query: sql })

    return data.recordsets[0].schema
  }

  private async listDefaultConstraints(table, schema) {
    const sql = `
      -- returns name of a column's default value constraint
      SELECT
        all_columns.name as columnName,
        tables.name as tableName,
        schemas.name as schemaName,
        default_constraints.name as name
      FROM
        sys.all_columns
          INNER JOIN
        sys.tables
          ON all_columns.object_id = tables.object_id

          INNER JOIN
        sys.schemas
          ON tables.schema_id = schemas.schema_id

          INNER JOIN
        sys.default_constraints
          ON all_columns.default_object_id = default_constraints.object_id
      WHERE
        schemas.name = ${D.escapeString(schema || this.defaultSchema(), true)}
        AND tables.name = ${D.escapeString(table, true)}
    `
    const { data } = await this.driverExecuteQuery({ query: sql})
    return data.recordset.map((d) => {
      return {
        column: d.columnName,
        table: d.tableName,
        schema: d.schemaName,
        name: d.name
      }
    })
  }

  private async getTableDescription(table, schema = this.defaultSchema()) {
    const query = `SELECT *
      FROM fn_listextendedproperty (
        'MS_Description',
        'schema',
        '${escapeString(schema)}',
        'table',
        '${escapeString(table)}',
        default,
      default);
    `
    const data = await this.driverExecuteQuery({ query })
    if (!data || !data.recordset || data.recordset.length === 0) {
      return null
    }
    return data.recordset[0].MS_Description
  }
}

export default async function (server: IDbConnectionServer, database: IDbConnectionDatabase) {
  const client = new SQLServerClient(server, database);
  await client.connect();

  return client;
}<|MERGE_RESOLUTION|>--- conflicted
+++ resolved
@@ -29,11 +29,7 @@
   ExecutionContext,
   QueryLogOptions
 } from './BasicDatabaseClient'
-<<<<<<< HEAD
-import { ExtendedTableColumn, TableIndex, TableProperties } from '../models';
-=======
-import { FilterOptions, OrderBy, TableFilter, TableIndex, TableProperties, TableResult } from '../models';
->>>>>>> 2cb16a65
+import { FilterOptions, OrderBy, TableFilter, ExtendedTableColumn, TableIndex, TableProperties, TableResult } from '../models';
 const log = logRaw.scope('sql-server')
 
 const D = SqlServerData
@@ -117,11 +113,7 @@
     }))
   }
 
-<<<<<<< HEAD
-  async listTableColumns(_, table, schema): Promise<ExtendedTableColumn[]> {
-=======
-  async listTableColumns(table: string, schema: string) {
->>>>>>> 2cb16a65
+  async listTableColumns(table: string, schema: string): Promise<ExtendedTableColumn[]> {
     const clauses = []
     if (table) clauses.push(`table_name = ${D.escapeString(table, true)}`)
     if (schema) clauses.push(`table_schema = ${D.escapeString(schema, true)}`)
