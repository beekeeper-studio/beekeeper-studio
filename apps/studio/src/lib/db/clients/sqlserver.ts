// Copyright (c) 2015 The SQLECTRON Team
import { readFileSync } from 'fs';
import { parse as bytesParse } from 'bytes'
<<<<<<< HEAD
import sql, { ConnectionError, ConnectionPool, IColumnMetadata, IRecordSet, Request } from 'mssql'
=======
import sql, { ConnectionError, ConnectionPool, IColumnMetadata, IRecordSet, Request, Transaction } from 'mssql'
>>>>>>> d94cb27c
import { identify, StatementType } from 'sql-query-identifier'
import knexlib from 'knex'
import BksConfig from "@/common/bksConfig";
import _ from 'lodash'

import { DatabaseElement, IDbConnectionDatabase } from "../types"
import {
  buildDatabaseFilter,
  buildDeleteQueries,
  buildSchemaFilter,
  buildSelectQueriesFromUpdates,
  buildUpdateQueries,
  escapeString,
  joinQueries,
<<<<<<< HEAD
  buildInsertQuery, getEntraOptions
=======
  buildInsertQuery,
  errorMessages
>>>>>>> d94cb27c
} from './utils';
import logRaw from '@bksLogger'
import { SqlServerCursor } from './sqlserver/SqlServerCursor'
import { SqlServerData } from '@shared/lib/dialects/sqlserver'
import { SqlServerChangeBuilder } from '@shared/lib/sql/change_builder/SqlServerChangeBuilder'
import { joinFilters } from '@/common/utils';
import {
  BasicDatabaseClient,
  ExecutionContext,
  QueryLogOptions
} from './BasicDatabaseClient'
import { FilterOptions, OrderBy, TableFilter, ExtendedTableColumn, TableIndex, TableProperties, TableResult, StreamResults, Routine, TableOrView, NgQueryResult, DatabaseFilterOptions, TableChanges, ImportFuncOptions, DatabaseEntity, BksFieldType, BksField } from '../models';
import { AlterTableSpec, IndexAlterations, RelationAlterations } from '@shared/lib/dialects/models';
import { AzureAuthService } from '../authentication/azure';
import { IDbConnectionServer } from '../backendTypes';
import { GenericBinaryTranscoder } from '../serialization/transcoders';
const log = logRaw.scope('sql-server')

const D = SqlServerData
const mmsqlErrors = {
  CANCELED: 'ECANCEL',
};

type SQLServerVersion = {
  supportOffsetFetch: boolean
  releaseYear: number
  versionString: any
}

type ColumnMetadata = sql.IColumnMetadata[number]

type SQLServerResult = {
  connection: Request,
  data: sql.IResult<any>,
  // Number of changes made by the query
  rowsAffected: number
  rows: Record<string, any>[];
  columns: ColumnMetadata[];
  arrayMode: boolean;
}

interface ExecuteOptions {
  arrayRowMode?: boolean
  connection?: Request
}

const SQLServerContext = {
  getExecutionContext(): ExecutionContext {
    return null;
  },
  logQuery(_query: string, _options: QueryLogOptions, _context: ExecutionContext): Promise<number | string> {
    return null;
  }
}

const knex = knexlib({ client: 'mssql' });
const escapeBinding = knex.client._escapeBinding
knex.client._escapeBinding = function (value: any, context: any) {
  if (Buffer.isBuffer(value)) {
    return `0x${value.toString('hex')}`
  }
  return escapeBinding.call(this, value, context)
}

// NOTE:
// DO NOT USE CONCAT() in sql, not compatible with Sql Server <= 2008
// SQL Server < 2012 might eventually need its own class.
export class SQLServerClient extends BasicDatabaseClient<SQLServerResult, Transaction> {
  server: IDbConnectionServer
  database: IDbConnectionDatabase
  defaultSchema: () => Promise<string>
  version: SQLServerVersion
  dbConfig: any
  readOnlyMode: boolean
  logger: any
  pool: ConnectionPool;
  authService: AzureAuthService;
  transcoders = [GenericBinaryTranscoder];

  constructor(server: IDbConnectionServer, database: IDbConnectionDatabase) {
    super(knex, SQLServerContext, server, database)
    this.dialect = 'mssql';
    this.readOnlyMode = server?.config?.readOnlyMode || false;
    this.defaultSchema = async (): Promise<string> => 'dbo'
    this.logger = () => log
    this.createUpsertFunc = this.createUpsertSQL
  }

  async getVersion(): Promise<SQLServerVersion> {
    const result = await this.executeQuery("SELECT @@VERSION as version")
    const versionString = result[0]?.rows[0]?.version
    const yearRegex = /SQL Server (\d+)/g
    const yearResults = yearRegex.exec(versionString)
    const releaseYear = (yearResults && _.toNumber(yearResults[1])) || 2017
    return {
      supportOffsetFetch: releaseYear >= 2012,
      releaseYear,
      versionString
    }
  }

  async listTables(filter: FilterOptions): Promise<TableOrView[]> {
    const schemaFilter = buildSchemaFilter(filter, 'table_schema');
    const sql = `
      SELECT
        table_schema,
        table_name
      FROM INFORMATION_SCHEMA.TABLES
      WHERE table_type NOT LIKE '%VIEW%'
      ${schemaFilter ? `AND ${schemaFilter}` : ''}
      ORDER BY table_schema, table_name
    `;

    const { data } = await this.driverExecuteSingle(sql);

    return data.recordset.map((item) => ({
      schema: item.table_schema,
      name: item.table_name,
      entityType: 'table'
    }))
  }

  async listTableColumns(table: string, schema: string): Promise<ExtendedTableColumn[]> {
    const clauses = []
    if (table) clauses.push(`table_name = ${D.escapeString(table, true)}`)
    if (schema) clauses.push(`table_schema = ${D.escapeString(schema, true)}`)
    const clause = clauses.length > 0 ? `WHERE ${clauses.join(" AND ")}` : ''
    const sql = `
      SELECT
        table_schema as "table_schema",
        table_name as "table_name",
        column_name as "column_name",
        ordinal_position as "ordinal_position",
        column_default as "column_default",
        ic.is_nullable as "is_nullable",
        CASE
          WHEN sc.definition is not null THEN 'YES'
          ELSE 'NO'
        END as "is_generated",
        CASE
          WHEN character_maximum_length is not null AND data_type != 'text'
              THEN data_type + '(' + CAST(character_maximum_length AS VARCHAR(16)) + ')'
          WHEN numeric_precision is not null
              THEN data_type + '(' + CAST(numeric_precision AS VARCHAR(16)) + ')'
          WHEN datetime_precision is not null AND data_type != 'date'
              THEN data_type + '(' + CAST(datetime_precision AS VARCHAR(16)) + ')'
          ELSE data_type
        END as "data_type"
      FROM INFORMATION_SCHEMA.COLUMNS ic
      LEFT JOIN sys.computed_columns sc ON
        OBJECT_ID(QUOTENAME(ic.TABLE_SCHEMA) + '.' + QUOTENAME(ic.TABLE_NAME)) = sc.object_id AND
        ic.COLUMN_NAME = sc.name
      ${clause}
      ORDER BY table_schema, table_name, ordinal_position
    `

    const { data } = await this.driverExecuteSingle(sql)

    return data.recordset.map((row) => ({
      schemaName: row.table_schema,
      tableName: row.table_name,
      columnName: row.column_name,
      dataType: row.data_type,
      ordinalPosition: Number(row.ordinal_position),
      hasDefault: !_.isNil(row.column_default),
      nullable: row.is_nullable === 'YES',
      defaultValue: row.column_default,
      generated: row.is_generated === 'YES',
      bksField: this.parseTableColumn(row),
    }))
  }

  async versionString(): Promise<string> {
    return this.version.versionString.split(" \n\t")[0]
  }

  async executeQuery(queryText: string, options: ExecuteOptions = {}) {
    // NOTE (@day): we were apparently not even setting multiple on the request, so this is gonna be single for now
    const { data, rowsAffected } = await this.driverExecuteSingle(queryText, options);

    const commands = this.identifyCommands(queryText).map((item) => item.type)

    // Executing only non select queries will not return results.
    // So we "fake" there is at least one result.
    const results = !data.recordsets.length && rowsAffected > 0 ? [[] as any] : data.recordsets as IRecordSet<any>

    return results.map((result, idx) => this.parseRowQueryResult(result, rowsAffected, commands[idx], result?.columns, options.arrayRowMode))
  }

  async query(queryText: string, tabId: number) {
    const hasReserved = this.reservedConnections.has(tabId);
    const queryRequest: Request = hasReserved ? this.reservedConnections.get(tabId).request() : this.pool.request();
    log.info("HAS RESERVED: ", hasReserved, "For query: ", queryText)
    return {
      execute: async(): Promise<NgQueryResult[]> => {
        try {
          return await this.executeQuery(queryText, { arrayRowMode: true, connection: queryRequest })
        } catch (err) {
          if (err.code === mmsqlErrors.CANCELED) {
            err.sqlectronError = 'CANCELED_BY_USER';
          }

          throw err;
        }
      },
      async cancel() {
        if (!queryRequest) {
          throw new Error('Query not ready to be canceled')
        }

        queryRequest.cancel()
      },
    }
  }

  async selectTop(table: string, offset: number, limit: number, orderBy: OrderBy[], filters: string | TableFilter[], schema?: string, selects = ['*']): Promise<TableResult> {
    this.logger().debug("filters", filters)
    const query = await this.selectTopSql(table, offset, limit, orderBy, filters, schema, selects)
    this.logger().debug(query)

    const result = await this.driverExecuteSingle(query)
    this.logger().debug(result)
    const fields = this.parseQueryResultColumns(result)
    const rows = await this.serializeQueryResult(result, fields)
    return { result: rows, fields }
  }

  async selectTopSql(
    table: string,
    offset: number,
    limit: number,
    orderBy: OrderBy[],
    filters: string | TableFilter[],
    schema?: string,
    selects?: string[]
  ) {
    return this.version.supportOffsetFetch
      ? this.genSelectNew(table, offset, limit, orderBy, filters, schema, selects)
      : this.genSelectOld(table, offset, limit, orderBy, filters, schema, selects);
  }

  async listTableTriggers(table: string, schema: string) {
    // SQL Server does not have information_schema for triggers, so other way around
    // is using sp_helptrigger stored procedure to fetch triggers related to table
    const sql = `EXEC sp_helptrigger '${escapeString(schema)}.${escapeString(table)}'`;

    const { data } = await this.driverExecuteSingle(sql, { overrideReadonly: true });

    return data.recordset.map((row) => {
      const update = row.isupdate === 1 ? 'UPDATE' : null
      const del = row.isdelete === 1 ? 'DELETE': null
      const insert = row.isinsert === 1 ? 'INSERT' : null
      const instead = row.isinsteadof === 1 ? 'INSEAD_OF' : null

      const manips = [update, del, insert, instead].filter((f) => f).join(", ")

      return {
        name: row.trigger_name,
        timing: row.isafter === 1 ? 'AFTER' : 'BEFORE',
        manipulation: manips,
        action: null,
        condition: null,
        table, schema
      }
    })
  }

  async getPrimaryKeys(table: string, schema?: string) {
    this.logger().debug('finding foreign key for', table)
    const sql = `
    SELECT COLUMN_NAME, ORDINAL_POSITION
    FROM INFORMATION_SCHEMA.KEY_COLUMN_USAGE
    WHERE OBJECTPROPERTY(OBJECT_ID(CONSTRAINT_SCHEMA + '.' + QUOTENAME(CONSTRAINT_NAME)), 'IsPrimaryKey') = 1
    AND TABLE_NAME = ${this.wrapValue(table)} AND TABLE_SCHEMA = ${this.wrapValue(schema)}
    `
    const { data } = await this.driverExecuteSingle(sql)
    if (!data.recordset || data.recordset.length === 0) return []

    return data.recordset.map((r) => ({
      columnName: r.COLUMN_NAME,
      position: r.ORDINAL_POSITION
    }))
  }

  async getPrimaryKey(table: string, schema: string) {
    const res = await this.getPrimaryKeys(table, schema)
    return res.length === 1 ? res[0].columnName : null
  }

  async listTableIndexes(table: string, schema: string = null): Promise<TableIndex[]> {
    schema = schema ?? await this.defaultSchema();
    const sql = `
      SELECT

      t.name as table_name,
      s.name as schema_name,
      ind.name as index_name,
      ind.index_id as index_id,
      ic.index_column_id as column_id,
      col.name as column_name,
      ic.is_descending_key as is_descending,
      ind.is_unique as is_unique,
      ind.is_primary_key as is_primary

      FROM
          sys.indexes ind
      INNER JOIN
          sys.index_columns ic ON  ind.object_id = ic.object_id and ind.index_id = ic.index_id
      INNER JOIN
          sys.columns col ON ic.object_id = col.object_id and ic.column_id = col.column_id
      INNER JOIN
          sys.tables t ON ind.object_id = t.object_id
      INNER JOIN
          sys.schemas s on t.schema_id = s.schema_id
      WHERE
          ind.is_unique_constraint = 0
          AND t.is_ms_shipped = 0
          AND t.name = '${escapeString(table)}'
          AND s.name = '${escapeString(schema)}'
      ORDER BY
          t.name, ind.name, ind.index_id, ic.is_included_column, ic.key_ordinal;
    `

    const { data } = await this.driverExecuteSingle(sql)

    const grouped = _.groupBy(data.recordset, 'index_name')

    const result = Object.keys(grouped).map((indexName) => {
      const blob = grouped[indexName]
      const unique = blob[0].is_unique
      const id = blob[0].index_id
      const primary = blob[0].is_primary
      const columns = _.sortBy(blob, 'column_id').map((column) => {
        return {
          name: column.column_name,
          order: column.is_descending ? 'DESC' : 'ASC'
        }
      })
      return {
        table, schema, id, name: indexName, unique, primary, columns
      }
    })

    return _.sortBy(result, 'id') as TableIndex[]
  }

  async getTableProperties(table: string, schema: string = null): Promise<TableProperties> {
    schema = schema ?? await this.defaultSchema();
    const triggers = await this.listTableTriggers(table, schema)
    const indexes = await this.listTableIndexes(table, schema)
    const description = await this.getTableDescription(table, schema)
    const sizeQuery = `EXEC sp_spaceused N'${escapeString(schema)}.${escapeString(table)}'; `
    const { data }  = await this.driverExecuteSingle(sizeQuery, { overrideReadonly: true })
    const row = data.recordset ? data.recordset[0] || {} : {}
    const relations = await this.getTableKeys(table, schema)
    return {
      size: bytesParse(row.data),
      indexSize: bytesParse(row.index_size),
      triggers,
      indexes,
      description,
      relations
    }
  }

  async getOutgoingKeys(table: string, schema?: string) {
    // Simplified approach to get foreign keys with ordinal position for proper ordering in composite keys
    const sql = `
      SELECT
        name = FK.CONSTRAINT_NAME,
        from_schema = PK.TABLE_SCHEMA,
        from_table = FK.TABLE_NAME,
        from_column = CU.COLUMN_NAME,
        to_schema = PK.TABLE_SCHEMA,
        to_table = PK.TABLE_NAME,
        to_column = PT.COLUMN_NAME,
        constraint_name = C.CONSTRAINT_NAME,
        on_update = C.UPDATE_RULE,
        on_delete = C.DELETE_RULE,
        CU.ORDINAL_POSITION as ordinal_position
      FROM
          INFORMATION_SCHEMA.REFERENTIAL_CONSTRAINTS C
      INNER JOIN INFORMATION_SCHEMA.TABLE_CONSTRAINTS FK
          ON C.CONSTRAINT_NAME = FK.CONSTRAINT_NAME
      INNER JOIN INFORMATION_SCHEMA.TABLE_CONSTRAINTS PK
          ON C.UNIQUE_CONSTRAINT_NAME = PK.CONSTRAINT_NAME
      INNER JOIN INFORMATION_SCHEMA.KEY_COLUMN_USAGE CU
          ON C.CONSTRAINT_NAME = CU.CONSTRAINT_NAME
      INNER JOIN (
                  SELECT
                      i1.TABLE_NAME,
                      i2.COLUMN_NAME
                  FROM
                      INFORMATION_SCHEMA.TABLE_CONSTRAINTS i1
                  INNER JOIN INFORMATION_SCHEMA.KEY_COLUMN_USAGE i2
                      ON i1.CONSTRAINT_NAME = i2.CONSTRAINT_NAME
                  WHERE
                      i1.CONSTRAINT_TYPE = 'PRIMARY KEY'
                ) PT
          ON PT.TABLE_NAME = PK.TABLE_NAME
      WHERE FK.TABLE_NAME = ${this.wrapValue(table)} AND FK.TABLE_SCHEMA = ${this.wrapValue(schema)}
      ORDER BY
        FK.CONSTRAINT_NAME,
        CU.ORDINAL_POSITION
    `;

    const { data } = await this.driverExecuteSingle(sql);

    // Group by constraint name to identify composite keys
    const groupedKeys = _.groupBy(data.recordset, 'name');

    const result = Object.keys(groupedKeys).map(constraintName => {
      const keyParts = groupedKeys[constraintName];

      // If there's only one part, return a simple key (backward compatibility)
      if (keyParts.length === 1) {
        const row = keyParts[0];
        return {
          constraintName: row.name,
          toTable: row.to_table,
          toSchema: row.to_schema,
          toColumn: row.to_column,
          fromTable: row.from_table,
          fromSchema: row.from_schema,
          fromColumn: row.from_column,
          onUpdate: row.on_update,
          onDelete: row.on_delete,
          isComposite: false
        };
      }

      // If there are multiple parts, it's a composite key
      const firstPart = keyParts[0];
      return {
        constraintName: firstPart.name,
        toTable: firstPart.to_table,
        toSchema: firstPart.to_schema,
        toColumn: keyParts.map(p => p.to_column),
        fromTable: firstPart.from_table,
        fromSchema: firstPart.from_schema,
        fromColumn: keyParts.map(p => p.from_column),
        onUpdate: firstPart.on_update,
        onDelete: firstPart.on_delete,
        isComposite: true
      };
    });

    this.logger().debug("outgoingKeys result", result);
    return result;
  }

  async getIncomingKeys(table: string, schema?: string) {
    // Query for foreign keys TO this table (incoming - other tables referencing this table)
    const sql = `
      SELECT
        name = FK.CONSTRAINT_NAME,
        from_schema = FK.TABLE_SCHEMA,
        from_table = FK.TABLE_NAME,
        from_column = CU.COLUMN_NAME,
        to_schema = PK.TABLE_SCHEMA,
        to_table = PK.TABLE_NAME,
        to_column = PT.COLUMN_NAME,
        constraint_name = C.CONSTRAINT_NAME,
        on_update = C.UPDATE_RULE,
        on_delete = C.DELETE_RULE,
        CU.ORDINAL_POSITION as ordinal_position
      FROM
          INFORMATION_SCHEMA.REFERENTIAL_CONSTRAINTS C
      INNER JOIN INFORMATION_SCHEMA.TABLE_CONSTRAINTS FK
          ON C.CONSTRAINT_NAME = FK.CONSTRAINT_NAME
      INNER JOIN INFORMATION_SCHEMA.TABLE_CONSTRAINTS PK
          ON C.UNIQUE_CONSTRAINT_NAME = PK.CONSTRAINT_NAME
      INNER JOIN INFORMATION_SCHEMA.KEY_COLUMN_USAGE CU
          ON C.CONSTRAINT_NAME = CU.CONSTRAINT_NAME
      INNER JOIN (
                  SELECT
                      i1.TABLE_NAME,
                      i2.COLUMN_NAME,
                      i2.ORDINAL_POSITION
                  FROM
                      INFORMATION_SCHEMA.TABLE_CONSTRAINTS i1
                  INNER JOIN INFORMATION_SCHEMA.KEY_COLUMN_USAGE i2
                      ON i1.CONSTRAINT_NAME = i2.CONSTRAINT_NAME
                  WHERE
                      i1.CONSTRAINT_TYPE = 'PRIMARY KEY'
                ) PT
          ON PT.TABLE_NAME = PK.TABLE_NAME AND CU.ORDINAL_POSITION = PT.ORDINAL_POSITION
      WHERE PK.TABLE_NAME = ${this.wrapValue(table)} AND PK.TABLE_SCHEMA = ${this.wrapValue(schema)}
      ORDER BY
        FK.CONSTRAINT_NAME,
        CU.ORDINAL_POSITION
    `;

    const { data } = await this.driverExecuteSingle(sql);
    const recordset = data.recordset || [];

    // Group by constraint name to identify composite keys
    const groupedKeys = _.groupBy(recordset, 'name');

    const result = Object.keys(groupedKeys).map(constraintName => {
      const keyParts = groupedKeys[constraintName];

      // If there's only one part, return a simple key (backward compatibility)
      if (keyParts.length === 1) {
        const row = keyParts[0];
        return {
          constraintName: row.name,
          toTable: row.to_table,
          toSchema: row.to_schema,
          toColumn: row.to_column,
          fromTable: row.from_table,
          fromSchema: row.from_schema,
          fromColumn: row.from_column,
          onUpdate: row.on_update,
          onDelete: row.on_delete,
          isComposite: false
        };
      }

      // If there are multiple parts, it's a composite key
      const firstPart = keyParts[0];
      return {
        constraintName: firstPart.name,
        toTable: firstPart.to_table,
        toSchema: firstPart.to_schema,
        toColumn: keyParts.map(p => p.to_column),
        fromTable: firstPart.from_table,
        fromSchema: firstPart.from_schema,
        fromColumn: keyParts.map(p => p.from_column),
        onUpdate: firstPart.on_update,
        onDelete: firstPart.on_delete,
        isComposite: true
      };
    });

    this.logger().debug("incomingKeys result", result);
    return result;
  }

  async selectTopStream(table: string, orderBy: OrderBy[], filters: string | TableFilter[], chunkSize: number, schema: string, selects = ['*']) {
    const query = this.genSelectNew(table, null, null, orderBy, filters, schema, selects)
    const columns = await this.listTableColumns(table, schema)
    const rowCount = await this.getTableLength(table, schema)

    return {
      totalRows: Number(rowCount),
      columns,
      cursor: new SqlServerCursor(this.pool.request(), query, chunkSize)
    }
  }

  async getTableLength(table: string, schema: string) {
    const countQuery = this.genCountQuery(table, [], schema)
    const countResults = await this.driverExecuteSingle(countQuery)
    const rowWithTotal = countResults.data.recordset.find((row) => { return row.total })
    const totalRecords = rowWithTotal ? rowWithTotal.total : 0
    return totalRecords
  }

  async setElementNameSql(elementName: string, newElementName: string, typeOfElement: DatabaseElement, schema: string = null): Promise<string> {
    schema = schema ?? await this.defaultSchema();
    if (typeOfElement !== DatabaseElement.TABLE && typeOfElement !== DatabaseElement.VIEW) {
      return ''
    }

    elementName = this.wrapValue(schema + '.' + elementName)
    newElementName = this.wrapValue(newElementName)

    return `EXEC sp_rename ${elementName}, ${newElementName};`
  }

  async dropElement (elementName: string, typeOfElement: DatabaseElement, schema = 'dbo') {
    const sql = `DROP ${D.wrapLiteral(typeOfElement)} ${this.wrapIdentifier(schema)}.${this.wrapIdentifier(elementName)}`
    await this.driverExecuteSingle(sql)
  }

  async listDatabases(filter: DatabaseFilterOptions) {
    const databaseFilter = buildDatabaseFilter(filter, 'name');
    const sql = `
      SELECT name
      FROM sys.databases
      ${databaseFilter ? `AND ${databaseFilter}` : ''}
      ORDER BY name
    `

    const { data } = await this.driverExecuteSingle(sql)

    return data.recordset.map((row) => row.name)
  }

  createUpsertSQL({ schema, name: tableName }: DatabaseEntity, data: {[key: string]: any}, primaryKeys: string[]): string {
    const [PK] = primaryKeys
    const columnsWithoutPK = _.without(Object.keys(data[0]), PK)
    const columns = `([${PK}], ${columnsWithoutPK.map(cpk => `[${cpk}]`).join(', ')})`
    const insertSQL = () => `
      INSERT ${columns}
      VALUES (source.[${PK}], ${columnsWithoutPK.map(cpk => `source.[${cpk}]`).join(', ')})
    `
    const updateSet = () => `${columnsWithoutPK.map(cpk => `target.[${cpk}] = source.[${cpk}]`).join(', ')}`
    const formatValue = (val) => _.isString(val) ? `'${val}'` : val
    const usingSQLStatement = data.map( (val) =>
      `(${formatValue(val[PK])}, ${columnsWithoutPK.map(col => `${formatValue(val[col])}`).join(', ')})`
    ).join(', ')

    return `
      MERGE INTO [${schema}].[${tableName}] AS target
      USING (VALUES
        ${usingSQLStatement}
      ) AS source ${columns}
      ON target.${PK} = source.${PK}
      WHEN MATCHED THEN
        UPDATE SET
          ${updateSet()}
      WHEN NOT MATCHED THEN
        ${insertSQL()};
    `
  }

  /*
    From https://docs.microsoft.com/en-us/sql/t-sql/statements/create-database-transact-sql?view=sql-server-ver16&tabs=sqlpool:
    Collation name can be either a Windows collation name or a SQL collation name. If not specified, the database is assigned the default collation of the instance of SQL Server
    Having this, going to keep collations at the default because there are literally thousands of options
  */
  async createDatabase(databaseName: string) {
    const sql = `create database ${this.wrapIdentifier(databaseName)}`;
    await this.driverExecuteSingle(sql)
    return databaseName;
  }

  async createDatabaseSQL(): Promise<string> {
    throw new Error("Method not implemented.");
  }

  // ONLY USED FOR IMPORT
  protected async runWithConnection(child: (connection: Request) => Promise<any>):  Promise<any> {
    return await child(null);
  }

  protected async rawExecuteQuery(q: string, options: any): Promise<SQLServerResult> {
    log.info('RUNNING', q, options);

    const runQuery = async (connection: Request) => {
      connection.arrayRowMode = options.arrayRowMode || false;
      const data = await connection.query(q)
      const rowsAffected = _.sum(data.rowsAffected)
      const columns = !data.recordset ? [] : Object.keys(data.recordset.columns).map((key) => data.recordset.columns[key])
      const rows = data.recordset
      const arrayMode = connection.arrayRowMode
      return { connection, data, rowsAffected, columns, rows, arrayMode }
    };

    return runQuery(options.connection ? options.connection : this.pool.request());
  }

  async truncateAllTables() {
    const schema = await this.getSchema()

    const sql = `
      SELECT table_name
      FROM INFORMATION_SCHEMA.TABLES
      WHERE table_schema = '${schema}'
      AND table_type NOT LIKE '%VIEW%'
    `;

    const { data } = await this.driverExecuteSingle(sql);

    const truncateAll = data.recordset.map((row) => `
      DELETE FROM ${this.wrapIdentifier(schema)}.${this.wrapIdentifier(row.table_name)}
      DBCC CHECKIDENT ('${schema}.${row.table_name}', RESEED, 0);
    `).join('');

    // NOTE (@day): we were apparently not even setting multiple on the request, so this is gonna be single for now
    await this.driverExecuteSingle(truncateAll);
  }

  async truncateElementSql(elementName: string, typeOfElement: DatabaseElement, schema = 'dbo') {
    return `TRUNCATE ${D.wrapLiteral(typeOfElement)} ${this.wrapIdentifier(schema)}.${this.wrapIdentifier(elementName)}`
  }

  async duplicateTable(tableName: string, duplicateTableName: string, schema = 'dbo') {
    const sql = await this.duplicateTableSql(tableName, duplicateTableName, schema)

    await this.driverExecuteSingle(sql)
  }

  async duplicateTableSql(tableName: string, duplicateTableName: string, schema) {
    return `SELECT * INTO ${this.wrapIdentifier(schema)}.${this.wrapIdentifier(duplicateTableName)} FROM ${this.wrapIdentifier(schema)}.${this.wrapIdentifier(tableName)}`
  }

  async alterTableSql(changes:AlterTableSpec) {
    const { table, schema } = changes
    const columns = await this.listTableColumns(table, schema)
    const defaultConstraints = await this.listDefaultConstraints(table, schema)
    const builder = new SqlServerChangeBuilder(table, schema, columns, defaultConstraints)
    return builder.alterTable(changes)
  }

  async alterTable(changes: AlterTableSpec) {
    const query = await this.alterTableSql(changes)
    await this.executeWithTransaction(query)
  }

  async alterIndex(payload: IndexAlterations) {
    const sql = await this.alterIndexSql(payload)
    await this.executeWithTransaction(sql)
  }

  async executeApplyChanges(changes: TableChanges) {
    const results = []
    let sql = ['SET XACT_ABORT ON', 'BEGIN TRANSACTION']

    try {
      if (changes.inserts) {
        const columnsList = await Promise.all(changes.inserts.map((insert) => {
          return this.listTableColumns(insert.table, insert.schema);
        }));
        sql = sql.concat(changes.inserts.map((insert, index) => buildInsertQuery(this.knex, insert, { columns: columnsList[index] })))
      }

      if (changes.updates) {
        sql = sql.concat(buildUpdateQueries(this.knex, changes.updates))
      }

      if (changes.deletes) {
        sql = sql.concat(buildDeleteQueries(this.knex, changes.deletes))
      }

      sql.push('COMMIT')

      await this.driverExecuteSingle(sql.join(';'))

      if (changes.updates) {
        const selectQueries = buildSelectQueriesFromUpdates(this.knex, changes.updates)
        for (let index = 0; index < selectQueries.length; index++) {
          const element = selectQueries[index];
          const r = await this.driverExecuteSingle(element)
          if (r.data[0]) results.push(r.data[0])
        }
      }
    } catch (ex) {
      log.error("query exception: ", ex)
      throw ex
    }

    return results
  }

  async listMaterializedViewColumns() {
    return []
  }

  async listViews(filter?: FilterOptions): Promise<TableOrView[]> {
    const schemaFilter = buildSchemaFilter(filter, 'table_schema');
    const sql = `
      SELECT
        table_schema,
        table_name
      FROM INFORMATION_SCHEMA.VIEWS
      ${schemaFilter ? `WHERE ${schemaFilter}` : ''}
      ORDER BY table_schema, table_name
    `

    const { data } = await this.driverExecuteSingle(sql)

    return data.recordset.map((item) => ({
      schema: item.table_schema,
      name: item.table_name,
      entityType: 'view'
    }))
  }

  async listMaterializedViews() {
    // TODO: materialized views in SQL server
    return []
  }

  async listRoutines(filter?: FilterOptions): Promise<Routine[]> {
    const schemaFilter = buildSchemaFilter(filter, 'r.routine_schema');
    const sql = `
      SELECT
        r.specific_name as id,
        r.routine_schema as routine_schema,
        r.routine_name as name,
        r.routine_type as routine_type,
        r.data_type as data_type
      FROM INFORMATION_SCHEMA.ROUTINES r
      where r.routine_schema not in ('sys', 'information_schema',
                                  'mysql', 'performance_schema', 'INFORMATION_SCHEMA')
      ${schemaFilter ? `AND ${schemaFilter}` : ''}
      ORDER BY routine_schema, routine_name
    `;

    const paramsSQL = `
      select
          r.routine_schema as routine_schema,
          r.specific_name as specific_name,
          p.parameter_name as parameter_name,
          p.character_maximum_length as char_length,
          p.data_type as data_type
    from INFORMATION_SCHEMA.ROUTINES r
    left join INFORMATION_SCHEMA.PARAMETERS p
              on p.specific_schema = r.routine_schema
              and p.specific_name = r.specific_name
    where r.routine_schema not in ('sys', 'information_schema',
                                  'mysql', 'performance_schema', 'INFORMATION_SCHEMA')
      ${schemaFilter ? `AND ${schemaFilter}` : ''}

        AND p.parameter_mode = 'IN'
    order by r.routine_schema,
            r.specific_name,
            p.ordinal_position;

    `

    const { data } = await this.driverExecuteSingle(sql);
    const paramsResult = await this.driverExecuteSingle(paramsSQL)
    const grouped = _.groupBy(paramsResult.data.recordset, 'specific_name')

    return data.recordset.map((row) => {
      const params = grouped[row.id] || []
      return {
        schema: row.routine_schema,
        name: row.name,
        type: row.routine_type ? row.routine_type.toLowerCase() : 'function',
        returnType: row.data_type,
        id: row.id,
        entityType: 'routine',
        routineParams: params.map((p) => {
          return {
            name: p.parameter_name,
            type: p.data_type,
            length: p.char_length || undefined
          }
        })
      }
    })
  }

  async listSchemas(filter: FilterOptions) {
    const schemaFilter = buildSchemaFilter(filter);
    const sql = `
      SELECT schema_name
      FROM INFORMATION_SCHEMA.SCHEMATA
      ${schemaFilter ? `WHERE ${schemaFilter}` : ''}
      ORDER BY schema_name
    `

    const { data } = await this.driverExecuteSingle(sql)

    return data.recordset.map((row) => row.schema_name)
  }

  async getTableReferences(table: string) {
    const sql = `
      SELECT OBJECT_NAME(referenced_object_id) referenced_table_name
      FROM sys.foreign_keys
      WHERE parent_object_id = OBJECT_ID('${table}')
    `

    const { data } = await this.driverExecuteSingle(sql)

    return data.recordset.map((row) => row.referenced_table_name)
  }

  async queryStream(query: string, chunkSize: number): Promise<StreamResults> {
    const { columns, totalRows } = await this.getColumnsAndTotalRows(query)
    return {
      totalRows,
      columns,
      cursor: new SqlServerCursor(this.pool.request(), query, chunkSize),
    }
  }

  async getQuerySelectTop(table: string, limit: number): Promise<string> {
    return `SELECT TOP ${limit} * FROM ${this.wrapIdentifier(table)}`;
  }

  async getTableCreateScript(table: string): Promise<string> {
    // Reference http://stackoverflow.com/a/317864
    const sql = `
      SELECT  ('CREATE TABLE ' + so.name + ' (' +
        CHAR(13)+CHAR(10) + REPLACE(o.list, '&#x0D;', CHAR(13)) +
        ')' + CHAR(13)+CHAR(10) +
        CASE WHEN tc.constraint_name IS NULL THEN ''
             ELSE + CHAR(13)+CHAR(10) + 'ALTER TABLE ' + so.Name +
             ' ADD CONSTRAINT ' + tc.constraint_name  +
             ' PRIMARY KEY ' + '(' + LEFT(j.list, Len(j.list)-1) + ')'
        END) AS createtable
      FROM sysobjects so
      CROSS APPLY
        (SELECT
          '  ' + column_name + ' ' +
          data_type +
          CASE data_type
              WHEN 'sql_variant' THEN ''
              WHEN 'text' THEN ''
              WHEN 'ntext' THEN ''
              WHEN 'xml' THEN ''
              WHEN 'decimal' THEN '(' + cast(numeric_precision AS varchar) + ', '
                    + cast(numeric_scale AS varchar) + ')'
              ELSE coalesce('('+ CASE WHEN character_maximum_length = -1
                    THEN 'MAX'
                    ELSE cast(character_maximum_length AS varchar)
                  END + ')','')
            END + ' ' +
            CASE WHEN EXISTS (
              SELECT id FROM syscolumns
              WHERE object_name(id)=so.name
              AND name=column_name
              AND columnproperty(id,name,'IsIdentity') = 1
            ) THEN
              'IDENTITY(' +
              cast(ident_seed(so.name) AS varchar) + ',' +
              cast(ident_incr(so.name) AS varchar) + ')'
            ELSE ''
            END + ' ' +
             (CASE WHEN UPPER(IS_NULLABLE) = 'NO'
                   THEN 'NOT '
                   ELSE ''
            END ) + 'NULL' +
            CASE WHEN INFORMATION_SCHEMA.COLUMNS.column_default IS NOT NULL
                 THEN ' DEFAULT '+ INFORMATION_SCHEMA.COLUMNS.column_default
                 ELSE ''
            END + ',' + CHAR(13)+CHAR(10)
         FROM INFORMATION_SCHEMA.COLUMNS WHERE table_name = so.name
         ORDER BY ordinal_position
         FOR XML PATH('')
      ) o (list)
      LEFT JOIN INFORMATION_SCHEMA.TABLE_CONSTRAINTS tc
      ON  tc.table_name       = so.name
      AND tc.constraint_type  = 'PRIMARY KEY'
      CROSS APPLY
          (SELECT column_name + ', '
           FROM   INFORMATION_SCHEMA.KEY_COLUMN_USAGE kcu
           WHERE  kcu.constraint_name = tc.constraint_name
           ORDER BY ordinal_position
           FOR XML PATH('')
          ) j (list)
      WHERE   xtype = 'U'
      AND name    NOT IN ('dtproperties')
      AND so.name = '${table}'
    `

    const { data } = await this.driverExecuteSingle(sql)

    return data.recordset.map((row) => row.createtable)[0]
  }

  async getViewCreateScript(view: string) {
    const sql = `SELECT OBJECT_DEFINITION (OBJECT_ID('${view}')) AS ViewDefinition;`;

    const { data } = await this.driverExecuteSingle(sql);

    return data.recordset.map((row) => row.ViewDefinition);
  }

  async getMaterializedViewCreateScripts() {
    return []
  }

  async getRoutineCreateScript(routine: string) {
    const sql = `
      SELECT definition
      FROM sys.sql_modules
      WHERE OBJECT_NAME(object_id) = '${routine}'
    `

    const { data } = await this.driverExecuteSingle(sql)

    return data.recordset.map((row) => row.definition)
  }

  async setTableDescription(table: string, desc: string, schema: string) {
    const existingDescription = await this.getTableDescription(table, schema)
    const f = existingDescription ? 'sp_updateextendedproperty' : 'sp_addextendedproperty'
    const sql = `
    EXEC ${f}
      @name = N'MS_Description',
      @value = N${D.escapeString(desc, true)},
      @level0type = N'SCHEMA', @level0name = ${D.wrapIdentifier(schema)},
      @level1type = N'TABLE',  @level1name = ${D.wrapIdentifier(table)};
    `
    await this.executeQuery(sql)
    return ''
  }

  async alterRelation(payload: RelationAlterations) {
    const query = await this.alterRelationSql(payload)
    await this.executeWithTransaction(query);
  }

  async hasIdentityColumn(table: TableOrView): Promise<boolean> {
    const sql = `
      SELECT
        c.name AS ColumnName,
        t.name AS TableName,
        s.name AS SchemaName,
        c.is_identity
      FROM sys.columns c
      JOIN sys.tables t ON c.object_id = t.object_id
      JOIN sys.schemas s ON t.schema_id = s.schema_id
      WHERE t.name = ${this.wrapValue(table.name)}
      AND s.name = ${this.wrapValue(table.schema)}
      AND c.is_identity = 1;
    `;

    const { data } = await this.driverExecuteSingle(sql);
    return data.recordset && data.recordset.length > 0;
  }

  async importStepZero(table: TableOrView): Promise<any> {
    const transaction = new sql.Transaction(this.pool)

    return {
      transaction,
      request: new sql.Request(transaction),
      hasIdentityColumn: await this.hasIdentityColumn(table)
    }
  }

  async importBeginCommand(_table: TableOrView, { clientExtras }: ImportFuncOptions): Promise<any> {
    await clientExtras.transaction.begin()
  }

  async importTruncateCommand (table: TableOrView, { clientExtras, executeOptions }: ImportFuncOptions): Promise<any> {
    const { name, schema } = table
    const schemaString = schema ? `${this.wrapIdentifier(schema)}.` : ''
    await clientExtras.request.query(`TRUNCATE TABLE ${schemaString}${this.wrapIdentifier(name)};`, executeOptions)
  }

  async importLineReadCommand (table: TableOrView, sqlString: string, { executeOptions }: ImportFuncOptions): Promise<any> {
    const { name, schema } = table
    const schemaString = schema ? `${this.wrapIdentifier(schema)}.` : ''
    const identOn = executeOptions.hasIdentityColumn ? `SET IDENTITY_INSERT ${schemaString}${this.wrapIdentifier(name)} ON;` : '';
    const identOff = executeOptions.hasIdentityColumn ? `SET IDENTITY_INSERT ${schemaString}${this.wrapIdentifier(name)} OFF;` : '';
    const query = `${identOn}${sqlString};${identOff}`;
    return await executeOptions.request.query(query, executeOptions)
  }

  async importCommitCommand (_table: TableOrView, { clientExtras }: ImportFuncOptions): Promise<any> {
    return await clientExtras.transaction.commit()
  }

  async importRollbackCommand (_table: TableOrView, { clientExtras }: ImportFuncOptions): Promise<any> {
    return await clientExtras.transaction.rollback()
  }

  /* helper functions and settings below! */

  async connect(signal?: AbortSignal): Promise<void> {
    await super.connect();

    this.dbConfig = await this.configDatabase(this.server, this.database, signal)
    this.pool = await new ConnectionPool(this.dbConfig).connect();

    this.pool.on('error', (err) => {
      if (err instanceof ConnectionError) {
        log.error('Pool ConnectionError', err.message)
      }
      log.error("Pool event: connection error:", err.name, err.message);
    });


    this.logger().debug('create driver client for mmsql with config %j', this.dbConfig);
    this.version = await this.getVersion()
    return
  }

  async disconnect(): Promise<void> {
    await this.pool.close();

    await super.disconnect();
  }

  async listCharsets() {
    return []
  }

  getDefaultCharset() {
    return null
  }

  async listCollations() {
    return []
  }

  async supportedFeatures() {
    return {
      customRoutines: true,
      comments: true,
      properties: true,
      partitions: false,
      editPartitions: false,
      backups: false,
      backDirFormat: false,
      restore: false,
      indexNullsNotDistinct: false,
      transactions: true,
      filterTypes: ['standard']
    }
  }

  async applyChangesSql(changes: TableChanges): Promise<string> {
    // fix for bit fields
    if (changes.inserts) {
      changes.inserts.forEach((insert) => {
        insert.data.forEach((item) => {
          const columns = Object.keys(item);
          columns.forEach((ic) => {
            if (_.isBoolean(item[ic])) {
              item[ic] = item[ic] ? 1 : 0
            }
          })
        })
      })
    }
    return super.applyChangesSql(changes)
  }

  wrapIdentifier(value: string) {
    return SqlServerData.wrapIdentifier(value)
  }

  getBuilder(table: string, schema?: string) {
    return new SqlServerChangeBuilder(table, schema, [], [])
  }

  async reserveConnection(tabId: number): Promise<void> {
    this.throwIfHasConnection(tabId);

    if (this.reservedConnections.size >= BksConfig.db.sqlserver.maxReservedConnections) {
      throw new Error(errorMessages.maxReservedConnections)
    }

    const conn = this.pool.transaction();
    this.pushConnection(tabId, conn);
  }

  async releaseConnection(tabId: number): Promise<void> {
    const conn = this.popConnection(tabId);
    if (conn) {
      try {
        // This may throw if the connection hasn't been begun yet, so just to be safe we'll catch
        await conn.rollback();
      } catch {}
    }
  }

  async startTransaction(tabId: number): Promise<void> {
    const conn = this.peekConnection(tabId);
    await conn.begin();
  }

  async commitTransaction(tabId: number): Promise<void> {
    const conn = this.popConnection(tabId);
    await conn.commit();
    // commit releases the connection annoyingly so we have to re reserve one
    await this.reserveConnection(tabId);
  }

  async rollbackTransaction(tabId: number): Promise<void> {
    const conn = this.popConnection(tabId);
    await conn.rollback();
    // rollback also releases the connection so we have to re reserve the connection
    await this.reserveConnection(tabId);
  }

  private async executeWithTransaction(q: string) {
    try {
      const query = joinQueries(['SET XACT_ABORT ON', 'BEGIN TRANSACTION', q, 'COMMIT'])
      await this.driverExecuteSingle(query)
    } catch (ex) {
      this.logger().error(ex)
      throw ex
    }
  }

  private parseFields(data: any[], columns: IColumnMetadata) {
    if (columns && _.isArray(columns)) {
      return columns.map((c, idx) => {
        return {
          id: `c${idx}`,
          name: c.name
        }
      })
    } else {
      return Object.keys(data[0] || {}).map((name) => ({ name, id: name }))
    }
  }

  private parseRowQueryResult(data: any[], rowsAffected: number, command: StatementType, columns: IColumnMetadata, arrayRowMode = false) {
    // Fallback in case the identifier could not reconize the command
    // eslint-disable-next-line
    const isSelect = !!(data.length || rowsAffected === 0)
    const fields = this.parseFields(data, columns)
    const fieldIds = fields.map(f => f.id)
    return {
      command: command || (isSelect && 'SELECT'),
      rows: arrayRowMode ? data.map(r => _.zipObject(fieldIds, r)) : data,
      fields: fields,
      rowCount: data.length,
      affectedRows: rowsAffected,
    }
  }

  private identifyCommands(queryText: string) {
    try {
      return identify(queryText);
    } catch (err) {
      return [];
    }
  }

  private async configDatabase(server: IDbConnectionServer, database: IDbConnectionDatabase, signal?: AbortSignal): Promise<any> { // changed to any for now, might need to make some changes
    const config: any = {
      server: server.config.host,
      database: database.database,
      requestTimeout: Infinity,
      appName: 'beekeeperstudio',
      pool: {
        max: BksConfig.db.sqlserver.maxConnections
      }
    };

    if (server.config.azureAuthOptions?.azureAuthEnabled) {
      this.authService = new AzureAuthService();
      await this.authService.init(server.config.authId)

      const options = getEntraOptions(server, { signal })

      config.authentication = await this.authService.auth(server.config.azureAuthOptions.azureAuthType, options);

      config.options = {
        encrypt: true
      };

      return config;
    }

    config.user = server.config.user;
    config.password = server.config.password;
    config.port = Number(server.config.port);

    if (server.config.domain) {
      config.domain = server.config.domain
    }

    if (server.sshTunnel) {
      config.server = server.config.localHost;
      config.port = server.config.localPort;
    }

    config.options = { trustServerCertificate: server.config.trustServerCertificate }

    if (server.config.ssl) {
      const options: any = {
        encrypt: server.config.ssl,
        cryptoCredentialsDetails: {}
      }

      if (server.config.sslCaFile) {
        options.cryptoCredentialsDetails.ca = readFileSync(server.config.sslCaFile);
      }

      if (server.config.sslCertFile) {
        options.cryptoCredentialsDetails.cert = readFileSync(server.config.sslCertFile);
      }

      if (server.config.sslKeyFile) {
        options.cryptoCredentialsDetails.key = readFileSync(server.config.sslKeyFile);
      }


      if (server.config.sslCaFile && server.config.sslCertFile && server.config.sslKeyFile) {
        // trust = !reject
        // mssql driver reverses this setting for no obvious reason
        // other drivers simply pass through to the SSL library.
        options.trustServerCertificate = !server.config.sslRejectUnauthorized
      }

      config.options = options;
    }

    return config;
  }

  private genSelectOld(table: string,
    offset: number,
    limit: number,
    orderBy: OrderBy[],
    filters: string | TableFilter[],
    schema?: string,
    selects?: string[]
  ) {
    const selectString = selects.map((s) => this.wrapIdentifier(s)).join(", ")
    const orderByString = this.genOrderByString(orderBy)
    const filterString = _.isString(filters) ? `WHERE ${filters}` : this.buildFilterString(filters)
    const lastRow = offset + limit
    const schemaString = schema ? `${this.wrapIdentifier(schema)}.` : ''

    const query = `
      WITH CTE AS
      (
          SELECT ${selectString}
                , ROW_NUMBER() OVER (${orderByString}) as RowNumber
          FROM ${schemaString}${this.wrapIdentifier(table)}
          ${filterString}
      )
      SELECT *
            -- get the total records so the web layer can work out
            -- how many pages there are
            , (SELECT COUNT(*) FROM CTE) AS TotalRecords
      FROM CTE
      WHERE RowNumber BETWEEN ${offset} AND ${lastRow}
      ORDER BY RowNumber ASC
    `
    return query
  }

  private genSelectNew(table: string,
    offset: number,
    limit: number,
    orderBy: OrderBy[],
    filters: string | TableFilter[],
    schema?: string,
    selects?: string[]
  ) {
    const filterString = _.isString(filters) ? `WHERE ${filters}` : this.buildFilterString(filters)

    const orderByString = this.genOrderByString(orderBy)
    const schemaString = schema ? `${this.wrapIdentifier(schema)}.` : ''

    const selectSQL = `SELECT ${selects.map((s) => this.wrapIdentifier(s)).join(", ")}`
    const baseSQL = `
      FROM ${schemaString}${this.wrapIdentifier(table)}
      ${filterString}
    `

    const offsetString = (_.isNumber(offset) && _.isNumber(limit)) ?
      `OFFSET ${offset} ROWS FETCH NEXT ${limit} ROWS ONLY` : ''


    const query = `
      ${selectSQL} ${baseSQL}
      ${orderByString}
      ${offsetString}
      `
    return query
  }

  private buildFilterString(filters: TableFilter[]) {
    let filterString = ""
    if (filters && filters.length > 0) {
      const allFilters = filters.map((item) => {
        let wrappedValue = _.isArray(item.value) ?
          `(${item.value.map((v) => D.escapeString(v, true)).join(',')})` :
          D.escapeString(item.value, true)

        if (item.type.includes('is')) wrappedValue = 'NULL';

        return `${this.wrapIdentifier(item.field)} ${item.type.toUpperCase()} ${wrappedValue}`
      })
      filterString = "WHERE " + joinFilters(allFilters, filters)
    }
    return filterString
  }

  private genOrderByString(orderBy: OrderBy[]) {
    if (!orderBy) return ""

    let orderByString = "ORDER BY (SELECT NULL)"
    if (orderBy && orderBy.length > 0) {
      orderByString = "ORDER BY " + (orderBy.map((item: {field: any, dir: any}) => {
        if (_.isObject(item)) {
          return `${this.wrapIdentifier(item.field)} ${item.dir.toUpperCase()}`
        } else {
          return this.wrapIdentifier(item)
        }
      })).join(",")
    }
    return orderByString
  }

  private wrapValue(value: string) {
    return `'${value.replaceAll(/'/g, "''")}'`
  }

  private genCountQuery(table: string, filters: string | TableFilter[], schema: string) {
    const filterString = _.isString(filters) ? `WHERE ${filters}` : this.buildFilterString(filters)

    const schemaString = schema ? `${this.wrapIdentifier(schema)}.` : ''

    const baseSQL = `
     FROM ${schemaString}${this.wrapIdentifier(table)}
     ${filterString}
    `
    const countQuery = `
      select count(*) as total ${baseSQL}
    `
    return countQuery
  }

  private async getSchema() {
    const sql = 'SELECT schema_name() AS \'schema\''
    const { data } = await this.driverExecuteSingle(sql)

    return (data.recordsets[0] as any).schema
  }

  private async listDefaultConstraints(table: string, schema: string) {
    const sql = `
      -- returns name of a column's default value constraint
      SELECT
        all_columns.name as columnName,
        tables.name as tableName,
        schemas.name as schemaName,
        default_constraints.name as name
      FROM
        sys.all_columns
          INNER JOIN
        sys.tables
          ON all_columns.object_id = tables.object_id

          INNER JOIN
        sys.schemas
          ON tables.schema_id = schemas.schema_id

          INNER JOIN
        sys.default_constraints
          ON all_columns.default_object_id = default_constraints.object_id
      WHERE
        schemas.name = ${D.escapeString(schema || await this.defaultSchema(), true)}
        AND tables.name = ${D.escapeString(table, true)}
    `
    const { data } = await this.driverExecuteSingle(sql)
    return data.recordset.map((d) => {
      return {
        column: d.columnName,
        table: d.tableName,
        schema: d.schemaName,
        name: d.name
      }
    })
  }

  private async getTableDescription(table: string, schema: string | null = null) {
    schema = schema ?? await this.defaultSchema();
    const query = `SELECT *
      FROM fn_listextendedproperty (
        'MS_Description',
        'schema',
        '${escapeString(schema)}',
        'table',
        '${escapeString(table)}',
        default,
      default);
    `
    const { data } = await this.driverExecuteSingle(query)
    if (!data || !data.recordset || data.recordset.length === 0) {
      return null
    }
    return data.recordset[0].MS_Description
  }

  parseQueryResultColumns(qr: SQLServerResult): BksField[] {
    return Object.keys(qr.columns).map((key) => {
      const column = qr.columns[key]
      let bksType: BksFieldType = 'UNKNOWN'
      const type = column.type
      if (
        type === sql.VarBinary ||
          type === sql.Binary ||
          type === sql.Image
      ) {
        bksType = 'BINARY'
      }
      return { name: column.name, bksType }
    })
  }

  parseTableColumn(column: { column_name: string; data_type: string }): BksField {
    return {
      name: column.column_name,
      bksType: column.data_type.includes('varbinary') ? 'BINARY' : 'UNKNOWN',
    };
  }
}

export default async function (server: IDbConnectionServer, database: IDbConnectionDatabase) {
  const client = new SQLServerClient(server, database);
  await client.connect();

  return client;
}<|MERGE_RESOLUTION|>--- conflicted
+++ resolved
@@ -1,11 +1,7 @@
 // Copyright (c) 2015 The SQLECTRON Team
 import { readFileSync } from 'fs';
 import { parse as bytesParse } from 'bytes'
-<<<<<<< HEAD
-import sql, { ConnectionError, ConnectionPool, IColumnMetadata, IRecordSet, Request } from 'mssql'
-=======
 import sql, { ConnectionError, ConnectionPool, IColumnMetadata, IRecordSet, Request, Transaction } from 'mssql'
->>>>>>> d94cb27c
 import { identify, StatementType } from 'sql-query-identifier'
 import knexlib from 'knex'
 import BksConfig from "@/common/bksConfig";
@@ -20,12 +16,9 @@
   buildUpdateQueries,
   escapeString,
   joinQueries,
-<<<<<<< HEAD
-  buildInsertQuery, getEntraOptions
-=======
   buildInsertQuery,
+  getEntraOptions,
   errorMessages
->>>>>>> d94cb27c
 } from './utils';
 import logRaw from '@bksLogger'
 import { SqlServerCursor } from './sqlserver/SqlServerCursor'
@@ -39,7 +32,7 @@
 } from './BasicDatabaseClient'
 import { FilterOptions, OrderBy, TableFilter, ExtendedTableColumn, TableIndex, TableProperties, TableResult, StreamResults, Routine, TableOrView, NgQueryResult, DatabaseFilterOptions, TableChanges, ImportFuncOptions, DatabaseEntity, BksFieldType, BksField } from '../models';
 import { AlterTableSpec, IndexAlterations, RelationAlterations } from '@shared/lib/dialects/models';
-import { AzureAuthService } from '../authentication/azure';
+import { AuthOptions, AzureAuthService } from '../authentication/azure';
 import { IDbConnectionServer } from '../backendTypes';
 import { GenericBinaryTranscoder } from '../serialization/transcoders';
 const log = logRaw.scope('sql-server')
