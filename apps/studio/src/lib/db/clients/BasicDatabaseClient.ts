<<<<<<< HEAD
import { SupportedFeatures, FilterOptions, TableOrView, Routine, TableColumn, SchemaFilterOptions, DatabaseFilterOptions, TableChanges, OrderBy, TableFilter, TableResult, StreamResults, CancelableQuery, ExtendedTableColumn, PrimaryKeyColumn, TableProperties, TableIndex, TableTrigger, TableInsert, NgQueryResult, TablePartition, TableUpdateResult, ImportFuncOptions, DatabaseEntity } from '../models';
=======
import { SupportedFeatures, FilterOptions, TableOrView, Routine, TableColumn, SchemaFilterOptions, DatabaseFilterOptions, TableChanges, OrderBy, TableFilter, TableResult, StreamResults, CancelableQuery, ExtendedTableColumn, PrimaryKeyColumn, TableProperties, TableIndex, TableTrigger, TableInsert, NgQueryResult, TablePartition, TableUpdateResult, ImportFuncOptions, BksField } from '../models';
>>>>>>> 11cea7e8
import { AlterPartitionsSpec, AlterTableSpec, IndexAlterations, RelationAlterations, TableKey } from '@shared/lib/dialects/models';
import { buildInsertQueries, buildInsertQuery, errorMessages, isAllowedReadOnlyQuery, joinQueries, applyChangesSql } from './utils';
import { Knex } from 'knex';
import _ from 'lodash'
import { ChangeBuilderBase } from '@shared/lib/sql/change_builder/ChangeBuilderBase';
import { identify } from 'sql-query-identifier';
import { ConnectionType, DatabaseElement, IBasicDatabaseClient, IDbConnectionDatabase } from '../types';
import rawLog from "electron-log";
import connectTunnel from '../tunnel';
import { IDbConnectionServer } from '../backendTypes';
import platformInfo from '@/common/platform_info';
import { LicenseKey } from '@/common/appdb/models/LicenseKey';
import { IdentifyResult } from 'sql-query-identifier/lib/defines';
import { Transcoder } from '../serialization/transcoders';

const log = rawLog.scope('BasicDatabaseClient');
const logger = () => log;


export interface ExecutionContext {
    executedBy: 'user' | 'app'
    location: string // eg tab name or ID
    purpose?: string // why
    details?: string // any useful details
}

// we're assuming that the params have been resolved already
export interface QueryLogOptions {
    options: any // just whatever options the database driver provides.
    status: 'completed' | 'failed'
    error?: string
}

interface ColumnsAndTotalRows {
  columns: TableColumn[]
  totalRows: number
}

// this provides the ability to get the current tab information, plus provides
// a way to log the data to a table in the app sqlite.
// this is a useful design if BKS ever gains a web version.
// it returns an ID to use
export interface AppContextProvider {
    getExecutionContext(): ExecutionContext
    logQuery(query: string, options: QueryLogOptions, context: ExecutionContext ): Promise<number | string>
}

export const NoOpContextProvider: AppContextProvider = {
  getExecutionContext(): ExecutionContext {
    return null;
  },
  logQuery(_query: string, _options: QueryLogOptions, _context: ExecutionContext): Promise<number | string> {
    return null;
  }
};

export interface BaseQueryResult {
  columns: { name: string }[]
  rows: any[][] | Record<string, any>[];
  arrayMode: boolean;
}

// raw result type is specific to each database implementation
export abstract class BasicDatabaseClient<RawResultType extends BaseQueryResult> implements IBasicDatabaseClient {
  knex: Knex | null;
  contextProvider: AppContextProvider;
  dialect: "mssql" | "sqlite" | "mysql" | "oracle" | "psql" | "bigquery" | "generic";
  // TODO (@day): this can be cleaned up when we fix configuration
  readOnlyMode = false;
  server: IDbConnectionServer;
  database: IDbConnectionDatabase;
  db: string;
  connectionType: ConnectionType;
  connErrHandler: (msg: string) => void = null;
  transcoders: Transcoder<any, any>[] = [];

  constructor(knex: Knex | null, contextProvider: AppContextProvider, server: IDbConnectionServer, database: IDbConnectionDatabase) {
    this.knex = knex;
    this.contextProvider = contextProvider
    this.server = server;
    this.database = database;
    this.db = database?.database
    this.connectionType = this.server?.config.client;
  }

  async checkAllowReadOnly() {
    const status = await LicenseKey.getLicenseStatus()
    return status.isUltimate || platformInfo.testMode;
  }

  set connectionHandler(fn: (msg: string) => void) {
    this.connErrHandler = fn;
  }

  abstract getBuilder(table: string, schema?: string): ChangeBuilderBase | Promise<ChangeBuilderBase>;

  // DB Metadata ****************************************************************
  abstract supportedFeatures(): Promise<SupportedFeatures>;
  abstract versionString(): Promise<string>;

  async defaultSchema(): Promise<string | null> {
    return null
  }
  // ****************************************************************************

  // Connection *****************************************************************
  async connect(_signal?: AbortSignal): Promise<void> {
    /* eslint no-param-reassign: 0 */
    if (this.database.connecting) {
      throw new Error('There is already a connection in progress for this database. Aborting this new request.');
    }

    try {
      this.database.connecting = true;

      // terminate any previous lost connection for this DB
      if (this.database.connected) {
        await this.disconnect();
      }

      // reuse existing tunnel
      if (this.server.config.ssh && !this.server.sshTunnel) {
        logger().debug('creating ssh tunnel');
        this.server.sshTunnel = await connectTunnel(this.server.config);

        this.server.config.localHost = this.server.sshTunnel.localHost
        this.server.config.localPort = this.server.sshTunnel.localPort
      }

    } catch (err) {
      logger().error('Connection error %j', err);
      // this.disconnect(this.server, this.database);
      throw new Error('Database Connection Error: ' + err.message);
    } finally {
      this.database.connecting = false;
    }
  }
  async disconnect(): Promise<void> {
    this.database.connecting = false;

    if (this.server.sshTunnel) {
      await this.server.sshTunnel.connection.shutdown();
    }

    if (this.server.db[this.database.database]) {
      // delete this.server.db[this.database.database]
    }
    await this.knex.destroy();
  }
  // ****************************************************************************

  // List schema information ****************************************************
  abstract listTables(filter?: FilterOptions): Promise<TableOrView[]>;
  abstract listViews(filter?: FilterOptions): Promise<TableOrView[]>;
  abstract listRoutines(filter?: FilterOptions): Promise<Routine[]>;
  abstract listMaterializedViewColumns(table: string, schema?: string): Promise<TableColumn[]>;
  abstract listTableColumns(table?: string, schema?: string): Promise<ExtendedTableColumn[]>;
  abstract listTableTriggers(table: string, schema?: string): Promise<TableTrigger[]>;
  abstract listTableIndexes(table: string, schema?: string): Promise<TableIndex[]>;
  abstract listSchemas(filter?: SchemaFilterOptions): Promise<string[]>;
  abstract getTableReferences(table: string, schema?: string): Promise<string[]>;
  abstract getTableKeys(table: string, schema?: string): Promise<TableKey[]>;

  listTablePartitions(_table: string, _schema?: string): Promise<TablePartition[]> {
    return Promise.resolve([])
  }

  abstract query(queryText: string, options?: any): Promise<CancelableQuery>;
  abstract executeQuery(queryText: string, options?: any): Promise<NgQueryResult[]>;
  abstract listDatabases(filter?: DatabaseFilterOptions): Promise<string[]>;
  abstract getTableProperties(table: string, schema?: string): Promise<TableProperties | null>;
  abstract getQuerySelectTop(table: string, limit: number, schema?: string): Promise<string>;
  abstract listMaterializedViews(filter?: FilterOptions): Promise<TableOrView[]>;
  abstract getPrimaryKey(table: string, schema?: string): Promise<string | null>;
  abstract getPrimaryKeys(table: string, schema?: string): Promise<PrimaryKeyColumn[]>;
  // ****************************************************************************

  // Create Structure ***********************************************************
  abstract listCharsets(): Promise<string[]>
  abstract getDefaultCharset(): Promise<string>
  abstract listCollations(charset: string): Promise<string[]>
  abstract createDatabase(databaseName: string, charset: string, collation: string): Promise<void>
  abstract createDatabaseSQL(): Promise<string>
  abstract getTableCreateScript(table: string, schema?: string): Promise<string>;
  abstract getViewCreateScript(view: string, schema?: string): Promise<string[]>;
  async getMaterializedViewCreateScript(_view: string, _schema?: string): Promise<string[]> {
    return [];
  }
  abstract getRoutineCreateScript(routine: string, type: string, schema?: string): Promise<string[]>;
  // ****************************************************************************

  // Make Changes ***************************************************************
  // all of these can be handled by the change builder, which we can get for any connection
  async alterTableSql(change: AlterTableSpec): Promise<string> {
    const { table, schema } = change
    const builder = await this.getBuilder(table, schema)
    return builder.alterTable(change)
  }

  async alterTable(change: AlterTableSpec): Promise<void> {
    const sql = await this.alterTableSql(change)
    await this.executeQuery(sql)
  }

  async alterIndexSql(changes: IndexAlterations): Promise<string | null> {
    const { table, schema, additions, drops } = changes
    const changeBuilder = await this.getBuilder(table, schema)
    const newIndexes = changeBuilder.createIndexes(additions)
    const droppers = changeBuilder.dropIndexes(drops)
    return [newIndexes, droppers].filter((f) => !!f).join(";")
  }

  async alterIndex(changes: IndexAlterations): Promise<void> {
    const sql = await this.alterIndexSql(changes);
    await this.executeQuery(sql)
  }

  async alterRelationSql(changes: RelationAlterations): Promise<string | null> {
    const { table, schema } = changes
    const builder = await this.getBuilder(table, schema)
    const creates = builder.createRelations(changes.additions)
    const drops = builder.dropRelations(changes.drops)
    return [creates, drops].filter((f) => !!f).join(";")
  }

  async alterRelation(changes: RelationAlterations): Promise<void> {
    const query = await this.alterRelationSql(changes)
    await this.executeQuery(query)
  }

  async alterPartitionSql(_changes: AlterPartitionsSpec): Promise<string | null> {
    return ''
  }

  async alterPartition(_changes: AlterPartitionsSpec): Promise<void> {
    return;
  }

  async applyChangesSql(changes: TableChanges): Promise<string> {
    await this.deserializeTableChanges(changes);
    return applyChangesSql(changes, this.knex);
  }

  async applyChanges(changes: TableChanges): Promise<TableUpdateResult[]> {
    await this.deserializeTableChanges(changes);
    return await this.executeApplyChanges(changes);
  }

  abstract executeApplyChanges(changes: TableChanges): Promise<TableUpdateResult[]>;

  abstract setTableDescription(table: string, description: string, schema?: string): Promise<string>;

  abstract setElementNameSql(elementName: string, newElementName: string, typeOfElement: DatabaseElement, schema?: string): Promise<string>;

  async setElementName(elementName: string, newElementName: string, typeOfElement: DatabaseElement, schema?: string): Promise<void> {
    const sql = await this.setElementNameSql(elementName, newElementName, typeOfElement, schema)
    if (!sql) {
      throw new Error(`Unsupported element type: ${typeOfElement}`);
    }
    await this.executeQuery(sql);
  }

  abstract dropElement(elementName: string, typeOfElement: DatabaseElement, schema?: string): Promise<void>;

  abstract truncateElementSql(elementName: string, typeOfElement: DatabaseElement, schema?: string): Promise<string>;

  async truncateElement(elementName: string, typeOfElement: DatabaseElement, schema?: string): Promise<void> {
    const sql = this.truncateElementSql(elementName, typeOfElement, schema);
    if (!sql) {
      throw new Error(`Cannot truncate element ${elementName} of type ${typeOfElement}`);
    }
    await this.driverExecuteSingle(await this.truncateElementSql(elementName, typeOfElement, schema));
  }

  abstract truncateAllTables(schema?: string): Promise<void>;
  // ****************************************************************************

  // ****************************************************************************
  // ****************************************************************************

  // For TableTable *************************************************************
  abstract getTableLength(table: string, schema?: string): Promise<number>;
  abstract selectTop(table: string, offset: number, limit: number, orderBy: OrderBy[], filters: string | TableFilter[], schema?: string, selects?: string[]): Promise<TableResult>;
  abstract selectTopSql(table: string, offset: number, limit: number, orderBy: OrderBy[], filters: string | TableFilter[], schema?: string, selects?: string[]): Promise<string>;
  abstract selectTopStream(table: string, orderBy: OrderBy[], filters: string | TableFilter[], chunkSize: number, schema?: string): Promise<StreamResults>;
  // ****************************************************************************

  // For Export *****************************************************************
  abstract queryStream(query: string, chunkSize: number): Promise<StreamResults>;
  // ****************************************************************************

  // For Import *****************************************************************
  async importStepZero(_table: TableOrView, _options?: { connection: any }): Promise<any> {
    return null
  }
  async importBeginCommand(_table: TableOrView, _importOptions?: ImportFuncOptions): Promise<any> {
    return null
  }

  async importTruncateCommand (_table: TableOrView, _importOptions?: ImportFuncOptions): Promise<any> {
    return null
  }

  async importLineReadCommand (_table: TableOrView, _sqlString: string|string[], _importOptions?: ImportFuncOptions): Promise<any> {
    return null
  }

  async importCommitCommand (_table: TableOrView, _importOptions?: ImportFuncOptions): Promise<any> {
    return null
  }

  async importRollbackCommand (_table: TableOrView, _importOptions?: ImportFuncOptions): Promise<any> {
    return null
  }

  async importFinalCommand (_table: TableOrView, _importOptions?: ImportFuncOptions): Promise<any> {
    return null
  }

  protected async runWithConnection<T>(_child: (c: any) => Promise<T>): Promise<T> {
    throw new Error(`runWithConnection not implemented for ${this.dialect}`);
  }

  async importFile(
    table: TableOrView,
    importScriptOptions: ImportFuncOptions,
    readStream: (b: {[key: string]: any}, executeOptions?: any, c?: string) => Promise<any>,
  ) {
    const {
      executeOptions,
      importerOptions,
      storeValues
    } = importScriptOptions;

    return await this.runWithConnection(async (connection) => {
      try {
        executeOptions.connection = connection
        importScriptOptions.clientExtras = await this.importStepZero(table, { connection })
        await this.importBeginCommand(table, importScriptOptions)
        if (storeValues.truncateTable) {
          await this.importTruncateCommand(table, importScriptOptions)
        }

        const readOptions = {
          connection,
          ...importScriptOptions.clientExtras
        };
        const result = await readStream(importerOptions, readOptions, storeValues.fileName)
        if (result.aborted) {
          throw new Error(`Import aborted: ${result.error}`);
        }
        await this.importCommitCommand(table, importScriptOptions)
      } catch (err) {
        log.error('Error importing data: ', err)
        await this.importRollbackCommand(table, importScriptOptions)
        throw err;
      } finally {
        await this.importFinalCommand(table, importScriptOptions)
      }
    })
  }

  async getImportSQL(importedData: any[], tableName: string, schema: string = null): Promise<string | string[]> {
    const queries = []
    const primaryKeysPromise = await this.getPrimaryKeys(tableName, schema)
    const primaryKeys = primaryKeysPromise.map(v => v.columnName)
    const createUpsertFunc = this.createUpsertFunc ?? null
    queries.push(buildInsertQueries(this.knex, importedData, { runAsUpsert: true, primaryKeys, createUpsertFunc }).join(';'))
    return joinQueries(queries)
  }
  // ****************************************************************************

  // Duplicate Table ************************************************************
  abstract duplicateTable(tableName: string, duplicateTableName: string, schema?: string): Promise<void>;
  abstract duplicateTableSql(tableName: string, duplicateTableName: string, schema?: string): Promise<string>;
  // ****************************************************************************

  /** Sync a database file to remote database. This is a LibSQL specific feature. */
  async syncDatabase(): Promise<void> {
    throw new Error("Not implemented");
  }

  protected createUpsertFunc: ((table: DatabaseEntity, data: {[key: string]: any}, primaryKey: string[]) => string) | null = null

  async getInsertQuery(tableInsert: TableInsert, runAsUpsert = false): Promise<string> {
    const columns = await this.listTableColumns(tableInsert.table, tableInsert.schema);
<<<<<<< HEAD
    const primaryKeysPromise = await this.getPrimaryKeys(tableInsert.table, tableInsert.schema)
    const primaryKeys = primaryKeysPromise.map(v => v.columnName)
    return buildInsertQuery(this.knex, tableInsert, { columns, runAsUpsert, primaryKeys, createUpsertFunc: this.createUpsertFunc });
=======
    tableInsert.data.forEach((row) => {
      Object.keys(row).forEach((key) => {
        row[key] = this.deserializeValue(row[key]);
      })
    })
    return buildInsertQuery(this.knex, tableInsert, columns);
>>>>>>> 11cea7e8
  }

  abstract wrapIdentifier(value: string): string;

  // structure to allow logging of all queries to a query log
  protected abstract rawExecuteQuery(q: string, options: any): Promise<RawResultType | RawResultType[]>

  protected async checkIsConnected(): Promise<boolean> {
    try {
      await this.rawExecuteQuery('SELECT 1', {});
      return true;
    } catch (_e) {
      return false;
    }
  }

  async getColumnsAndTotalRows(query: string): Promise<ColumnsAndTotalRows> {
    const [result] = await this.executeQuery(query)
    const {fields, rowCount: totalRows} = result
    const columns = fields.map(f => ({
      columnName: f.name,
      dataType: f.dataType
    }))

    return {
      columns,
      totalRows
    }
  }

  protected abstract parseTableColumn(column: any): BksField

  protected parseQueryResultColumns(qr: RawResultType): BksField[] {
    return qr.columns.map((c) => ({
      name: c.name,
      bksType: "UNKNOWN",
    }));
  }

  /** Serializes and mutates an array of rows based on their fields */
  protected async serializeQueryResult(qr: RawResultType, fields: BksField[]): Promise<Record<string, any>[]> {
    // No transcoders, just return the raw result
    if (this.transcoders.length === 0) {
      return qr.rows;
    }

    const fieldTranscoders: Record<string, Transcoder<any, any>> = {}

    // Find transcoders by fields
    fields.forEach((field, idx) => {
      this.transcoders.forEach((transcoder) => {
        if (transcoder.serializeCheckByField(field)) {
          fieldTranscoders[qr.arrayMode ? idx : field.name] = transcoder
        }
      })
    })

    // Mutate rows based on the found transcoders
    for (const row of qr.rows) {
      Object.entries(fieldTranscoders).forEach(([key, transcoder]) => {
        row[key] = transcoder.serialize(row[key])
      })
    }

    return qr.rows;
  }

  protected async deserializeTableChanges(changes: TableChanges) {
    // No transcoders, just return the raw result
    if (this.transcoders.length === 0) {
      return changes
    }

    changes.inserts?.forEach((ins) => {
      ins.data.forEach((row) => {
        Object.keys(row).forEach((key) => {
          row[key] = this.deserializeValue(row[key])
        })
      })
    })

    changes.updates?.forEach((upd) => {
      upd.primaryKeys.forEach((pk) => {
        pk.value = this.deserializeValue(pk.value)
      })
      upd.value = this.deserializeValue(upd.value)
    })

    changes.deletes?.forEach((del) => {
      del.primaryKeys.forEach((pk) => {
        pk.value = this.deserializeValue(pk.value)
      })
    })
  }

  private deserializeValue(value: any) {
    const transcoder = this.transcoders.find((t) => t.deserializeCheckByValue(value))
    return transcoder?.deserialize(value) || value
  }

  protected violatesReadOnly(statements: IdentifyResult[], options: any = {}) {
    return !isAllowedReadOnlyQuery(statements, this.readOnlyMode) && !options.overrideReadonly
  }

  async driverExecuteSingle(q: string, options: any = {}): Promise<RawResultType> {
    const statements = identify(q, { strict: false, dialect: this.dialect });
    if (this.violatesReadOnly(statements, options)) {
      throw new Error(errorMessages.readOnly);
    }

    const logOptions: QueryLogOptions = { options, status: 'completed'}
    // force rawExecuteQuery to return a single result
    options['multiple'] = false
    options['statements'] = statements
    try {
        const result = await this.rawExecuteQuery(q, options) as RawResultType
        return _.isArray(result) ? result[0] : result
    } catch (ex) {
        // if (!await this.checkIsConnected()) {
        //   try {
        //     await this.connect();
        //   } catch (_e) {
        //     // may need better error message
        //     this.connErrHandler('It seems we have lost the connection to the database.');
        //     return;
        //   }
        //   const result = await this.rawExecuteQuery(q, options) as RawResultType;
        //   return _.isArray(result) ? result[0] : result
        // }

        logOptions.status = 'failed'
        logOptions.error = ex.message
        throw ex;
    } finally {
        this.contextProvider.logQuery(q, logOptions, this.contextProvider.getExecutionContext())
    }
  }

  async driverExecuteMultiple(q: string, options: any = {}): Promise<RawResultType[]> {
    const statements = identify(q, { strict: false, dialect: this.dialect });
    if (this.violatesReadOnly(statements, options)) {
      throw new Error(errorMessages.readOnly);
    }

    const logOptions: QueryLogOptions = { options, status: 'completed' }
    // force rawExecuteQuery to return an array
    options['multiple'] = true;
    options['statements'] = statements
    try {
      const result = await this.rawExecuteQuery(q, options) as RawResultType[]
      return result
    } catch (ex) {
      // if (!await this.checkIsConnected()) {
      //   try {
      //     await this.connect();
      //   } catch (_e) {
      //     // may need better error message
      //     this.connErrHandler('It seems we have lost the connection to the database.');
      //     return;
      //   }
      //   const result = await this.rawExecuteQuery(q, options) as RawResultType;
      //   return _.isArray(result) ? result[0] : result
      // }
      logOptions.status = 'failed'
      logOptions.error = ex.message
      throw ex;
    } finally {
      this.contextProvider.logQuery(q, logOptions, this.contextProvider.getExecutionContext())
    }
  }

}<|MERGE_RESOLUTION|>--- conflicted
+++ resolved
@@ -1,8 +1,4 @@
-<<<<<<< HEAD
-import { SupportedFeatures, FilterOptions, TableOrView, Routine, TableColumn, SchemaFilterOptions, DatabaseFilterOptions, TableChanges, OrderBy, TableFilter, TableResult, StreamResults, CancelableQuery, ExtendedTableColumn, PrimaryKeyColumn, TableProperties, TableIndex, TableTrigger, TableInsert, NgQueryResult, TablePartition, TableUpdateResult, ImportFuncOptions, DatabaseEntity } from '../models';
-=======
-import { SupportedFeatures, FilterOptions, TableOrView, Routine, TableColumn, SchemaFilterOptions, DatabaseFilterOptions, TableChanges, OrderBy, TableFilter, TableResult, StreamResults, CancelableQuery, ExtendedTableColumn, PrimaryKeyColumn, TableProperties, TableIndex, TableTrigger, TableInsert, NgQueryResult, TablePartition, TableUpdateResult, ImportFuncOptions, BksField } from '../models';
->>>>>>> 11cea7e8
+import { SupportedFeatures, FilterOptions, TableOrView, Routine, TableColumn, SchemaFilterOptions, DatabaseFilterOptions, TableChanges, OrderBy, TableFilter, TableResult, StreamResults, CancelableQuery, ExtendedTableColumn, PrimaryKeyColumn, TableProperties, TableIndex, TableTrigger, TableInsert, NgQueryResult, TablePartition, TableUpdateResult, ImportFuncOptions, DatabaseEntity, BksField } from '../models';
 import { AlterPartitionsSpec, AlterTableSpec, IndexAlterations, RelationAlterations, TableKey } from '@shared/lib/dialects/models';
 import { buildInsertQueries, buildInsertQuery, errorMessages, isAllowedReadOnlyQuery, joinQueries, applyChangesSql } from './utils';
 import { Knex } from 'knex';
@@ -389,18 +385,9 @@
 
   async getInsertQuery(tableInsert: TableInsert, runAsUpsert = false): Promise<string> {
     const columns = await this.listTableColumns(tableInsert.table, tableInsert.schema);
-<<<<<<< HEAD
     const primaryKeysPromise = await this.getPrimaryKeys(tableInsert.table, tableInsert.schema)
     const primaryKeys = primaryKeysPromise.map(v => v.columnName)
     return buildInsertQuery(this.knex, tableInsert, { columns, runAsUpsert, primaryKeys, createUpsertFunc: this.createUpsertFunc });
-=======
-    tableInsert.data.forEach((row) => {
-      Object.keys(row).forEach((key) => {
-        row[key] = this.deserializeValue(row[key]);
-      })
-    })
-    return buildInsertQuery(this.knex, tableInsert, columns);
->>>>>>> 11cea7e8
   }
 
   abstract wrapIdentifier(value: string): string;
