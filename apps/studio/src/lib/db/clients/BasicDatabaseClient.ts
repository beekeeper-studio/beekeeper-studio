import { SupportedFeatures, FilterOptions, TableOrView, Routine, TableColumn, SchemaFilterOptions, DatabaseFilterOptions, TableChanges, OrderBy, TableFilter, TableResult, StreamResults, CancelableQuery, ExtendedTableColumn, PrimaryKeyColumn, TableProperties, TableIndex, TableTrigger, TableInsert, NgQueryResult, TablePartition, TableUpdateResult, ImportScriptFunctions, DatabaseEntity } from '../models';
import { AlterPartitionsSpec, AlterTableSpec, IndexAlterations, RelationAlterations, TableKey } from '@shared/lib/dialects/models';
import { buildInsertQueries, buildInsertQuery, errorMessages, isAllowedReadOnlyQuery, joinQueries } from './utils';
import { Knex } from 'knex';
import _ from 'lodash'
import { ChangeBuilderBase } from '@shared/lib/sql/change_builder/ChangeBuilderBase';
import { identify } from 'sql-query-identifier';
import { ConnectionType, DatabaseElement, IBasicDatabaseClient, IDbConnectionDatabase } from '../types';
import rawLog from "electron-log";
import connectTunnel from '../tunnel';
import { IDbConnectionServer } from '../backendTypes';

const log = rawLog.scope('BasicDatabaseClient');
const logger = () => log;


export interface ExecutionContext {
    executedBy: 'user' | 'app'
    location: string // eg tab name or ID
    purpose?: string // why
    details?: string // any useful details
}

// we're assuming that the params have been resolved already
export interface QueryLogOptions {
    options: any // just whatever options the database driver provides.
    status: 'completed' | 'failed'
    error?: string
}

interface ColumnsAndTotalRows {
  columns: TableColumn[]
  totalRows: number
}

// this provides the ability to get the current tab information, plus provides
// a way to log the data to a table in the app sqlite.
// this is a useful design if BKS ever gains a web version.
// it returns an ID to use
export interface AppContextProvider {
    getExecutionContext(): ExecutionContext
    logQuery(query: string, options: QueryLogOptions, context: ExecutionContext ): Promise<number | string>
}

export const NoOpContextProvider: AppContextProvider = {
  getExecutionContext(): ExecutionContext {
    return null;
  },
  logQuery(_query: string, _options: QueryLogOptions, _context: ExecutionContext): Promise<number | string> {
    return null;
  }
};

// raw result type is specific to each database implementation
export abstract class BasicDatabaseClient<RawResultType> implements IBasicDatabaseClient {
  knex: Knex | null;
  contextProvider: AppContextProvider;
  dialect: "mssql" | "sqlite" | "mysql" | "oracle" | "psql" | "bigquery" | "generic";
  // TODO (@day): this can be cleaned up when we fix configuration
  readOnlyMode = false;
  server: IDbConnectionServer;
  database: IDbConnectionDatabase;
  db: string;
  connectionBaseType: ConnectionType;
  connectionType: ConnectionType;
  connErrHandler: (msg: string) => void = null;

  constructor(knex: Knex | null, contextProvider: AppContextProvider, server: IDbConnectionServer, database: IDbConnectionDatabase) {
    this.knex = knex;
    this.contextProvider = contextProvider
    this.server = server;
    this.database = database;
    this.db = database?.database
    this.connectionType = this.server?.config.client;
  }

  set connectionHandler(fn: (msg: string) => void) {
    this.connErrHandler = fn;
  }

  abstract getBuilder(table: string, schema?: string): ChangeBuilderBase

  // DB Metadata ****************************************************************
  abstract supportedFeatures(): Promise<SupportedFeatures>;
  abstract versionString(): Promise<string>;

  async defaultSchema(): Promise<string | null> {
    return null
  }
  // ****************************************************************************

  // Connection *****************************************************************
  async connect(): Promise<void> {
    /* eslint no-param-reassign: 0 */
    if (this.database.connecting) {
      throw new Error('There is already a connection in progress for this database. Aborting this new request.');
    }

    try {
      this.database.connecting = true;

      // terminate any previous lost connection for this DB
      if (this.database.connected) {
        await this.disconnect();
      }

      // reuse existing tunnel
      if (this.server.config.ssh && !this.server.sshTunnel) {
        logger().debug('creating ssh tunnel');
        this.server.sshTunnel = await connectTunnel(this.server.config);

        this.server.config.localHost = this.server.sshTunnel.localHost
        this.server.config.localPort = this.server.sshTunnel.localPort



      }

    } catch (err) {
      logger().error('Connection error %j', err);
      // this.disconnect(this.server, this.database);
      throw new Error('Database Connection Error: ' + err.message);
    } finally {
      this.database.connecting = false;
    }
  }
  async disconnect(): Promise<void> {
    this.database.connecting = false;

    if (this.server.sshTunnel) {
      await this.server.sshTunnel.connection.shutdown();
    }

    if (this.server.db[this.database.database]) {
      // delete this.server.db[this.database.database]
    }
    await this.knex.destroy();
  }
  // ****************************************************************************

  // List schema information ****************************************************
  abstract listTables(filter?: FilterOptions): Promise<TableOrView[]>;
  abstract listViews(filter?: FilterOptions): Promise<TableOrView[]>;
  abstract listRoutines(filter?: FilterOptions): Promise<Routine[]>;
  abstract listMaterializedViewColumns(table: string, schema?: string): Promise<TableColumn[]>;
  abstract listTableColumns(table?: string, schema?: string): Promise<ExtendedTableColumn[]>;
  abstract listTableTriggers(table: string, schema?: string): Promise<TableTrigger[]>;
  abstract listTableIndexes(table: string, schema?: string): Promise<TableIndex[]>;
  abstract listSchemas(filter?: SchemaFilterOptions): Promise<string[]>;
  abstract getTableReferences(table: string, schema?: string): Promise<string[]>;
  abstract getTableKeys(table: string, schema?: string): Promise<TableKey[]>;

  listTablePartitions(_table: string, _schema?: string): Promise<TablePartition[]> {
    return Promise.resolve([])
  }

  abstract query(queryText: string, options?: any): Promise<CancelableQuery>;
  abstract executeQuery(queryText: string, options?: any): Promise<NgQueryResult[]>;
  abstract listDatabases(filter?: DatabaseFilterOptions): Promise<string[]>;
  abstract getTableProperties(table: string, schema?: string): Promise<TableProperties | null>;
  abstract getQuerySelectTop(table: string, limit: number, schema?: string): Promise<string>;
  abstract listMaterializedViews(filter?: FilterOptions): Promise<TableOrView[]>;
  abstract getPrimaryKey(table: string, schema?: string): Promise<string | null>;
  abstract getPrimaryKeys(table: string, schema?: string): Promise<PrimaryKeyColumn[]>;
  // ****************************************************************************

  // Create Structure ***********************************************************
  abstract listCharsets(): Promise<string[]>
  abstract getDefaultCharset(): Promise<string>
  abstract listCollations(charset: string): Promise<string[]>
  abstract createDatabase(databaseName: string, charset: string, collation: string): Promise<void>
  abstract createDatabaseSQL(): Promise<string>
  abstract getTableCreateScript(table: string, schema?: string): Promise<string>;
  abstract getViewCreateScript(view: string, schema?: string): Promise<string[]>;
  async getMaterializedViewCreateScript(_view: string, _schema?: string): Promise<string[]> {
    return [];
  }
  abstract getRoutineCreateScript(routine: string, type: string, schema?: string): Promise<string[]>;
  // ****************************************************************************

  // Make Changes ***************************************************************
  // all of these can be handled by the change builder, which we can get for any connection
  async alterTableSql(change: AlterTableSpec): Promise<string> {
    const { table, schema } = change
    const builder = this.getBuilder(table, schema)
    return builder.alterTable(change)
  }

  async alterTable(change: AlterTableSpec): Promise<void> {
    const sql = await this.alterTableSql(change)
    await this.executeQuery(sql)
  }

  async alterIndexSql(changes: IndexAlterations): Promise<string | null> {
    const { table, schema, additions, drops } = changes
    const changeBuilder = this.getBuilder(table, schema)
    const newIndexes = changeBuilder.createIndexes(additions)
    const droppers = changeBuilder.dropIndexes(drops)
    return [newIndexes, droppers].filter((f) => !!f).join(";")
  }

  async alterIndex(changes: IndexAlterations): Promise<void> {
    const sql = await this.alterIndexSql(changes);
    await this.executeQuery(sql)
  }

  async alterRelationSql(changes: RelationAlterations): Promise<string | null> {
    const { table, schema } = changes
    const builder = this.getBuilder(table, schema)
    const creates = builder.createRelations(changes.additions)
    const drops = builder.dropRelations(changes.drops)
    return [creates, drops].filter((f) => !!f).join(";")
  }

  async alterRelation(changes: RelationAlterations): Promise<void> {
    const query = await this.alterRelationSql(changes)
    await this.executeQuery(query)
  }

  async alterPartitionSql(_changes: AlterPartitionsSpec): Promise<string | null> {
    return ''
  }

  async alterPartition(_changes: AlterPartitionsSpec): Promise<void> {
    return;
  }

  abstract applyChangesSql(changes: TableChanges): Promise<string>;

  abstract applyChanges(changes: TableChanges): Promise<TableUpdateResult[]>;

  abstract setTableDescription(table: string, description: string, schema?: string): Promise<string>;

  abstract setElementNameSql(elementName: string, newElementName: string, typeOfElement: DatabaseElement, schema?: string): Promise<string>;

  async setElementName(elementName: string, newElementName: string, typeOfElement: DatabaseElement, schema?: string): Promise<void> {
    const sql = await this.setElementNameSql(elementName, newElementName, typeOfElement, schema)
    if (!sql) {
      throw new Error(`Unsupported element type: ${typeOfElement}`);
    }
    await this.executeQuery(sql);
  }

  abstract dropElement(elementName: string, typeOfElement: DatabaseElement, schema?: string): Promise<void>;

  abstract truncateElementSql(elementName: string, typeOfElement: DatabaseElement, schema?: string): Promise<string>;

  async truncateElement(elementName: string, typeOfElement: DatabaseElement, schema?: string): Promise<void> {
    const sql = this.truncateElementSql(elementName, typeOfElement, schema);
    if (!sql) {
      throw new Error(`Cannot truncate element ${elementName} of type ${typeOfElement}`);
    }
    await this.driverExecuteSingle(await this.truncateElementSql(elementName, typeOfElement, schema));
  }

  abstract truncateAllTables(schema?: string): Promise<void>;
  // ****************************************************************************

  // ****************************************************************************
  // ****************************************************************************

  // For TableTable *************************************************************
  abstract getTableLength(table: string, schema?: string): Promise<number>;
  abstract selectTop(table: string, offset: number, limit: number, orderBy: OrderBy[], filters: string | TableFilter[], schema?: string, selects?: string[]): Promise<TableResult>;
  abstract selectTopSql(table: string, offset: number, limit: number, orderBy: OrderBy[], filters: string | TableFilter[], schema?: string, selects?: string[]): Promise<string>;
  abstract selectTopStream(table: string, orderBy: OrderBy[], filters: string | TableFilter[], chunkSize: number, schema?: string): Promise<StreamResults>;
  // ****************************************************************************

  // For Export *****************************************************************
  abstract queryStream(query: string, chunkSize: number): Promise<StreamResults>;
  // ****************************************************************************

  // For Import *****************************************************************
  getImportScripts(_table: TableOrView): ImportScriptFunctions {
    return {
      step0: (): Promise<any|null> => null,
      beginCommand: (_executeOptions: any): any => null,
      truncateCommand: (): Promise<any> => null,
      lineReadCommand: (_sqlString: string[]): Promise<any> => null,
      commitCommand: (_executeOptions: any): Promise<any> => null,
      rollbackCommand: (_executeOptions: any): Promise<any> => null,
      finalCommand: (_executeOptions: any): Promise<any> => null
    }
  }

  getImportSQL(importedData: any[], primaryKeys: string[] = []): string | string[] {
    const queries = []
<<<<<<< HEAD
    queries.push(buildInsertQueries(this.knex, importedData, { runAsUpsert: true, primaryKeys }).join(';'))
=======

    queries.push(buildInsertQueries(this.knex, importedData).join(';'))
>>>>>>> 6214ec80
    return joinQueries(queries)
  }
  // ****************************************************************************

  // Duplicate Table ************************************************************
  abstract duplicateTable(tableName: string, duplicateTableName: string, schema?: string): Promise<void>;
  abstract duplicateTableSql(tableName: string, duplicateTableName: string, schema?: string): Promise<string>;
  // ****************************************************************************

  /** Sync a database file to remote database. This is a LibSQL specific feature. */
  async syncDatabase(): Promise<void> {
    throw new Error("Not implemented");
  }

  protected createUpsertFunc: ((table: DatabaseEntity, data: {[key: string]: any}, primaryKey: string[]) => string) | null = null

  async getInsertQuery(tableInsert: TableInsert, runAsUpsert = false): Promise<string> {
    const columns = await this.listTableColumns(tableInsert.table, tableInsert.schema);
    const primaryKeysPromise = await this.getPrimaryKeys(tableInsert.table, tableInsert.schema)
    const primaryKeys = primaryKeysPromise.map(v => v.columnName)
    return buildInsertQuery(this.knex, tableInsert, { columns, runAsUpsert, primaryKeys, createUpsertFunc: this.createUpsertFunc });
  }

  abstract wrapIdentifier(value: string): string;

  // structure to allow logging of all queries to a query log
  protected abstract rawExecuteQuery(q: string, options: any): Promise<RawResultType | RawResultType[]>

  protected async checkIsConnected(): Promise<boolean> {
    try {
      await this.rawExecuteQuery('SELECT 1', {});
      return true;
    } catch (_e) {
      return false;
    }
  }

  async getColumnsAndTotalRows(query: string): Promise<ColumnsAndTotalRows> {
    const [result] = await this.executeQuery(query)
    const {fields, rowCount: totalRows} = result
    const columns = fields.map(f => ({
      columnName: f.name,
      dataType: f.dataType
    }))

    return {
      columns,
      totalRows
    }
  }

  async driverExecuteSingle(q: string, options: any = {}): Promise<RawResultType> {
    const identification = identify(q, { strict: false, dialect: this.dialect });
    if (!isAllowedReadOnlyQuery(identification, this.readOnlyMode) && !options.overrideReadonly) {
      throw new Error(errorMessages.readOnly);
    }

    const logOptions: QueryLogOptions = { options, status: 'completed'}
    // force rawExecuteQuery to return a single result
    options['multiple'] = false
    try {
        const result = await this.rawExecuteQuery(q, options) as RawResultType
        return _.isArray(result) ? result[0] : result
    } catch (ex) {
        // if (!await this.checkIsConnected()) {
        //   try {
        //     await this.connect();
        //   } catch (_e) {
        //     // may need better error message
        //     this.connErrHandler('It seems we have lost the connection to the database.');
        //     return;
        //   }
        //   const result = await this.rawExecuteQuery(q, options) as RawResultType;
        //   return _.isArray(result) ? result[0] : result
        // }

        logOptions.status = 'failed'
        logOptions.error = ex.message
        throw ex;
    } finally {
        this.contextProvider.logQuery(q, logOptions, this.contextProvider.getExecutionContext())
    }
  }

  async driverExecuteMultiple(q: string, options: any = {}): Promise<RawResultType[]> {
    const identification = identify(q, { strict: false, dialect: this.dialect });
    if (!isAllowedReadOnlyQuery(identification, this.readOnlyMode) && !options.overrideReadonly) {
      throw new Error(errorMessages.readOnly);
    }

    const logOptions: QueryLogOptions = { options, status: 'completed' }
    // force rawExecuteQuery to return an array
    options['multiple'] = true;
    try {
      const result = await this.rawExecuteQuery(q, options) as RawResultType[]
      return result
    } catch (ex) {
      // if (!await this.checkIsConnected()) {
      //   try {
      //     await this.connect();
      //   } catch (_e) {
      //     // may need better error message
      //     this.connErrHandler('It seems we have lost the connection to the database.');
      //     return;
      //   }
      //   const result = await this.rawExecuteQuery(q, options) as RawResultType;
      //   return _.isArray(result) ? result[0] : result
      // }
      logOptions.status = 'failed'
      logOptions.error = ex.message
      throw ex;
    } finally {
      this.contextProvider.logQuery(q, logOptions, this.contextProvider.getExecutionContext())
    }
  }

}<|MERGE_RESOLUTION|>--- conflicted
+++ resolved
@@ -285,12 +285,7 @@
 
   getImportSQL(importedData: any[], primaryKeys: string[] = []): string | string[] {
     const queries = []
-<<<<<<< HEAD
     queries.push(buildInsertQueries(this.knex, importedData, { runAsUpsert: true, primaryKeys }).join(';'))
-=======
-
-    queries.push(buildInsertQueries(this.knex, importedData).join(';'))
->>>>>>> 6214ec80
     return joinQueries(queries)
   }
   // ****************************************************************************
