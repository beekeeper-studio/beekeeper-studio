import { SupportedFeatures, FilterOptions, TableOrView, Routine, TableColumn, SchemaFilterOptions, DatabaseFilterOptions, TableChanges, OrderBy, TableFilter, TableResult, StreamResults, CancelableQuery, ExtendedTableColumn, PrimaryKeyColumn, TableProperties, TableIndex, TableTrigger, TableInsert, NgQueryResult, TablePartition, TableUpdateResult, ImportFuncOptions } from '../models';
import { AlterPartitionsSpec, AlterTableSpec, IndexAlterations, RelationAlterations, TableKey } from '@shared/lib/dialects/models';
import { buildInsertQueries, buildInsertQuery, errorMessages, isAllowedReadOnlyQuery, joinQueries } from './utils';
import { Knex } from 'knex';
import _ from 'lodash'
import { ChangeBuilderBase } from '@shared/lib/sql/change_builder/ChangeBuilderBase';
import { identify } from 'sql-query-identifier';
import { ConnectionType, DatabaseElement, IBasicDatabaseClient, IDbConnectionDatabase } from '../types';
import rawLog from "electron-log";
import connectTunnel from '../tunnel';
import { IDbConnectionServer } from '../backendTypes';
<<<<<<< HEAD
=======
import platformInfo from '@/common/platform_info';
import { LicenseKey } from '@/common/appdb/models/LicenseKey';
import { IdentifyResult } from 'sql-query-identifier/lib/defines';
>>>>>>> 52a433d4

const log = rawLog.scope('BasicDatabaseClient');
const logger = () => log;


export interface ExecutionContext {
    executedBy: 'user' | 'app'
    location: string // eg tab name or ID
    purpose?: string // why
    details?: string // any useful details
}

// we're assuming that the params have been resolved already
export interface QueryLogOptions {
    options: any // just whatever options the database driver provides.
    status: 'completed' | 'failed'
    error?: string
}

interface ColumnsAndTotalRows {
  columns: TableColumn[]
  totalRows: number
}

// this provides the ability to get the current tab information, plus provides
// a way to log the data to a table in the app sqlite.
// this is a useful design if BKS ever gains a web version.
// it returns an ID to use
export interface AppContextProvider {
    getExecutionContext(): ExecutionContext
    logQuery(query: string, options: QueryLogOptions, context: ExecutionContext ): Promise<number | string>
}

export const NoOpContextProvider: AppContextProvider = {
  getExecutionContext(): ExecutionContext {
    return null;
  },
  logQuery(_query: string, _options: QueryLogOptions, _context: ExecutionContext): Promise<number | string> {
    return null;
  }
};

// raw result type is specific to each database implementation
export abstract class BasicDatabaseClient<RawResultType> implements IBasicDatabaseClient {
  knex: Knex | null;
  contextProvider: AppContextProvider;
  dialect: "mssql" | "sqlite" | "mysql" | "oracle" | "psql" | "bigquery" | "generic";
  // TODO (@day): this can be cleaned up when we fix configuration
  readOnlyMode = false;
  server: IDbConnectionServer;
  database: IDbConnectionDatabase;
  db: string;
  connectionType: ConnectionType;
  connErrHandler: (msg: string) => void = null;

  constructor(knex: Knex | null, contextProvider: AppContextProvider, server: IDbConnectionServer, database: IDbConnectionDatabase) {
    this.knex = knex;
    this.contextProvider = contextProvider
    this.server = server;
    this.database = database;
    this.db = database?.database
    this.connectionType = this.server?.config.client;
<<<<<<< HEAD
=======
  }

  async checkAllowReadOnly() {
    const status = await LicenseKey.getLicenseStatus()
    return status.isUltimate || platformInfo.testMode;
>>>>>>> 52a433d4
  }

  set connectionHandler(fn: (msg: string) => void) {
    this.connErrHandler = fn;
  }

  abstract getBuilder(table: string, schema?: string): ChangeBuilderBase | Promise<ChangeBuilderBase>;

  // DB Metadata ****************************************************************
  abstract supportedFeatures(): Promise<SupportedFeatures>;
  abstract versionString(): Promise<string>;

  async defaultSchema(): Promise<string | null> {
    return null
  }
  // ****************************************************************************

  // Connection *****************************************************************
  async connect(_signal?: AbortSignal): Promise<void> {
    /* eslint no-param-reassign: 0 */
    if (this.database.connecting) {
      throw new Error('There is already a connection in progress for this database. Aborting this new request.');
    }

    try {
      this.database.connecting = true;

      // terminate any previous lost connection for this DB
      if (this.database.connected) {
        await this.disconnect();
      }

      // reuse existing tunnel
      if (this.server.config.ssh && !this.server.sshTunnel) {
        logger().debug('creating ssh tunnel');
        this.server.sshTunnel = await connectTunnel(this.server.config);

        this.server.config.localHost = this.server.sshTunnel.localHost
        this.server.config.localPort = this.server.sshTunnel.localPort
      }

    } catch (err) {
      logger().error('Connection error %j', err);
      // this.disconnect(this.server, this.database);
      throw new Error('Database Connection Error: ' + err.message);
    } finally {
      this.database.connecting = false;
    }
  }
  async disconnect(): Promise<void> {
    this.database.connecting = false;

    if (this.server.sshTunnel) {
      await this.server.sshTunnel.connection.shutdown();
    }

    if (this.server.db[this.database.database]) {
      // delete this.server.db[this.database.database]
    }
    await this.knex.destroy();
  }
  // ****************************************************************************

  // List schema information ****************************************************
  abstract listTables(filter?: FilterOptions): Promise<TableOrView[]>;
  abstract listViews(filter?: FilterOptions): Promise<TableOrView[]>;
  abstract listRoutines(filter?: FilterOptions): Promise<Routine[]>;
  abstract listMaterializedViewColumns(table: string, schema?: string): Promise<TableColumn[]>;
  abstract listTableColumns(table?: string, schema?: string): Promise<ExtendedTableColumn[]>;
  abstract listTableTriggers(table: string, schema?: string): Promise<TableTrigger[]>;
  abstract listTableIndexes(table: string, schema?: string): Promise<TableIndex[]>;
  abstract listSchemas(filter?: SchemaFilterOptions): Promise<string[]>;
  abstract getTableReferences(table: string, schema?: string): Promise<string[]>;
  abstract getTableKeys(table: string, schema?: string): Promise<TableKey[]>;

  listTablePartitions(_table: string, _schema?: string): Promise<TablePartition[]> {
    return Promise.resolve([])
  }

  abstract query(queryText: string, options?: any): Promise<CancelableQuery>;
  abstract executeQuery(queryText: string, options?: any): Promise<NgQueryResult[]>;
  abstract listDatabases(filter?: DatabaseFilterOptions): Promise<string[]>;
  abstract getTableProperties(table: string, schema?: string): Promise<TableProperties | null>;
  abstract getQuerySelectTop(table: string, limit: number, schema?: string): Promise<string>;
  abstract listMaterializedViews(filter?: FilterOptions): Promise<TableOrView[]>;
  abstract getPrimaryKey(table: string, schema?: string): Promise<string | null>;
  abstract getPrimaryKeys(table: string, schema?: string): Promise<PrimaryKeyColumn[]>;
  // ****************************************************************************

  // Create Structure ***********************************************************
  abstract listCharsets(): Promise<string[]>
  abstract getDefaultCharset(): Promise<string>
  abstract listCollations(charset: string): Promise<string[]>
  abstract createDatabase(databaseName: string, charset: string, collation: string): Promise<void>
  abstract createDatabaseSQL(): Promise<string>
  abstract getTableCreateScript(table: string, schema?: string): Promise<string>;
  abstract getViewCreateScript(view: string, schema?: string): Promise<string[]>;
  async getMaterializedViewCreateScript(_view: string, _schema?: string): Promise<string[]> {
    return [];
  }
  abstract getRoutineCreateScript(routine: string, type: string, schema?: string): Promise<string[]>;
  // ****************************************************************************

  // Make Changes ***************************************************************
  // all of these can be handled by the change builder, which we can get for any connection
  async alterTableSql(change: AlterTableSpec): Promise<string> {
    const { table, schema } = change
    const builder = await this.getBuilder(table, schema)
    return builder.alterTable(change)
  }

  async alterTable(change: AlterTableSpec): Promise<void> {
    const sql = await this.alterTableSql(change)
    await this.executeQuery(sql)
  }

  async alterIndexSql(changes: IndexAlterations): Promise<string | null> {
    const { table, schema, additions, drops } = changes
    const changeBuilder = await this.getBuilder(table, schema)
    const newIndexes = changeBuilder.createIndexes(additions)
    const droppers = changeBuilder.dropIndexes(drops)
    return [newIndexes, droppers].filter((f) => !!f).join(";")
  }

  async alterIndex(changes: IndexAlterations): Promise<void> {
    const sql = await this.alterIndexSql(changes);
    await this.executeQuery(sql)
  }

  async alterRelationSql(changes: RelationAlterations): Promise<string | null> {
    const { table, schema } = changes
    const builder = await this.getBuilder(table, schema)
    const creates = builder.createRelations(changes.additions)
    const drops = builder.dropRelations(changes.drops)
    return [creates, drops].filter((f) => !!f).join(";")
  }

  async alterRelation(changes: RelationAlterations): Promise<void> {
    const query = await this.alterRelationSql(changes)
    await this.executeQuery(query)
  }

  async alterPartitionSql(_changes: AlterPartitionsSpec): Promise<string | null> {
    return ''
  }

  async alterPartition(_changes: AlterPartitionsSpec): Promise<void> {
    return;
  }

  abstract applyChangesSql(changes: TableChanges): Promise<string>;

  abstract applyChanges(changes: TableChanges): Promise<TableUpdateResult[]>;

  abstract setTableDescription(table: string, description: string, schema?: string): Promise<string>;

  abstract setElementNameSql(elementName: string, newElementName: string, typeOfElement: DatabaseElement, schema?: string): Promise<string>;

  async setElementName(elementName: string, newElementName: string, typeOfElement: DatabaseElement, schema?: string): Promise<void> {
    const sql = await this.setElementNameSql(elementName, newElementName, typeOfElement, schema)
    if (!sql) {
      throw new Error(`Cannot rename element ${elementName} to ${newElementName} of type ${typeOfElement}`);
    }
    await this.driverExecuteSingle(sql);
  }

  abstract dropElement(elementName: string, typeOfElement: DatabaseElement, schema?: string): Promise<void>;

  abstract truncateElementSql(elementName: string, typeOfElement: DatabaseElement, schema?: string): Promise<string>;

  async truncateElement(elementName: string, typeOfElement: DatabaseElement, schema?: string): Promise<void> {
    const sql = await this.truncateElementSql(elementName, typeOfElement, schema);
    if (!sql) {
      throw new Error(`Cannot truncate element ${elementName} of type ${typeOfElement}`);
    }
    await this.driverExecuteSingle(sql);
  }

  abstract truncateAllTables(schema?: string): Promise<void>;
  // ****************************************************************************

  // ****************************************************************************
  // ****************************************************************************

  // For TableTable *************************************************************
  abstract getTableLength(table: string, schema?: string): Promise<number>;
  abstract selectTop(table: string, offset: number, limit: number, orderBy: OrderBy[], filters: string | TableFilter[], schema?: string, selects?: string[]): Promise<TableResult>;
  abstract selectTopSql(table: string, offset: number, limit: number, orderBy: OrderBy[], filters: string | TableFilter[], schema?: string, selects?: string[]): Promise<string>;
  abstract selectTopStream(table: string, orderBy: OrderBy[], filters: string | TableFilter[], chunkSize: number, schema?: string): Promise<StreamResults>;
  // ****************************************************************************

  // For Export *****************************************************************
  abstract queryStream(query: string, chunkSize: number): Promise<StreamResults>;
  // ****************************************************************************

  // For Import *****************************************************************
  async importStepZero(_table: TableOrView, _options?: { connection: any }): Promise<any> {
    return null
  }
  async importBeginCommand(_table: TableOrView, _importOptions?: ImportFuncOptions): Promise<any> {
    return null
  }

  async importTruncateCommand (_table: TableOrView, _importOptions?: ImportFuncOptions): Promise<any> {
    return null
  }

  async importLineReadCommand (_table: TableOrView, _sqlString: string|string[], _importOptions?: ImportFuncOptions): Promise<any> {
    return null
  }

  async importCommitCommand (_table: TableOrView, _importOptions?: ImportFuncOptions): Promise<any> {
    return null
  }

  async importRollbackCommand (_table: TableOrView, _importOptions?: ImportFuncOptions): Promise<any> {
    return null
  }

  async importFinalCommand (_table: TableOrView, _importOptions?: ImportFuncOptions): Promise<any> {
    return null
  }

<<<<<<< HEAD
  // getImportScripts can be deleted
  async getImportScripts(_table: TableOrView): Promise<ImportScriptFunctions> {
    return {
      step0: (): Promise<any|null> => null,
      beginCommand: (_executeOptions: any): any => null,
      truncateCommand: (): Promise<any> => null,
      lineReadCommand: (_sqlString: string[]): Promise<any> => null,
      commitCommand: (_executeOptions: any): Promise<any> => null,
      rollbackCommand: (_executeOptions: any): Promise<any> => null,
      finalCommand: (_executeOptions: any): Promise<any> => null
    }
=======
  protected async runWithConnection<T>(_child: (c: any) => Promise<T>): Promise<T> {
    throw new Error(`runWithConnection not implemented for ${this.dialect}`);
  }

  async importFile(
    table: TableOrView,
    importScriptOptions: ImportFuncOptions,
    readStream: (b: {[key: string]: any}, executeOptions?: any, c?: string) => Promise<any>,
  ) {
    const {
      executeOptions,
      importerOptions,
      storeValues
    } = importScriptOptions;

    return await this.runWithConnection(async (connection) => {
      try {
        executeOptions.connection = connection
        importScriptOptions.clientExtras = await this.importStepZero(table, { connection })
        await this.importBeginCommand(table, importScriptOptions)
        if (storeValues.truncateTable) {
          await this.importTruncateCommand(table, importScriptOptions)
        }
    
        const readOptions = {
          connection,
          ...importScriptOptions.clientExtras
        };
        const result = await readStream(importerOptions, readOptions, storeValues.fileName)
        if (result.aborted) {
          throw new Error(`Import aborted: ${result.error}`);
        }
        await this.importCommitCommand(table, importScriptOptions)
      } catch (err) {
        log.error('Error importing data: ', err)
        await this.importRollbackCommand(table, importScriptOptions)
        throw err;
      } finally {
        await this.importFinalCommand(table, importScriptOptions)
      }
    })
>>>>>>> 52a433d4
  }

  async getImportSQL(importedData: any[]): Promise<string | string[]> {
    const queries = []

    queries.push(buildInsertQueries(this.knex, importedData).join(';'))
    return joinQueries(queries)
  }
  // ****************************************************************************

  // Duplicate Table ************************************************************
  abstract duplicateTable(tableName: string, duplicateTableName: string, schema?: string): Promise<void>;
  abstract duplicateTableSql(tableName: string, duplicateTableName: string, schema?: string): Promise<string>;
  // ****************************************************************************

  /** Sync a database file to remote database. This is a LibSQL specific feature. */
  async syncDatabase(): Promise<void> {
    throw new Error("Not implemented");
  }

  async getInsertQuery(tableInsert: TableInsert): Promise<string> {
    const columns = await this.listTableColumns(tableInsert.table, tableInsert.schema);
    return buildInsertQuery(this.knex, tableInsert, columns);
  }

  abstract wrapIdentifier(value: string): string;

  // structure to allow logging of all queries to a query log
  protected abstract rawExecuteQuery(q: string, options: any): Promise<RawResultType | RawResultType[]>

  protected async checkIsConnected(): Promise<boolean> {
    try {
      await this.rawExecuteQuery('SELECT 1', {});
      return true;
    } catch (_e) {
      return false;
    }
  }

  async getColumnsAndTotalRows(query: string): Promise<ColumnsAndTotalRows> {
    const [result] = await this.executeQuery(query)
    const {fields, rowCount: totalRows} = result
    const columns = fields.map(f => ({
      columnName: f.name,
      dataType: f.dataType
    }))

    return {
      columns,
      totalRows
    }
  }

  protected violatesReadOnly(statements: IdentifyResult[], options: any = {}) {
    return !isAllowedReadOnlyQuery(statements, this.readOnlyMode) && !options.overrideReadonly
  }

  async driverExecuteSingle(q: string, options: any = {}): Promise<RawResultType> {
<<<<<<< HEAD
    const identification = identify(q, { strict: false, dialect: this.dialect });
    if (!isAllowedReadOnlyQuery(identification, this.readOnlyMode) && !options.overrideReadonly) {
=======
    const statements = identify(q, { strict: false, dialect: this.dialect });
    if (this.violatesReadOnly(statements, options)) {
>>>>>>> 52a433d4
      throw new Error(errorMessages.readOnly);
    }

    const logOptions: QueryLogOptions = { options, status: 'completed'}
    // force rawExecuteQuery to return a single result
    options['multiple'] = false
    options['statements'] = statements
    try {
        const result = await this.rawExecuteQuery(q, options) as RawResultType
        return _.isArray(result) ? result[0] : result
    } catch (ex) {
        // if (!await this.checkIsConnected()) {
        //   try {
        //     await this.connect();
        //   } catch (_e) {
        //     // may need better error message
        //     this.connErrHandler('It seems we have lost the connection to the database.');
        //     return;
        //   }
        //   const result = await this.rawExecuteQuery(q, options) as RawResultType;
        //   return _.isArray(result) ? result[0] : result
        // }

        logOptions.status = 'failed'
        logOptions.error = ex.message
        throw ex;
    } finally {
        this.contextProvider.logQuery(q, logOptions, this.contextProvider.getExecutionContext())
    }
  }

  async driverExecuteMultiple(q: string, options: any = {}): Promise<RawResultType[]> {
<<<<<<< HEAD
    const identification = identify(q, { strict: false, dialect: this.dialect });
    if (!isAllowedReadOnlyQuery(identification, this.readOnlyMode) && !options.overrideReadonly) {
=======
    const statements = identify(q, { strict: false, dialect: this.dialect });
    if (this.violatesReadOnly(statements, options)) {
>>>>>>> 52a433d4
      throw new Error(errorMessages.readOnly);
    }

    const logOptions: QueryLogOptions = { options, status: 'completed' }
    // force rawExecuteQuery to return an array
    options['multiple'] = true;
    options['statements'] = statements
    try {
      const result = await this.rawExecuteQuery(q, options) as RawResultType[]
      return result
    } catch (ex) {
      // if (!await this.checkIsConnected()) {
      //   try {
      //     await this.connect();
      //   } catch (_e) {
      //     // may need better error message
      //     this.connErrHandler('It seems we have lost the connection to the database.');
      //     return;
      //   }
      //   const result = await this.rawExecuteQuery(q, options) as RawResultType;
      //   return _.isArray(result) ? result[0] : result
      // }
      logOptions.status = 'failed'
      logOptions.error = ex.message
      throw ex;
    } finally {
      this.contextProvider.logQuery(q, logOptions, this.contextProvider.getExecutionContext())
    }
  }

}<|MERGE_RESOLUTION|>--- conflicted
+++ resolved
@@ -9,12 +9,9 @@
 import rawLog from "electron-log";
 import connectTunnel from '../tunnel';
 import { IDbConnectionServer } from '../backendTypes';
-<<<<<<< HEAD
-=======
 import platformInfo from '@/common/platform_info';
 import { LicenseKey } from '@/common/appdb/models/LicenseKey';
 import { IdentifyResult } from 'sql-query-identifier/lib/defines';
->>>>>>> 52a433d4
 
 const log = rawLog.scope('BasicDatabaseClient');
 const logger = () => log;
@@ -77,14 +74,11 @@
     this.database = database;
     this.db = database?.database
     this.connectionType = this.server?.config.client;
-<<<<<<< HEAD
-=======
   }
 
   async checkAllowReadOnly() {
     const status = await LicenseKey.getLicenseStatus()
     return status.isUltimate || platformInfo.testMode;
->>>>>>> 52a433d4
   }
 
   set connectionHandler(fn: (msg: string) => void) {
@@ -308,19 +302,6 @@
     return null
   }
 
-<<<<<<< HEAD
-  // getImportScripts can be deleted
-  async getImportScripts(_table: TableOrView): Promise<ImportScriptFunctions> {
-    return {
-      step0: (): Promise<any|null> => null,
-      beginCommand: (_executeOptions: any): any => null,
-      truncateCommand: (): Promise<any> => null,
-      lineReadCommand: (_sqlString: string[]): Promise<any> => null,
-      commitCommand: (_executeOptions: any): Promise<any> => null,
-      rollbackCommand: (_executeOptions: any): Promise<any> => null,
-      finalCommand: (_executeOptions: any): Promise<any> => null
-    }
-=======
   protected async runWithConnection<T>(_child: (c: any) => Promise<T>): Promise<T> {
     throw new Error(`runWithConnection not implemented for ${this.dialect}`);
   }
@@ -344,7 +325,7 @@
         if (storeValues.truncateTable) {
           await this.importTruncateCommand(table, importScriptOptions)
         }
-    
+
         const readOptions = {
           connection,
           ...importScriptOptions.clientExtras
@@ -362,7 +343,6 @@
         await this.importFinalCommand(table, importScriptOptions)
       }
     })
->>>>>>> 52a433d4
   }
 
   async getImportSQL(importedData: any[]): Promise<string | string[]> {
@@ -421,13 +401,8 @@
   }
 
   async driverExecuteSingle(q: string, options: any = {}): Promise<RawResultType> {
-<<<<<<< HEAD
-    const identification = identify(q, { strict: false, dialect: this.dialect });
-    if (!isAllowedReadOnlyQuery(identification, this.readOnlyMode) && !options.overrideReadonly) {
-=======
     const statements = identify(q, { strict: false, dialect: this.dialect });
     if (this.violatesReadOnly(statements, options)) {
->>>>>>> 52a433d4
       throw new Error(errorMessages.readOnly);
     }
 
@@ -460,13 +435,8 @@
   }
 
   async driverExecuteMultiple(q: string, options: any = {}): Promise<RawResultType[]> {
-<<<<<<< HEAD
-    const identification = identify(q, { strict: false, dialect: this.dialect });
-    if (!isAllowedReadOnlyQuery(identification, this.readOnlyMode) && !options.overrideReadonly) {
-=======
     const statements = identify(q, { strict: false, dialect: this.dialect });
     if (this.violatesReadOnly(statements, options)) {
->>>>>>> 52a433d4
       throw new Error(errorMessages.readOnly);
     }
 
