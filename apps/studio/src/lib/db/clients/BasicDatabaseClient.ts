--- conflicted
+++ resolved
@@ -1,8 +1,4 @@
-<<<<<<< HEAD
-import { SupportedFeatures, FilterOptions, TableOrView, Routine, TableColumn, SchemaFilterOptions, DatabaseFilterOptions, TableChanges, OrderBy, TableFilter, TableResult, StreamResults, CancelableQuery, ExtendedTableColumn, PrimaryKeyColumn, TableProperties, TableIndex, TableTrigger, TableInsert, NgQueryResult, TablePartition, TableUpdateResult, ImportScriptFunctions, DatabaseEntity } from '../models';
-=======
-import { SupportedFeatures, FilterOptions, TableOrView, Routine, TableColumn, SchemaFilterOptions, DatabaseFilterOptions, TableChanges, OrderBy, TableFilter, TableResult, StreamResults, CancelableQuery, ExtendedTableColumn, PrimaryKeyColumn, TableProperties, TableIndex, TableTrigger, TableInsert, NgQueryResult, TablePartition, TableUpdateResult, ImportFuncOptions } from '../models';
->>>>>>> 0c27988f
+import { SupportedFeatures, FilterOptions, TableOrView, Routine, TableColumn, SchemaFilterOptions, DatabaseFilterOptions, TableChanges, OrderBy, TableFilter, TableResult, StreamResults, CancelableQuery, ExtendedTableColumn, PrimaryKeyColumn, TableProperties, TableIndex, TableTrigger, TableInsert, NgQueryResult, TablePartition, TableUpdateResult, ImportFuncOptions, DatabaseEntity } from '../models';
 import { AlterPartitionsSpec, AlterTableSpec, IndexAlterations, RelationAlterations, TableKey } from '@shared/lib/dialects/models';
 import { buildInsertQueries, buildInsertQuery, errorMessages, isAllowedReadOnlyQuery, joinQueries } from './utils';
 import { Knex } from 'knex';
@@ -287,6 +283,12 @@
     return null
   }
 
+  getImportSQL(importedData: any[], primaryKeys: string[] = []): string | string[] {
+    const queries = []
+    queries.push(buildInsertQueries(this.knex, importedData, { runAsUpsert: true, primaryKeys }).join(';'))
+    return joinQueries(queries)
+  }
+
   async importTruncateCommand (_table: TableOrView, _importOptions?: ImportFuncOptions): Promise<any> {
     return null
   }
@@ -295,9 +297,6 @@
     return null
   }
 
-<<<<<<< HEAD
-  getImportSQL(importedData: any[], primaryKeys: string[] = []): string | string[] {
-=======
   async importCommitCommand (_table: TableOrView, _importOptions?: ImportFuncOptions): Promise<any> {
     return null
   }
@@ -352,13 +351,6 @@
       }
     })
   }
-
-  async getImportSQL(importedData: any[]): Promise<string | string[]> {
->>>>>>> 0c27988f
-    const queries = []
-    queries.push(buildInsertQueries(this.knex, importedData, { runAsUpsert: true, primaryKeys }).join(';'))
-    return joinQueries(queries)
-  }
   // ****************************************************************************
 
   // Duplicate Table ************************************************************
