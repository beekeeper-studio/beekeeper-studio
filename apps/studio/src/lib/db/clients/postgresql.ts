
// Copyright (c) 2015 The SQLECTRON Team 
import { readFileSync } from 'fs';

import pg, { QueryResult, PoolConfig, PoolClient } from 'pg';
import { identify } from 'sql-query-identifier';
import _  from 'lodash'
import knexlib from 'knex'
import logRaw from 'electron-log'

import { DatabaseElement, IDbConnectionServer, IDbConnectionDatabase } from '../types'
import { FilterOptions, OrderBy, TableFilter, TableUpdateResult, TableResult, Routine, TableChanges, TableInsert, TableUpdate, TableDelete, DatabaseFilterOptions, SchemaFilterOptions, NgQueryResult, StreamResults, ExtendedTableColumn, PrimaryKeyColumn, TableIndex, IndexedColumn, CancelableQuery, SupportedFeatures, TableColumn, TableOrView, TableProperties, TableTrigger, TablePartition, } from "../models";
import { buildDatabseFilter, buildDeleteQueries, buildInsertQueries, buildSchemaFilter, buildSelectQueriesFromUpdates, buildUpdateQueries, escapeString, applyChangesSql } from './utils';
import { createCancelablePromise, joinFilters } from '../../../common/utils';
import { errors } from '../../errors';
<<<<<<< HEAD
import { HasPool, VersionInfo, HasConnection, Conn } from './postgresql/types'
=======
import globals from '../../../common/globals';
import { HasPool, VersionInfo, HasConnection } from './postgresql/types'
>>>>>>> 1d82f920
import { PsqlCursor } from './postgresql/PsqlCursor';
import { PostgresqlChangeBuilder } from '@shared/lib/sql/change_builder/PostgresqlChangeBuilder';
import { AlterPartitionsSpec, TableKey } from '@shared/lib/dialects/models';
import { PostgresData } from '@shared/lib/dialects/postgresql';
<<<<<<< HEAD
import { BkConfig } from '@/config';
=======
import { BasicDatabaseClient, ExecutionContext, QueryLogOptions } from './BasicDatabaseClient';
import { ChangeBuilderBase } from '@shared/lib/sql/change_builder/ChangeBuilderBase';
import { defaultCreateScript, postgres10CreateScript } from './postgresql/scripts';
>>>>>>> 1d82f920


const base64 = require('base64-url'); // eslint-disable-line
const PD = PostgresData
function isConnection(x: any): x is HasConnection {
  return x.connection !== undefined
}

const log = logRaw.scope('postgresql')
const logger = () => log

const knex = knexlib({ client: 'pg'})

const pgErrors = {
  CANCELED: '57014',
};

const dataTypes: any = {}

export interface STQOptions {
  table: string,
  orderBy?: OrderBy[],
  filters?: TableFilter[] | string,
  offset?: number,
  limit?: number,
  schema: string,
  version: VersionInfo
  forceSlow?: boolean,
  selects?: string[],
  inlineParams?: boolean
}

interface STQResults {
  query: string,
  countQuery: string,
  params: (string | string[])[],

}

const postgresContext = {
  getExecutionContext(): ExecutionContext {
    return null;
  },
  logQuery(_query: string, _options: QueryLogOptions, _context: ExecutionContext): Promise<number | string> {
    return null;
  }
};

export class PostgresClient extends BasicDatabaseClient<QueryResult> {
  version: VersionInfo;
  conn: HasPool;
  runWithConnection: HasConnection;
  _defaultSchema: string;
  dataTypes: any;
  server: IDbConnectionServer;
  database: IDbConnectionDatabase;
  
  constructor(server: IDbConnectionServer, database: IDbConnectionDatabase) {
    super(knex, postgresContext);

    this.server = server;
    this.database = database;
  }

  versionString(): string {
    return this.version.version.split(" on ")[0];
  }

  getBuilder(table: string, schema: string = this._defaultSchema): ChangeBuilderBase {
    return new PostgresqlChangeBuilder(table, schema);
  }

  supportedFeatures(): SupportedFeatures {
    const hasPartitions = this.version.number >= 100000;
    return {
      customRoutines: true,
      comments: true,
      properties: true,
      partitions: hasPartitions,
      editPartitions: hasPartitions
    };
  }

  async connect(): Promise<void> {
    // For tests
    if (!this.server && !this.database) {
      return;
    }
    const dbConfig = await this.configDatabase(this.server, this.database);

    this.conn = {
      pool: new pg.Pool(dbConfig)
    };

    logger().debug('connected');
    this._defaultSchema = await this.getSchema();
    this.version = await this.getVersion();
    this.dataTypes = await this.getTypes();
  }

  async disconnect(): Promise<void> {
    this.conn.pool.end();
  }

  async listTables(_db: string, filter?: FilterOptions): Promise<TableOrView[]> {
    const schemaFilter = buildSchemaFilter(filter, 'table_schema');

    let sql = `
      SELECT
        t.table_schema as schema,
        t.table_name as name,
    `;

    if (this.version.hasPartitions) {
      sql += `
          pc.relkind as tabletype,
          parent_pc.relkind as parenttype
        FROM information_schema.tables AS t
        JOIN pg_class AS pc
          ON t.table_name = pc.relname AND quote_ident(t.table_schema) = pc.relnamespace::regnamespace::text
        LEFT OUTER JOIN pg_inherits AS i
          ON pc.oid = i.inhrelid
        LEFT OUTER JOIN pg_class AS parent_pc
          ON parent_pc.oid = i.inhparent
        WHERE t.table_type NOT LIKE '%VIEW%'
      `;
    } else {
      sql += `
          'r' AS tabletype,
          'r' AS parenttype
        FROM information_schema.tables AS t
        WHERE t.table_type NOT LIKE '%VIEW%'
      `;
    }

    sql += `
      ${schemaFilter ? `AND ${schemaFilter}` : ''}
      ORDER BY t.table_schema, t.table_name
    `;

    const data = await this.driverExecuteSingle(sql);

    return data.rows;
  }

  async listTablePartitions(table: string, schema: string = this._defaultSchema): Promise<TablePartition[]> {
    if (!this.version.hasPartitions) return null;

    const sql = this.knex.raw(`
        SELECT
          ps.schemaname AS schema,
          ps.relname AS name,
          pg_get_expr(pt.relpartbound, pt.oid, true) AS expression
        FROM pg_class base_tb
          JOIN pg_inherits i              ON i.inhparent = base_tb.oid
          JOIN pg_class pt                ON pt.oid = i.inhrelid
          JOIN pg_stat_all_tables ps      ON ps.relid = i.inhrelid
          JOIN pg_namespace nmsp_parent   ON nmsp_parent.oid = base_tb.relnamespace
        WHERE nmsp_parent.nspname = ? AND base_tb.relname = ? AND base_tb.relkind = 'p';
      `, [schema, table]).toQuery();

    const data = await this.driverExecuteSingle(sql);
    return data.rows;
  }

  async listViews(filter: FilterOptions = { schema: 'public' }): Promise<TableOrView[]> {
    const schemaFilter = buildSchemaFilter(filter, 'table_schema');
    const sql = `
      SELECT
        table_schema as schema,
        table_name as name
      FROM information_schema.views
      ${schemaFilter ? `WHERE ${schemaFilter}` : ''}
      ORDER BY table_schema, table_name
    `;

    const data = await this.driverExecuteSingle(sql);

    return data.rows;
  }

  async listRoutines(filter?: FilterOptions): Promise<Routine[]> {
    const schemaFilter = buildSchemaFilter(filter, 'r.routine_schema');
    const sql = `
      SELECT
        r.specific_name as id,
        r.routine_schema as routine_schema,
        r.routine_name as name,
        r.routine_type as routine_type,
        r.data_type as data_type
      FROM INFORMATION_SCHEMA.ROUTINES r
      where r.routine_schema not in ('sys', 'information_schema',
                                  'pg_catalog', 'performance_schema')
      ${schemaFilter ? `AND ${schemaFilter}` : ''}
      ORDER BY routine_schema, routine_name
    `;

    const paramsSQL = `
      select
          r.routine_schema as routine_schema,
          r.specific_name as specific_name,
          p.parameter_name as parameter_name,
          p.character_maximum_length as char_length,
          p.data_type as data_type
    from information_schema.routines r
    left join information_schema.parameters p
              on p.specific_schema = r.routine_schema
              and p.specific_name = r.specific_name
    where r.routine_schema not in ('sys', 'information_schema',
                                  'pg_catalog', 'performance_schema')
      ${schemaFilter ? `AND ${schemaFilter}` : ''}

        AND p.parameter_mode = 'IN'
    order by r.routine_schema,
            r.specific_name,
            p.ordinal_position;

    `

    const data = await this.driverExecuteSingle(sql);
    const paramsData = await this.driverExecuteSingle(paramsSQL);
    const grouped = _.groupBy(paramsData.rows, 'specific_name');

    return data.rows.map((row) => {
      const params = grouped[row.id] || [];
      return {
        schema: row.routine_schema,
        name: row.name,
        type: row.routine_type ? row.routine_type.toLowerCase() : 'function',
        returnType: row.data_type,
        entityType: 'routine',
        id: row.id,
        routineParams: params.map((p, i) => {
          return {
            name: p.parameter_name || `arg${i+1}`,
            type: p.data_type,
            length: p.char_length || undefined
          };
        })
      };
    });
  }
  async listMaterializedViewColumns(_db: string, table: string, schema: string = this._defaultSchema): Promise<TableColumn[]> {
    const clause = table ? `AND s.nspname = $1 AND t.relname = $2` : '';
    if (table && !schema) {
      throw new Error("Cannot get columns for '${table}, no schema provided'")
    }
    const sql = `
      SELECT s.nspname, t.relname, a.attname,
            pg_catalog.format_type(a.atttypid, a.atttypmod) as data_type,
            a.attnotnull
      FROM pg_attribute a
        JOIN pg_class t on a.attrelid = t.oid
        JOIN pg_namespace s on t.relnamespace = s.oid
      WHERE a.attnum > 0
        AND NOT a.attisdropped
        ${clause}
      ORDER BY a.attnum;
    `;
    const params = table ? [schema, table] : [];
    const data = await this.driverExecuteSingle(sql, { params });
    return data.rows.map((row) => ({
      schemaName: row.nspname,
      tableName: row.relname,
      columnName: row.attname,
      dataType: row.data_type
    }));
  }

  async listTableColumns(_db: string, table?: string, schema: string = this._defaultSchema): Promise<ExtendedTableColumn[]> {
    // if you provide table, you have to provide schema
    const clause = table ? "WHERE table_schema = $1 AND table_name = $2" : ""
    const params = table ? [schema, table] : []
    if (table && !schema) {
      throw new Error(`Table '${table}' provided for listTableColumns, but no schema name`)
    }

    const sql = `
      SELECT
        table_schema,
        table_name,
        column_name,
        is_nullable,
        ordinal_position,
        column_default,
        CASE
          WHEN character_maximum_length is not null  and udt_name != 'text'
            THEN udt_name || '(' || character_maximum_length::varchar(255) || ')'
          WHEN numeric_precision is not null and numeric_scale is not null
          	THEN udt_name || '(' || numeric_precision::varchar(255) || ',' || numeric_scale::varchar(255) || ')'
          WHEN numeric_precision is not null and numeric_scale is null
            THEN udt_name || '(' || numeric_precision::varchar(255) || ')'
          WHEN datetime_precision is not null AND udt_name != 'date' THEN
            udt_name || '(' || datetime_precision::varchar(255) || ')'
          ELSE udt_name
        END as data_type
      FROM information_schema.columns
      ${clause}
      ORDER BY table_schema, table_name, ordinal_position
    `;

    const data = await this.driverExecuteSingle(sql, { params });

    return data.rows.map((row: any) => ({
      schemaName: row.table_schema,
      tableName: row.table_name,
      columnName: row.column_name,
      dataType: row.data_type,
      nullable: row.is_nullable === 'YES',
      defaultValue: row.column_default,
      ordinalPosition: Number(row.ordinal_position),
    }));
  }

  async listTableTriggers(table: string, schema: string = this._defaultSchema): Promise<TableTrigger[]> {
    // action_timing has taken over from condition_timing
    // condition_timing was last used in PostgreSQL version 9.0
    // which is not supported anymore since 08 Oct 2015.
    // From version 9.1 onwards, released 08 Sep 2011,
    // action_timing was used instead
    const timing_column = this.version.number <= 90000 ? 'condition_timing' : 'action_timing'
    const sql = `
      SELECT
        trigger_name,
        ${timing_column} as timing,
        event_manipulation as manipulation,
        action_statement as action,
        action_condition as condition
      FROM information_schema.triggers
      WHERE event_object_schema = $1
      AND event_object_table = $2
    `
    const params = [
      schema,
      table,
    ];

    const data = await this.driverExecuteSingle(sql, { params });

    return data.rows.map((row) => ({
      name: row.trigger_name,
      timing: row.timing,
      manipulation: row.manipulation,
      action: row.action,
      condition: row.condition,
      table: table,
      schema: schema
    }));
  }

  async listTableIndexes(_db: string, table: string, schema: string = this._defaultSchema): Promise<TableIndex[]> {
    const sql = `
    SELECT i.indexrelid::regclass AS indexname,
        k.i AS index_order,
        i.indexrelid as id,
        i.indisunique,
        i.indisprimary,
        coalesce(a.attname,
                  (('{' || pg_get_expr(
                              i.indexprs,
                              i.indrelid
                          )
                        || '}')::text[]
                  )[k.i]
                ) AS index_column,
        i.indoption[k.i - 1] = 0 AS ascending
      FROM pg_index i
        CROSS JOIN LATERAL (SELECT unnest(i.indkey), generate_subscripts(i.indkey, 1) + 1) AS k(attnum, i)
        LEFT JOIN pg_attribute AS a
            ON i.indrelid = a.attrelid AND k.attnum = a.attnum
        JOIN pg_class t on t.oid = i.indrelid
        JOIN pg_namespace c on c.oid = t.relnamespace
      WHERE
      c.nspname = $1 AND
      t.relname = $2

  `
    const params = [
      schema,
      table,
    ];

    const data = await this.driverExecuteSingle(sql, { params });

    const grouped = _.groupBy(data.rows, 'indexname')

    const result = Object.keys(grouped).map((indexName) => {
      const blob = grouped[indexName]
      const unique = blob[0].indisunique
      const id = blob[0].id
      const primary = blob[0].indisprimary
      const columns: IndexedColumn[] = _.sortBy(blob, 'index_order').map((b) => {
        return {
          name: b.index_column,
          order: b.ascending ? 'ASC' : 'DESC'
        }
      })
      const item: TableIndex = {
        table, schema,
        id,
        name: indexName,
        unique,
        primary,
        columns
      }
      return item
    })

    return result
  }

  async listSchemas(_db: string, filter?: SchemaFilterOptions): Promise<string[]> {
    const schemaFilter = buildSchemaFilter(filter);
    const sql = `
      SELECT schema_name
      FROM information_schema.schemata
      ${schemaFilter ? `WHERE ${schemaFilter}` : ''}
      ORDER BY schema_name
    `;

    const data = await this.driverExecuteSingle(sql);

    return data.rows.map((row) => row.schema_name);
  }

  async getTableReferences(table: string, schema: string = this._defaultSchema): Promise<string[]> {
    const sql = `
      SELECT ctu.table_name AS referenced_table_name
      FROM information_schema.table_constraints AS tc
      JOIN information_schema.constraint_table_usage AS ctu
      ON ctu.constraint_name = tc.constraint_name
      WHERE tc.constraint_type = 'FOREIGN KEY' AND tc.table_name = $1
      AND tc.table_schema = $2
    `;

    const params = [
      table,
      schema,
    ];

    const data = await this.driverExecuteSingle(sql, { params });

    return data.rows.map((row) => row.referenced_table_name);
  }

  async getTableKeys(_db: string, table: string, schema: string = this._defaultSchema): Promise<TableKey[]> {
    const sql = `
      SELECT
        kcu.constraint_schema AS from_schema,
        kcu.table_name AS from_table,
        STRING_AGG(kcu.column_name, ',' ORDER BY kcu.ordinal_position) AS from_column,
        rc.unique_constraint_schema AS to_schema,
        tc.constraint_name,
        rc.update_rule,
        rc.delete_rule,
        (
          SELECT STRING_AGG(kcu2.column_name, ',' ORDER BY kcu2.ordinal_position)
          FROM information_schema.key_column_usage AS kcu2
          WHERE kcu2.constraint_name = rc.unique_constraint_name
        ) AS to_column,
        (
          SELECT kcu2.table_name
          FROM information_schema.key_column_usage AS kcu2
          WHERE kcu2.constraint_name = rc.unique_constraint_name LIMIT 1
        ) AS to_table
      FROM
        information_schema.key_column_usage AS kcu
      JOIN
        information_schema.table_constraints AS tc
      ON
        tc.constraint_name = kcu.constraint_name
      JOIN
        information_schema.referential_constraints AS rc
      ON
        rc.constraint_name = kcu.constraint_name
      WHERE
        tc.constraint_type = 'FOREIGN KEY' AND
        kcu.table_schema NOT LIKE 'pg_%' AND
        kcu.table_schema = $2 AND
        kcu.table_name = $1
      GROUP BY
        kcu.constraint_schema,
        kcu.table_name,
        rc.unique_constraint_schema,
        rc.unique_constraint_name,
        tc.constraint_name,
        rc.update_rule,
        rc.delete_rule;
    `;

    const params = [
      table,
      schema,
    ];

    const data = await this.driverExecuteSingle(sql, { params });

    return data.rows.map((row) => ({
      toTable: row.to_table,
      toSchema: row.to_schema,
      toColumn: row.to_column,
      fromTable: row.from_table,
      fromSchema: row.from_schema,
      fromColumn: row.from_column,
      constraintName: row.constraint_name,
      onUpdate: row.update_rule,
      onDelete: row.delete_rule
    }));
  }

  query(queryText: string): CancelableQuery {
    let pid: any = null;
    let canceling = false;
    const cancelable = createCancelablePromise(errors.CANCELED_BY_USER);

    return {
      execute: (async (): Promise<NgQueryResult[]> => {
        const dataPid = await this.driverExecuteSingle('SELECT pg_backend_pid() AS pid');
        const rows = dataPid.rows

        pid = rows[0].pid;

        try {
          const data = await Promise.race([
            cancelable.wait(),
            this.executeQuery(queryText, {arrayMode: true}),
          ]);

          pid = null;

          if(!data) {
            return []
          }

          return data
        } catch (err) {
          if (canceling && err.code === pgErrors.CANCELED) {
            canceling = false;
            err.sqlectronError = 'CANCELED_BY_USER';
          }

          throw err;
        } finally {
          cancelable.discard();
        }
      }).bind(this),

      cancel: (async (): Promise<void> => {
        if (!pid) {
          throw new Error('Query not ready to be canceled');
        }

        canceling = true;
        try {
          const data = await this.driverExecuteSingle(`SELECT pg_cancel_backend(${pid});`);

          const rows = data.rows

          if (!rows[0].pg_cancel_backend) {
            throw new Error(`Failed canceling query with pid ${pid}.`);
          }

          cancelable.cancel();
        } catch (err) {
          canceling = false;
          throw err;
        }
      }).bind(this),
    };
  }

  async executeQuery(queryText: string, options?: any): Promise<NgQueryResult[]> {
    const arrayMode: boolean = options?.arrayMode;
    const data = await this.driverExecuteMultiple(queryText, { arrayMode });

    const commands = this.identifyCommands(queryText).map((item) => item.type);

    return data.map((result, idx) => this.parseRowQueryResult(result, commands[idx], arrayMode));
  }

  async listDatabases(filter?: DatabaseFilterOptions): Promise<string[]> {
    const databaseFilter = buildDatabseFilter(filter, 'datname');
    const sql = `
      SELECT datname
      FROM pg_database
      WHERE datistemplate = $1
      ${databaseFilter ? `AND ${databaseFilter}` : ''}
      ORDER BY datname
    `;

    const params = [false];

    const data = await this.driverExecuteSingle(sql, { params });

    return data.rows.map((row) => row.datname);
  }

  applyChangesSql(changes: TableChanges): string {
    return applyChangesSql(changes, this.knex)
  }

  async applyChanges(changes: TableChanges): Promise<any[]> {
    let results: TableUpdateResult[] = []

    await this.cacheConnection();
    
    await this.driverExecuteSingle('BEGIN')
    log.debug("Applying changes", changes)
    try {
      if (changes.inserts) {
        await this.insertRows(changes.inserts);
      }

      if (changes.updates) {
        results = await this.updateValues(changes.updates)
      }

      if (changes.deletes) {
        await this.deleteRows(changes.deletes)
      }

      await this.driverExecuteSingle('COMMIT')
    } catch (ex) {
      log.error("query exception: ", ex)
      await this.driverExecuteSingle('ROLLBACK');
      throw ex
    }

    this.releaseCachedConnection();
    return results
  }

  getQuerySelectTop(table: string, limit: number, schema: string = this._defaultSchema): string {
    return `SELECT * FROM ${wrapIdentifier(schema)}.${wrapIdentifier(table)} LIMIT ${limit}`;
  }

  async getTableProperties(table: string, schema: string = this._defaultSchema): Promise<TableProperties> {
    const identifier = this.wrapTable(table, schema)

    const statements = [
      `pg_indexes_size('${identifier}') as index_size`,
        `pg_relation_size('${identifier}') as table_size`,
        `obj_description('${identifier}'::regclass) as description`
    ]

    if (this.version.number < 90000) {
      statements[0] = `0 as index_size`
    }

    const sql = `SELECT ${statements.join(",")}`

    const detailsPromise =  this.driverExecuteSingle(sql);

    const triggersPromise = this.listTableTriggers(table, schema);
    const partitionsPromise = this.listTablePartitions(table, schema);

    const [
      result,
      indexes,
      relations,
      triggers,
      partitions,
      owner
    ] = await Promise.all([
      detailsPromise,
      this.listTableIndexes(null, table, schema),
      this.getTableKeys(null, table, schema),
      triggersPromise,
      partitionsPromise,
      this.getTableOwner(table, schema)
    ])

    const props = result.rows.length > 0 ? result.rows[0] : {}
    return {
      description: props.description,
      indexSize: Number(props.index_size),
      size: Number(props.table_size),
      indexes,
      relations,
      triggers,
      partitions,
      owner
    }
  }  

  async getTableCreateScript(table: string, schema: string = this._defaultSchema): Promise<string> {
    // Reference http://stackoverflow.com/a/32885178
    const includesAttIdentify = this.version.number >= 100000;

    const sql = includesAttIdentify ? postgres10CreateScript : defaultCreateScript;
    const params = [
      table,
      schema,
    ];

    const data = await this.driverExecuteSingle(sql, { params });

    return data.rows.map((row) => row.createtable)[0];
  }

  async getViewCreateScript(view: string, schema: string = this._defaultSchema): Promise<string[]> {
    const createViewSql = `CREATE OR REPLACE VIEW ${wrapIdentifier(schema)}.${wrapIdentifier(view)} AS`;

    const sql = 'SELECT pg_get_viewdef($1::regclass, true)';

    const params = [wrapIdentifier(view)];

    const data = await this.driverExecuteSingle(sql, { params });

    return data.rows.map((row) => `${createViewSql}\n${row.pg_get_viewdef}`);
  }

  async getRoutineCreateScript(routine: string, _type: string, schema: string = this._defaultSchema): Promise<string[]> {
    const sql = `
      SELECT pg_get_functiondef(p.oid)
      FROM pg_proc p
      LEFT JOIN pg_catalog.pg_namespace n ON n.oid = p.pronamespace
      WHERE proname = $1
      AND n.nspname = $2
    `;

    const params = [
      routine,
      schema,
    ];

    const data = await this.driverExecuteSingle(sql, { params });

    return data.rows.map((row) => row.pg_get_functiondef);
  }

  async truncateAllTables(_db: string, schema: string = this._defaultSchema): Promise<void> {
    const sql = `
      SELECT quote_ident(table_name) as table_name
      FROM information_schema.tables
      WHERE table_schema = $1
      AND table_type NOT LIKE '%VIEW%'
    `;

    const params = [
      schema,
    ];

    const data = await this.driverExecuteSingle(sql, { params });
    const rows = data.rows

    const truncateAll = rows.map((row) => `
      TRUNCATE TABLE ${wrapIdentifier(schema)}.${wrapIdentifier(row.table_name)}
      RESTART IDENTITY CASCADE;
    `).join('');

    await this.driverExecuteMultiple(truncateAll);
  }  

  async listMaterializedViews(filter?: FilterOptions): Promise<TableOrView[]> {
    if (this.version.number < 90003) {
      return []
    }

    const schemaFilter = buildSchemaFilter(filter, 'schemaname')
    const sql = `
      SELECT
        schemaname as schema,
        matviewname as name
      FROM pg_matviews
      ${schemaFilter ? `WHERE ${schemaFilter}`: ''}
      order by schemaname, matviewname;
    `

    try {
      const data = await this.driverExecuteSingle(sql);
      return data.rows;
    } catch (error) {
      log.warn("Unable to fetch materialized views", error)
      return []
    }
  }

  async getPrimaryKey(db: string, table: string, schema: string = this._defaultSchema): Promise<string> {
    const keys = await this.getPrimaryKeys(db, table, schema)
    return keys.length === 1 ? keys[0].columnName : null
  }

  async getPrimaryKeys(_db: string, table: string, schema: string = this._defaultSchema): Promise<PrimaryKeyColumn[]> {
    const tablename = PD.escapeString(this.tableName(table, schema), true)
    const query = `
      SELECT
        a.attname as column_name,
        format_type(a.atttypid, a.atttypmod) AS data_type,
        a.attnum as position
      FROM   pg_index i
      JOIN   pg_attribute a ON a.attrelid = i.indrelid
                          AND a.attnum = ANY(i.indkey)
      WHERE  i.indrelid = ${tablename}::regclass
      AND    i.indisprimary
      ORDER BY a.attnum
    `
    const data = await this.driverExecuteSingle(query)
    if (data.rows) {
      return data.rows.map((r) => ({
        columnName: r.column_name,
        position: r.position
      }))
    } else {
      return []
    }
  }

  async getTableLength(table: string, schema: string = this._defaultSchema): Promise<number> {
    const tableType = await this.getEntityType(table, schema)
    const forceSlow = !tableType || tableType !== 'BASE_TABLE'
    const { countQuery, params } = this.buildSelectTopQueries({ table, schema, filters: undefined, version: this.version, forceSlow})
    const countResults = await this.driverExecuteSingle(countQuery, { params: params })
    const rowWithTotal = countResults.rows.find((row: any) => { return row.total })
    const totalRecords = rowWithTotal ? rowWithTotal.total : 0
    return totalRecords
  }

  async selectTop(table: string, offset: number, limit: number, orderBy: OrderBy[], filters: string | TableFilter[], schema: string = this._defaultSchema, selects?: string[]): Promise<TableResult> {
    const qs = await this._selectTopSql(table, offset, limit, orderBy, filters, schema, selects)
    const result = await this.driverExecuteSingle(qs.query, { params: qs.params })
    return {
      result: result.rows,
      fields: result.fields.map(f => f.name)
    }
  }

  async selectTopSql(table: string, offset: number, limit: number, orderBy: OrderBy[], filters: string | TableFilter[], schema: string = this._defaultSchema, selects?: string[]): Promise<string> {
    const qs = await this._selectTopSql(table, offset, limit, orderBy, filters, schema, selects, true)
    return qs.query
  }

  async selectTopStream(db: string, table: string, orderBy: OrderBy[], filters: string | TableFilter[], chunkSize: number, schema: string = this._defaultSchema): Promise<StreamResults> {
    const qs = this.buildSelectTopQueries({
      table, orderBy, filters, version: this.version, schema
    })
    // const cursor = new Cursor(qs.query, qs.params)
    const countResults = await this.driverExecuteSingle(qs.countQuery, {params: qs.params})
    const rowWithTotal = countResults.rows.find((row: any) => { return row.total })
    const totalRecords = rowWithTotal ? Number(rowWithTotal.total) : 0
    const columns = await this.listTableColumns(db, table, schema)

    const cursorOpts = {
      query: qs.query,
      params: qs.params,
      conn: this.conn,
      chunkSize
    }

    return {
      totalRows: totalRecords,
      columns,
      cursor: new PsqlCursor(cursorOpts)
    }
  }

  async queryStream(_db: string, query: string, chunkSize: number): Promise<StreamResults> {
    const cursorOpts = {
      query: query,
      params: [],
      conn: this.conn,
      chunkSize
    }

    return {
      totalRows: undefined, // totalRecords,
      columns: undefined, // columns,
      cursor: new PsqlCursor(cursorOpts)
    }
  }

  wrapIdentifier(value: string): string {
    if (value === '*') return value;
    const matched = value.match(/(.*?)(\[[0-9]\])/); // eslint-disable-line no-useless-escape
    if (matched) return this.wrapIdentifier(matched[1]) + matched[2];
    return `"${value.replaceAll(/"/g, '""')}"`;
  }

  async setTableDescription(table: string, description: string, schema: string = this._defaultSchema): Promise<string> {
    const identifier = this.wrapTable(table, schema)
    const comment  = escapeString(description)
    const sql = `COMMENT ON TABLE ${identifier} IS '${comment}'`
    await this.driverExecuteSingle(sql)
    const result = await this.getTableProperties(table, schema)
    return result?.description
  }

  async dropElement(elementName: string, typeOfElement: DatabaseElement, schema: string = this._defaultSchema): Promise<void> {
    const sql = `DROP ${PD.wrapLiteral(DatabaseElement[typeOfElement])} ${this.wrapIdentifier(schema)}.${this.wrapIdentifier(elementName)}`

    await this.driverExecuteSingle(sql)
  }

  async truncateElement(elementName: string, typeOfElement: DatabaseElement, schema: string = this._defaultSchema): Promise<void> {
    const sql = `TRUNCATE ${PD.wrapLiteral(typeOfElement)} ${wrapIdentifier(schema)}.${wrapIdentifier(elementName)}`

    await this.driverExecuteSingle(sql)
  }

  async duplicateTable(tableName: string, duplicateTableName: string, schema: string = this._defaultSchema): Promise<void> {
    const sql = this.duplicateTableSql(tableName, duplicateTableName, schema);

    await this.driverExecuteSingle(sql);
  }

  duplicateTableSql(tableName: string, duplicateTableName: string, schema: string = this._defaultSchema): string {
    const sql = `
      CREATE TABLE ${wrapIdentifier(schema)}.${wrapIdentifier(duplicateTableName)} AS
      SELECT * FROM ${wrapIdentifier(schema)}.${wrapIdentifier(tableName)}
    `;

    return sql;
  }

  async listCharsets(): Promise<string[]> {
    return PD.charsets
  }

  async getDefaultCharset(): Promise<string> {
    return 'UTF8'
  }

  async listCollations(_charset: string): Promise<string[]> {
    return []
  }

  async createDatabase(databaseName: string, charset: string, _collation: string): Promise<void> {
    const { number: versionAsInteger } = this.version;

    let sql = `create database ${wrapIdentifier(databaseName)} encoding ${wrapIdentifier(charset)}`;

    // postgres 9 seems to freak out if the charset isn't wrapped in single quotes and also requires the template https://www.postgresql.org/docs/9.3/sql-createdatabase.html
    // later version don't seem to care
    if (versionAsInteger < 100000) {
      sql = `create database ${wrapIdentifier(databaseName)} encoding '${charset}' template template0`;
    }

    await this.driverExecuteSingle(sql)
  }

<<<<<<< HEAD
  const config: PoolConfig = {
    host: server.config.host,
    port: server.config.port || undefined,
    password: passwordResolver || server.config.password || undefined,
    database: database.database,
    max: 5, // max idle connections per time (30 secs)
    connectionTimeoutMillis: BkConfig.db.postgres.timeout,
    idleTimeoutMillis: BkConfig.db.postgres.idleTimeout,
    // not in the typings, but works.
    // @ts-expect-error Fix Typings
    options: optionsString
  };

  if (tempUser) {
    config.user = tempUser
  } else if (server.config.user) {
    config.user = server.config.user
  } else if (server.config.osUser) {
    config.user = server.config.osUser
  }

  if(server.config.socketPathEnabled) {
    config.host = server.config.socketPath;
    config.port = null;
    return config;
=======
  createDatabaseSQL(): string {
    throw new Error('Method not implemented.');
  }

  
  alterPartitionSql(payload: AlterPartitionsSpec): string {
    const { table } = payload;
    const builder = new PostgresqlChangeBuilder(table);
    const creates = builder.createPartitions(payload.adds);
    const alters = builder.alterPartitions(payload.alterations);
    const detaches = builder.detachPartitions(payload.detaches);
    return [creates, alters, detaches].filter((f) => !!f).join(";")
>>>>>>> 1d82f920
  }

  async alterPartition(payload: AlterPartitionsSpec): Promise<void> {
    const query = this.alterPartitionSql(payload)
    await this.driverExecuteSingle(query);
  }


  async getMaterializedViewCreateScript(view: string, schema: string) {
    const createViewSql = `CREATE OR REPLACE MATERIALIZED VIEW ${wrapIdentifier(schema)}.${view} AS`;

    const sql = 'SELECT pg_get_viewdef($1::regclass, true)';

    const params = [view];

    const data = await this.driverExecuteSingle(sql, { params });

    return data.rows.map((row) => `${createViewSql}\n${row.pg_get_viewdef}`);
  }

  protected async rawExecuteQuery(q: string, options: any): Promise<QueryResult | QueryResult[]> {
    let release = true;
    let connection: PoolClient;
    if (this.runWithConnection) {
      release = false;
      connection = this.runWithConnection.connection;
    } else {
      connection = isConnection(this.conn) ? this.conn.connection : await this.conn.pool.connect(); 
    }

    try {
      return await this.runQuery(connection, q, options)
    } finally {
      if (release) {
        connection.release();
      }
    }
  }

  // ************************************************************************************
  // PUBLIC FOR TESTING
  // ************************************************************************************

  parseFields(fields: any[], rowResults: boolean) {
    return fields.map((field, idx) => {
      field.dataType = dataTypes[field.dataTypeID] || 'user-defined'
      field.id = rowResults ? `c${idx}` : field.name
      return field
    })
  }

  parseRowQueryResult(data: QueryResult, command: string, rowResults: boolean): NgQueryResult {
    const fields = this.parseFields(data.fields, rowResults)
    const fieldIds = fields.map(f => f.id)
    const isSelect = data.command === 'SELECT';
    const rowCount = data.rowCount || data.rows?.length || 0
    return {
      command: command || data.command,
      rows: rowResults ? data.rows.map(r => _.zipObject(fieldIds, r)) : data.rows,
      fields: fields,
      rowCount: rowCount,
      affectedRows: !isSelect && !isNaN(data.rowCount) ? data.rowCount : undefined,
    };
  }

  buildSelectTopQueries(options: STQOptions): STQResults {
    const filters = options.filters
    const orderBy = options.orderBy
    const selects = options.selects ?? ['*']
    let orderByString = ""
    let filterString = ""
    let params: (string | string[])[] = []

    if (orderBy && orderBy.length > 0) {
      orderByString = "ORDER BY " + (orderBy.map((item) => {
        if (_.isObject(item)) {
          return `${wrapIdentifier(item.field)} ${item.dir.toUpperCase()}`
        } else {
          return wrapIdentifier(item)
        }
      })).join(",")
    }

    if (_.isString(filters)) {
      filterString = `WHERE ${filters}`
    } else if (filters && filters.length > 0) {
      let paramIdx = 1
      const allFilters = filters.map((item) => {
        if (item.type === 'in' && _.isArray(item.value)) {
          const values = item.value.map((v, idx) => {
            return options.inlineParams
              ? knex.raw('?', [v]).toQuery()
              : `$${paramIdx + idx}`
          })
          paramIdx += values.length
          return `${wrapIdentifier(item.field)} ${item.type.toUpperCase()} (${values.join(',')})`
        }
        const value = options.inlineParams
          ? knex.raw('?', [item.value]).toQuery()
          : `$${paramIdx}`
        paramIdx += 1
        return `${wrapIdentifier(item.field)} ${item.type.toUpperCase()} ${value}`
      })
      filterString = "WHERE " + joinFilters(allFilters, filters)

      params = filters.flatMap((item) => {
        return _.isArray(item.value) ? item.value : [item.value]
      })
    }

    const selectSQL = `SELECT ${selects.join(', ')}`
    const baseSQL = `
      FROM ${wrapIdentifier(options.schema)}.${wrapIdentifier(options.table)}
      ${filterString}
    `

    // if we're not filtering data we want the optimized approximation of row count
    // rather than a legit row count.
    const countQuery = this.countQuery(options, baseSQL);

    const query = `
      ${selectSQL} ${baseSQL}
      ${orderByString}
      ${_.isNumber(options.limit) ? `LIMIT ${options.limit}` : ''}
      ${_.isNumber(options.offset) ? `OFFSET ${options.offset}` : ''}
      `
    return {
      query, countQuery, params
    }
  }
  // ************************************************************************************
  // PROTECTED HELPER FUNCTIONS
  // ************************************************************************************

  protected countQuery(options: STQOptions, baseSQL: string): string {
    // This comes from this PR, it provides approximate counts for PSQL
    // https://github.com/beekeeper-studio/beekeeper-studio/issues/311#issuecomment-788325650
    // however not using the complex query, just the simple one from the psql docs
    // https://wiki.postgresql.org/wiki/Count_estimate
    // however it doesn't work in redshift or cockroach.
    const tuplesQuery = `
      SELECT
        reltuples as total
      FROM
        pg_class
      where
          oid = '${wrapIdentifier(options.schema)}.${wrapIdentifier(options.table)}'::regclass
    `;

    return !options.filters && !options.forceSlow ? tuplesQuery : `SELECT count(*) as total ${baseSQL}`;
  }

  protected tableName(table: string, schema: string = this._defaultSchema): string{
    return schema ? `${PD.wrapIdentifier(schema)}.${PD.wrapIdentifier(table)}` : PD.wrapIdentifier(table);
  }
  
  protected wrapTable(table: string, schema: string = this._defaultSchema) {
    if (!schema) return wrapIdentifier(table);
    return `${wrapIdentifier(schema)}.${wrapIdentifier(table)}`;
  }

  protected async getTableOwner(table: string, schema: string) {
    const sql = `select tableowner from pg_catalog.pg_tables where tablename = $1 and schemaname = $2`
    const result = await this.driverExecuteSingle(sql, { params: [table, schema]});
    return result.rows[0]?.tableowner;
  }

  protected async configDatabase(server: IDbConnectionServer, database: { database: string}) {
    const config: PoolConfig = {
      host: server.config.host,
      port: server.config.port || undefined,
      password: server.config.password || undefined,
      database: database.database,
      max: 5, // max idle connections per time (30 secs)
      connectionTimeoutMillis: globals.psqlTimeout,
      idleTimeoutMillis: globals.psqlIdleTimeout,
    };

    return this.configurePool(config, server, null);
  }

  protected configurePool(config: PoolConfig, server: IDbConnectionServer, tempUser: string) {
    if (tempUser) {
      config.user = tempUser
    } else if (server.config.user) {
      config.user = server.config.user
    } else if (server.config.osUser) {
      config.user = server.config.osUser
    }

    if(server.config.socketPathEnabled) {
      config.host = server.config.socketPath;
      config.port = null;
      return config;
    }

    if (server.sshTunnel) {
      config.host = server.config.localHost;
      config.port = server.config.localPort;
    }

    if (server.config.ssl) {

      config.ssl = { }

      if (server.config.sslCaFile) {
        config.ssl.ca = readFileSync(server.config.sslCaFile);
      }

      if (server.config.sslCertFile) {
        config.ssl.cert = readFileSync(server.config.sslCertFile);
      }

      if (server.config.sslKeyFile) {
        config.ssl.key = readFileSync(server.config.sslKeyFile);
      }
      if (!config.ssl.key && !config.ssl.ca && !config.ssl.cert) {
        // TODO: provide this as an option in settings
        // not per-connection
        // How it works:
        // if false, cert can be self-signed
        // if true, has to be from a public CA
        // Heroku certs are self-signed.
        // if you provide ca/cert/key files, it overrides this
        config.ssl.rejectUnauthorized = false
      } else {
        config.ssl.rejectUnauthorized = server.config.sslRejectUnauthorized
      }
    }
    return config;
  }

  protected async getTypes(): Promise<any> {
    let sql = `
      SELECT      n.nspname as schema, t.typname as typename, t.oid::int4 as typeid
      FROM        pg_type t
      LEFT JOIN   pg_catalog.pg_namespace n ON n.oid = t.typnamespace
      WHERE       (t.typrelid = 0 OR (SELECT c.relkind = 'c' FROM pg_catalog.pg_class c WHERE c.oid = t.typrelid))
      AND     n.nspname NOT IN ('pg_catalog', 'information_schema')
    `
    if (this.version.number < 80300) {
      sql += ` AND     t.typname !~ '^_';`;
    } else {
      sql += ` AND     NOT EXISTS(SELECT 1 FROM pg_catalog.pg_type el WHERE el.oid = t.typelem AND el.typarray = t.oid);`;
    }

    const data = await this.driverExecuteSingle(sql);
    const result: any = {}
    data.rows.forEach((row: any) => {
      result[row.typeid] = row.typename
    })
    _.merge(result, _.invert(pg.types.builtins))
    result[1009] = 'array'
    return result
  }

  // ************************************************************************************
  // PRIVATE HELPER FUNCTIONS
  // NOTE (@day): some of this may need to be protected so redshift and cockroach have access to them
  // ************************************************************************************

  private async cacheConnection() {
    this.runWithConnection = {
      connection: await this.conn.pool.connect()
    };
  }

  private async releaseCachedConnection() {
    this.runWithConnection.connection.release();
    this.runWithConnection = null;
  }

  private async runQuery(connection: pg.PoolClient, query: string, options: any): Promise<QueryResult | QueryResult[]> {
    const args = {
      text: query,
      values: options.params,
      multiResult: options.multiple,
      rowMode: options.arrayMode ? 'array' : undefined
    };

    // node-postgres has support for Promise query
    // but that always returns the "fields" property empty
    return new Promise((resolve, reject) => {
      log.info('RUNNING', query, options.params);
      connection.query(args, (err: Error, data: QueryResult | QueryResult[]) => {
        if (err) return reject(err);
        let qr: QueryResult | QueryResult[];
        if (args.multiResult) {
          qr = Array.isArray(data) ? data : [data];
        } else {
          qr = Array.isArray(data) ? data[0] : data;
        }
        resolve(qr);
      });
    });
  }

  private async insertRows(rawInserts: TableInsert[]) {
    const columnsList = await Promise.all(rawInserts.map((insert) => {
      return this.listTableColumns(null, insert.table, insert.schema);
    }));

    const fixedInserts = rawInserts.map((insert, idx) => {
      const result = { ...insert};
      const columns = columnsList[idx];
      result.data = result.data.map((obj) => {
        return _.mapValues(obj, (value, key) => {
          const column = columns.find((c) => c.columnName === key);
          // fix: we used to serialize arrays before this, now we pass them as
          // json arrays properly
          return this.normalizeValue(value, column.dataType);
        })
      })
      return result;
    })

    await this.driverExecuteSingle(buildInsertQueries(this.knex, fixedInserts).join(";"));

    return true;
  }

  private async updateValues(rawUpdates: TableUpdate[]): Promise<TableUpdateResult[]> {
    const updates = rawUpdates.map((update) => {
      const result = { ...update };
      result.value = this.normalizeValue(update.value, update.columnType);
      return result;
    })
    log.info("applying updates", updates);
    let results: TableUpdateResult[] = [];
    await this.driverExecuteSingle(buildUpdateQueries(this.knex, updates).join(";"));
    // NOTE (@day): this could be a weird issue, we shall see
    const data = await this.driverExecuteSingle(buildSelectQueriesFromUpdates(this.knex, updates).join(";"));
    results = [data.rows[0]];

    return results;
  }

  private async deleteRows(deletes: TableDelete[]) {
    await this.driverExecuteSingle(buildDeleteQueries(this.knex, deletes).join(";"));

    return true
  }

  /**
   * Gets the version details for the connection.
   *
   * Example version strings:
   * CockroachDB CCL v1.1.0 (linux amd64, built 2017/10/12 14:50:18, go1.8.3)
   * CockroachDB CCL v20.1.1 (x86_64-unknown-linux-gnu, built 2020/05/19 14:46:06, go1.13.9)
   *
   * PostgreSQL 9.4.26 on x86_64-pc-linux-gnu (Debian 9.4.26-1.pgdg90+1), compiled by gcc (Debian 6.3.0-18+deb9u1) 6.3.0 20170516, 64-bit
   * PostgreSQL 12.3 (Debian 12.3-1.pgdg100+1) on x86_64-pc-linux-gnu, compiled by gcc (Debian 8.3.0-6) 8.3.0, 64-bit
   *
   * PostgreSQL 8.0.2 on i686-pc-linux-gnu, compiled by GCC gcc (GCC) 3.4.2 20041017 (Red Hat 3.4.2-6.fc3), Redshift 1.0.12103
   */
  private async getVersion(): Promise<VersionInfo> {
    const { version } = (await this.driverExecuteSingle("select version()")).rows[0]

    if (!version) {
      return {
        version: '',
        number: 0,
        hasPartitions: false
      }
    }

    const isCockroach = version.toLowerCase().includes('cockroachdb')
    const isRedshift = version.toLowerCase().includes('redshift')
    const isPostgres = !isCockroach && !isRedshift
    const number = parseInt(
        version.split(" ")[isPostgres ? 1 : 2].replace(/(^v)|(,$)/ig, '').split(".").map((s: string) => s.padStart(2, "0")).join("").padEnd(6, "0"),
        10
      );
    return {
      version,
      number,
      hasPartitions: (isPostgres && number >= 100000), //for future cochroach support?: || (isCockroach && number >= 200070)
    }
  }
  
  

  private async getEntityType(
    table: string,
    schema: string
  ): Promise<string | null> {
    const query = `
      select table_type as tt from information_schema.tables
      where table_name = $1 and table_schema = $2
      `
    const result = await this.driverExecuteSingle(query, { params: [table, schema]})
    return result.rows[0]? result.rows[0]['tt'] : null
  }

  private async _selectTopSql(
    table: string,
    offset: number,
    limit: number,
    orderBy: OrderBy[],
    filters: TableFilter[] | string,
    schema = "public",
    selects = ["*"],
    inlineParams?: boolean,
  ): Promise<STQResults> {
    return this.buildSelectTopQueries({
      table,
      offset,
      limit,
      orderBy,
      filters,
      selects,
      schema,
      version: this.version,
      inlineParams
    })
  }
  
  

  

  // If a type starts with an underscore - it's an array
  // so we need to turn the string representation back to an array
  // if a type is BYTEA, decodes BASE64 URL encoded to hex
  private normalizeValue(value: string, columnType: string) {
    if (columnType?.startsWith('_') && _.isString(value)) {
      return JSON.parse(value)
    } else if (columnType === 'bytea' && value) {
      return '\\x' + base64.decode(value, 'hex')
    }
    return value
  }
  
  private async getSchema() {
    const sql = 'SELECT CURRENT_SCHEMA() AS schema';

    const data = await this.driverExecuteSingle(sql);
    return data.rows[0].schema;
  }

  private identifyCommands(queryText: string) {
    try {
      return identify(queryText);
    } catch (err) {
      return [];
    }
  }

}


/**
 * Do not convert DATE types to JS date.
 * It ignores of applying a wrong timezone to the date.
 *
 * See also: https://github.com/brianc/node-postgres/issues/285
 * (and note that the code refrenced in /lib/textParsers.js has been broken out into it own module
 * so it now lives in https://github.com/brianc/node-pg-types/blob/master/lib/textParsers.js#L175)
 *
 * TODO: do not convert as well these same types with array (types 1115, 1182, 1185)
 */
pg.types.setTypeParser(pg.types.builtins.DATE,        'text', (val) => val); // date
pg.types.setTypeParser(pg.types.builtins.TIMESTAMP,   'text', (val) => val); // timestamp without timezone
pg.types.setTypeParser(pg.types.builtins.TIMESTAMPTZ, 'text', (val) => val); // timestamp
pg.types.setTypeParser(pg.types.builtins.INTERVAL,    'text', (val) => val); // interval (Issue #1442 "BUG: INTERVAL columns receive wrong value when cloning row)

/**
 * Convert BYTEA type encoded to hex with '\x' prefix to BASE64 URL (without '+' and '=').
 */
pg.types.setTypeParser(17, 'text', (val) => val ? base64.encode(val.substring(2), 'hex') : '');

export function wrapIdentifier(value: string): string {
  if (value === '*') return value;
  const matched = value.match(/(.*?)(\[[0-9]\])/); // eslint-disable-line no-useless-escape
  if (matched) return wrapIdentifier(matched[1]) + matched[2];
  return `"${value.replaceAll(/"/g, '""')}"`;
}

export default async function(server: IDbConnectionServer, database: IDbConnectionDatabase) {
  const client = new PostgresClient(server, database);
  await client.connect();
  return client;
}<|MERGE_RESOLUTION|>--- conflicted
+++ resolved
@@ -13,23 +13,15 @@
 import { buildDatabseFilter, buildDeleteQueries, buildInsertQueries, buildSchemaFilter, buildSelectQueriesFromUpdates, buildUpdateQueries, escapeString, applyChangesSql } from './utils';
 import { createCancelablePromise, joinFilters } from '../../../common/utils';
 import { errors } from '../../errors';
-<<<<<<< HEAD
-import { HasPool, VersionInfo, HasConnection, Conn } from './postgresql/types'
-=======
-import globals from '../../../common/globals';
 import { HasPool, VersionInfo, HasConnection } from './postgresql/types'
->>>>>>> 1d82f920
 import { PsqlCursor } from './postgresql/PsqlCursor';
 import { PostgresqlChangeBuilder } from '@shared/lib/sql/change_builder/PostgresqlChangeBuilder';
 import { AlterPartitionsSpec, TableKey } from '@shared/lib/dialects/models';
 import { PostgresData } from '@shared/lib/dialects/postgresql';
-<<<<<<< HEAD
-import { BkConfig } from '@/config';
-=======
 import { BasicDatabaseClient, ExecutionContext, QueryLogOptions } from './BasicDatabaseClient';
 import { ChangeBuilderBase } from '@shared/lib/sql/change_builder/ChangeBuilderBase';
 import { defaultCreateScript, postgres10CreateScript } from './postgresql/scripts';
->>>>>>> 1d82f920
+import { BkConfig } from '@/config';
 
 
 const base64 = require('base64-url'); // eslint-disable-line
@@ -970,33 +962,6 @@
     await this.driverExecuteSingle(sql)
   }
 
-<<<<<<< HEAD
-  const config: PoolConfig = {
-    host: server.config.host,
-    port: server.config.port || undefined,
-    password: passwordResolver || server.config.password || undefined,
-    database: database.database,
-    max: 5, // max idle connections per time (30 secs)
-    connectionTimeoutMillis: BkConfig.db.postgres.timeout,
-    idleTimeoutMillis: BkConfig.db.postgres.idleTimeout,
-    // not in the typings, but works.
-    // @ts-expect-error Fix Typings
-    options: optionsString
-  };
-
-  if (tempUser) {
-    config.user = tempUser
-  } else if (server.config.user) {
-    config.user = server.config.user
-  } else if (server.config.osUser) {
-    config.user = server.config.osUser
-  }
-
-  if(server.config.socketPathEnabled) {
-    config.host = server.config.socketPath;
-    config.port = null;
-    return config;
-=======
   createDatabaseSQL(): string {
     throw new Error('Method not implemented.');
   }
@@ -1009,7 +974,6 @@
     const alters = builder.alterPartitions(payload.alterations);
     const detaches = builder.detachPartitions(payload.detaches);
     return [creates, alters, detaches].filter((f) => !!f).join(";")
->>>>>>> 1d82f920
   }
 
   async alterPartition(payload: AlterPartitionsSpec): Promise<void> {
@@ -1184,8 +1148,8 @@
       password: server.config.password || undefined,
       database: database.database,
       max: 5, // max idle connections per time (30 secs)
-      connectionTimeoutMillis: globals.psqlTimeout,
-      idleTimeoutMillis: globals.psqlIdleTimeout,
+      connectionTimeoutMillis: BkConfig.db.postgres.timeout,
+      idleTimeoutMillis: BkConfig.db.postgres.idleTimeout,
     };
 
     return this.configurePool(config, server, null);
