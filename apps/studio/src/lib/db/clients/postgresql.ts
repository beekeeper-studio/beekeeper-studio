// Copyright (c) 2015 The SQLECTRON Team

import { readFileSync } from 'fs';

import pg, { PoolClient, QueryResult, PoolConfig } from 'pg';
import { identify } from 'sql-query-identifier';
import _  from 'lodash'
import knexlib from 'knex'
import logRaw from 'electron-log'

import { DatabaseClient, IDbConnectionServerConfig, DatabaseElement } from '../client'
import { FilterOptions, OrderBy, TableFilter, TableUpdateResult, TableResult, Routine, TableChanges, TableInsert, TableUpdate, TableDelete, DatabaseFilterOptions, SchemaFilterOptions, NgQueryResult, StreamResults, ExtendedTableColumn, PrimaryKeyColumn, TableIndex, IndexedColumn, } from "../models";
import { buildDatabseFilter, buildDeleteQueries, buildInsertQuery, buildInsertQueries, buildSchemaFilter, buildSelectQueriesFromUpdates, buildUpdateQueries, escapeString, joinQueries } from './utils';
import { createCancelablePromise } from '../../../common/utils';
import { errors } from '../../errors';
import globals from '../../../common/globals';
import { HasPool, VersionInfo, HasConnection, Conn } from './postgresql/types'
import { PsqlCursor } from './postgresql/PsqlCursor';
import { PostgresqlChangeBuilder } from '@shared/lib/sql/change_builder/PostgresqlChangeBuilder';
import { AlterTableSpec, IndexAlterations, RelationAlterations, TableKey } from '@shared/lib/dialects/models';
import { RedshiftChangeBuilder } from '@shared/lib/sql/change_builder/RedshiftChangeBuilder';
import { PostgresData } from '@shared/lib/dialects/postgresql';


const base64 = require('base64-url');
const PD = PostgresData
function isConnection(x: any): x is HasConnection {
  return x.connection !== undefined
}

const log = logRaw.scope('postgresql')
const logger = () => log

const knex = knexlib({ client: 'pg'})

const pgErrors = {
  CANCELED: '57014',
};

let dataTypes: any = {}

function tableName(table: string, schema?: string): string{
  return schema ? `${PD.wrapIdentifier(schema)}.${PD.wrapIdentifier(table)}` : PD.wrapIdentifier(table);
}


/**
 * Do not convert DATE types to JS date.
 * It ignores of applying a wrong timezone to the date.
 * TODO: do not convert as well these same types with array (types 1115, 1182, 1185)
 */
pg.types.setTypeParser(1082, 'text', (val) => val); // date
pg.types.setTypeParser(1114, 'text', (val) => val); // timestamp without timezone
pg.types.setTypeParser(1184, 'text', (val) => val); // timestamp

/**
 * Convert BYTEA type encoded to hex with '\x' prefix to BASE64 URL (without '+' and '=').
 */
pg.types.setTypeParser(17, 'text', (val) => val ? base64.encode(val.substring(2), 'hex') : '');

/**
 * Gets the version details for the connection.
 *
 * Example version strings:
 * CockroachDB CCL v1.1.0 (linux amd64, built 2017/10/12 14:50:18, go1.8.3)
 * CockroachDB CCL v20.1.1 (x86_64-unknown-linux-gnu, built 2020/05/19 14:46:06, go1.13.9)
 *
 * PostgreSQL 9.4.26 on x86_64-pc-linux-gnu (Debian 9.4.26-1.pgdg90+1), compiled by gcc (Debian 6.3.0-18+deb9u1) 6.3.0 20170516, 64-bit
 * PostgreSQL 12.3 (Debian 12.3-1.pgdg100+1) on x86_64-pc-linux-gnu, compiled by gcc (Debian 8.3.0-6) 8.3.0, 64-bit
 *
 * PostgreSQL 8.0.2 on i686-pc-linux-gnu, compiled by GCC gcc (GCC) 3.4.2 20041017 (Red Hat 3.4.2-6.fc3), Redshift 1.0.12103
 */
async function getVersion(conn: HasPool): Promise<VersionInfo> {
  const { version } = (await driverExecuteSingle(conn, {query: "select version()"})).rows[0]

  if (!version) {
    return {
      version: '',
      isPostgres: false,
      isCockroach: false,
      isRedshift: false,
      number: 0
    }
  }

  const isCockroach = version.toLowerCase().includes('cockroachdb')
  const isRedshift = version.toLowerCase().includes('redshift')
  const isPostgres = !isCockroach && !isRedshift
  return {
    version,
    isPostgres,
    isCockroach,
    isRedshift,
    number: parseInt(
      version.split(" ")[isPostgres ? 1 : 2].replace(/^v/i, '').split(".").map((s: string) => s.padStart(2, "0")).join("").padEnd(6, "0"),
      10
    )
  }
}

async function getTypes(conn: HasPool): Promise<any> {
  const version = await getVersion(conn)
  let sql
  if ((version.isPostgres && version.number < 80300) || version.isRedshift) {
    sql = `
      SELECT      n.nspname as schema, t.typname as typename, t.oid::int4 as typeid
      FROM        pg_type t
      LEFT JOIN   pg_catalog.pg_namespace n ON n.oid = t.typnamespace
      WHERE       (t.typrelid = 0 OR (SELECT c.relkind = 'c' FROM pg_catalog.pg_class c WHERE c.oid = t.typrelid))
      AND     t.typname !~ '^_'
      AND     n.nspname NOT IN ('pg_catalog', 'information_schema');
    `
  } else {
    sql = `
      SELECT      n.nspname as schema, t.typname as typename, t.oid::int4 as typeid
      FROM        pg_type t
      LEFT JOIN   pg_catalog.pg_namespace n ON n.oid = t.typnamespace
      WHERE       (t.typrelid = 0 OR (SELECT c.relkind = 'c' FROM pg_catalog.pg_class c WHERE c.oid = t.typrelid))
      AND     NOT EXISTS(SELECT 1 FROM pg_catalog.pg_type el WHERE el.oid = t.typelem AND el.typarray = t.oid)
      AND     n.nspname NOT IN ('pg_catalog', 'information_schema');
    `
  }

  const data = await driverExecuteSingle(conn, { query: sql })
  const result: any = {}
  data.rows.forEach((row: any) => {
    result[row.typeid] = row.typename
  })
  _.merge(result, _.invert(pg.types.builtins))
  result[1009] = 'array'
  return result
}



export default async function (server: any, database: any): Promise<DatabaseClient> {
  const dbConfig = configDatabase(server, database);
  logger().debug('create driver client for postgres with config %j', dbConfig);

  const conn: HasPool = {
    pool: new pg.Pool(dbConfig),
  };

  logger().debug('connected');
  const defaultSchema = await getSchema(conn);
  logger().debug(`loaded schema ${defaultSchema}`)
  dataTypes = await getTypes(conn)

  const version = await getVersion(conn)

  const features = version.isRedshift ? { customRoutines: true, comments: false, properties: false } : { customRoutines: true, comments: true, properties: true}



  return {
    /* eslint max-len:0 */
    supportedFeatures: () => features,
    versionString: () => getVersionString(version),
    wrapIdentifier,
    disconnect: () => disconnect(conn),
    listTables: (_db: string, filter: FilterOptions | undefined) => listTables(conn, filter),
    listViews: (filter?: FilterOptions) => listViews(conn, filter),
    listMaterializedViews: (filter?: FilterOptions) => listMaterializedViews(conn, filter),
    listRoutines: (filter?: FilterOptions) => listRoutines(conn, filter),
    listTableColumns: (db, table, schema = defaultSchema) => listTableColumns(conn, db, table, schema),
    listMaterializedViewColumns: (db, table, schema = defaultSchema) => listMaterializedViewColumns(conn, db, table, schema),
    listTableTriggers: (table, schema = defaultSchema) => listTableTriggers(conn, table, schema),
    listTableIndexes: (_db, table, schema = defaultSchema) => listTableIndexes(conn, table, schema),
    listSchemas: (_db, filter?: SchemaFilterOptions) => listSchemas(conn, filter),
    getTableReferences: (table, schema = defaultSchema) => getTableReferences(conn, table, schema),
    getTableKeys: (db, table, schema = defaultSchema) => getTableKeys(conn, db, table, schema),
    getPrimaryKey: (db, table, schema = defaultSchema) => getPrimaryKey(conn, db, table, schema),
    getPrimaryKeys: (db, table, schema = defaultSchema) => getPrimaryKeys(conn, db, table, schema),
    applyChanges: (changes) => applyChanges(conn, changes),
    query: (queryText, schema = defaultSchema) => query(conn, queryText, schema),
    executeQuery: (queryText, _schema = defaultSchema) => executeQuery(conn, queryText),
    listDatabases: (filter?: DatabaseFilterOptions) => listDatabases(conn, filter),
    getTableLength: (table: string, schema: string) => getTableLength(conn, table, schema),
    selectTop: (table: string, offset: number, limit: number, orderBy: OrderBy[], filters: TableFilter[] | string, schema: string = defaultSchema, selects: string[] = ['*']) => selectTop(conn, table, offset, limit, orderBy, filters, schema, selects),
    selectTopStream: (database: string, table: string, orderBy: OrderBy[], filters: TableFilter[] | string, chunkSize: number, schema: string = defaultSchema) => selectTopStream(conn, database, table, orderBy, filters, chunkSize, schema),
    getInsertQuery: (tableInsert: TableInsert): Promise<string> => getInsertQuery(conn, database.database, tableInsert),
    getQuerySelectTop: (table, limit, schema = defaultSchema) => getQuerySelectTop(conn, table, limit, schema),
    getTableCreateScript: (table, schema = defaultSchema) => getTableCreateScript(conn, table, schema),
    getViewCreateScript: (view, schema = defaultSchema) => getViewCreateScript(conn, view, schema),
    getRoutineCreateScript: (routine, type, schema = defaultSchema) => getRoutineCreateScript(conn, routine, type, schema),
    truncateAllTables: (_, schema = defaultSchema) => truncateAllTables(conn, schema),
    getTableProperties: (table, schema = defaultSchema) => getTableProperties(conn, table, schema),

    // alter tables
    alterTableSql: (change: AlterTableSpec) => alterTableSql(conn, change),
    alterTable: (change: AlterTableSpec) => alterTable(conn, change),

    // alter indexes
    alterIndexSql: (payload) => alterIndexSql(payload),
    alterIndex: (payload) => alterIndex(conn, payload),

    // relations
    alterRelationSql: (payload) => alterRelationSql(payload),
    alterRelation: (payload) => alterRelation(conn, payload),

    setTableDescription: (table: string, description: string, schema = defaultSchema) => setTableDescription(conn, table, description, schema),
<<<<<<< HEAD
    dropElement: (elementName: string, typeOfElement: DatabaseElement, schema?: string|null) => dropElement(conn, elementName, typeOfElement, schema),
=======
    dropElement: (elementName: string, typeOfElement: DatabaseElement, schema: string) => dropElement(conn, elementName, typeOfElement, schema),
>>>>>>> 9a65503c
    truncateElement: (elementName: string, typeOfElement: DatabaseElement, schema: string) => truncateElement(conn, elementName, typeOfElement, schema)
  };
}




export function disconnect(conn: HasPool) {
  conn.pool.end();
}

export async function listTables(conn: HasPool, filter: FilterOptions = { schema: 'public' }) {
  const schemaFilter = buildSchemaFilter(filter, 'table_schema');
  const sql = `
    SELECT
      table_schema as schema,
      table_name as name
    FROM information_schema.tables
    WHERE table_type NOT LIKE '%VIEW%'
    ${schemaFilter ? `AND ${schemaFilter}` : ''}
    ORDER BY table_schema, table_name
  `;

  const data = await driverExecuteSingle(conn, { query: sql });

  return data.rows;
}

export async function listViews(conn: HasPool, filter: FilterOptions = { schema: 'public' }) {
  const schemaFilter = buildSchemaFilter(filter, 'table_schema');
  const sql = `
    SELECT
      table_schema as schema,
      table_name as name
    FROM information_schema.views
    ${schemaFilter ? `WHERE ${schemaFilter}` : ''}
    ORDER BY table_schema, table_name
  `;

  const data = await driverExecuteSingle(conn, { query: sql });

  return data.rows;
}

export async function listMaterializedViews(conn: HasPool, filter: FilterOptions = { schema: 'public' }) {
  const version = await getVersion(conn);
  if (!version.isPostgres || version.number < 90003) {
    return []
  }

  const schemaFilter = buildSchemaFilter(filter, 'schemaname')
  const sql = `
    SELECT
      schemaname as schema,
      matviewname as name
    FROM pg_matviews
    ${schemaFilter ? `WHERE ${schemaFilter}`: ''}
    order by schemaname, matviewname;
  `

  try {
    const data = await driverExecuteSingle(conn, {query: sql});
    return data.rows;
  } catch (error) {
    log.warn("Unable to fetch materialized views", error)
    return []
  }
}

interface STQOptions {
  table: string,
  orderBy?: OrderBy[],
  filters?: TableFilter[] | string,
  offset?: number,
  limit?: number,
  schema: string,
  version: VersionInfo
  forceSlow?: boolean,
  selects?: string[],
}

interface STQResults {
  query: string,
  countQuery: string,
  params: (string | string[])[],

}

function buildSelectTopQueries(options: STQOptions): STQResults {
  const filters = options.filters
  const orderBy = options.orderBy
  const selects = options.selects ?? ['*']
  let orderByString = ""
  let filterString = ""
  let params: (string | string[])[] = []

  if (orderBy && orderBy.length > 0) {
    orderByString = "order by " + (orderBy.map((item) => {
      if (_.isObject(item)) {
        return `${wrapIdentifier(item.field)} ${item.dir}`
      } else {
        return wrapIdentifier(item)
      }
    })).join(",")
  }

  if (_.isString(filters)) {
    filterString = `WHERE ${filters}`
  } else if (filters && filters.length > 0) {
    let paramIdx = 1
    filterString = "WHERE " + filters.map((item) => {
      if (item.type === 'in' && _.isArray(item.value)) {
        const values = item.value.map((_v, idx) => {
          return `$${paramIdx + idx}`
        })
        paramIdx += values.length
        return `${wrapIdentifier(item.field)} ${item.type} (${values.join(',')})`
      }
      const value = `$${paramIdx}`
      paramIdx += 1
      return `${wrapIdentifier(item.field)} ${item.type} ${value}`
    }).join(" AND ")

    params = filters.flatMap((item) => {
      return _.isArray(item.value) ? item.value : [item.value]
    })
  }

  const selectSQL = `SELECT ${selects.join(', ')}`
  const baseSQL = `
    FROM ${wrapIdentifier(options.schema)}.${wrapIdentifier(options.table)}
    ${filterString}
  `
  // This comes from this PR, it provides approximate counts for PSQL
  // https://github.com/beekeeper-studio/beekeeper-studio/issues/311#issuecomment-788325650
  // however not using the complex query, just the simple one from the psql docs
  // https://wiki.postgresql.org/wiki/Count_estimate
  // however it doesn't work in redshift or cockroach.
  const tuplesQuery = `

  SELECT
    reltuples as total
  FROM
    pg_class
  where
      oid = '${wrapIdentifier(options.schema)}.${wrapIdentifier(options.table)}'::regclass
  `

  // if we're not filtering data we want the optimized approximation of row count
  // rather than a legit row count.
  let countQuery = options.version.isPostgres && !filters && !options.forceSlow ? tuplesQuery : `SELECT count(*) as total ${baseSQL}`
  if (options.version.isRedshift && !filters) {
    countQuery = `SELECT COUNT(*) as total ${baseSQL}`
  }

  const query = `
    ${selectSQL} ${baseSQL}
    ${orderByString}
    ${_.isNumber(options.limit) ? `LIMIT ${options.limit}` : ''}
    ${_.isNumber(options.offset) ? `OFFSET ${options.offset}` : ''}
    `
  return {
    query, countQuery, params
  }
}

async function getTableLength(conn: HasPool, table: string, schema: string): Promise<number> {
  const version = await getVersion(conn)
  const tableType = await getEntityType(conn, table, schema)
  const forceSlow = !tableType || tableType !== 'BASE_TABLE'
  const { countQuery, params } = buildSelectTopQueries({ table, schema, filters: undefined, version, forceSlow})
  const countResults = await driverExecuteSingle(conn, { query: countQuery, params: params })
  const rowWithTotal = countResults.rows.find((row: any) => { return row.total })
  const totalRecords = rowWithTotal ? rowWithTotal.total : 0
  return totalRecords
}

async function getEntityType(
  conn: HasPool,
  table: string,
  schema: string
): Promise<string | null> {
  const query = `
    select table_type as tt from information_schema.tables
    where table_name = $1 and table_schema = $2
    `
  const result = await driverExecuteSingle(conn, { query, params: [table, schema]})
  return result.rows[0]? result.rows[0]['tt'] : null
}


async function selectTop(
  conn: HasPool,
  table: string,
  offset: number,
  limit: number,
  orderBy: OrderBy[],
  filters: TableFilter[] | string,
  schema = 'public',
  selects = ['*'],
): Promise<TableResult> {

  const version = await getVersion(conn)
  version.isPostgres
  const qs = buildSelectTopQueries({
    table, offset, limit, orderBy, filters, schema, version, selects
  })
  const result = await driverExecuteSingle(conn, { query: qs.query, params: qs.params })

  return {
    result: result.rows,
    fields: result.fields.map(f => f.name)
  }
}

async function selectTopStream(
  conn: HasPool,
  database: string,
  table: string,
  orderBy: OrderBy[],
  filters: TableFilter[] | string,
  chunkSize: number,
  schema: string
): Promise<StreamResults> {
  const version = await getVersion(conn)
  const qs = buildSelectTopQueries({
    table, orderBy, filters, version, schema
  })
  // const cursor = new Cursor(qs.query, qs.params)
  const countResults = await driverExecuteSingle(conn, {query: qs.countQuery, params: qs.params})
  const rowWithTotal = countResults.rows.find((row: any) => { return row.total })
  const totalRecords = rowWithTotal ? Number(rowWithTotal.total) : 0
  const columns = await listTableColumns(conn, database, table, schema)

  const cursorOpts = {
    query: qs.query,
    params: qs.params,
    conn: conn,
    chunkSize
  }

  return {
    totalRows: totalRecords,
    columns,
    cursor: new PsqlCursor(cursorOpts)
  }
}

export async function listRoutines(conn: HasPool, filter?: FilterOptions): Promise<Routine[]> {
  const version = await getVersion(conn)
  if (version.isCockroach) {
    return []
  }

  const schemaFilter = buildSchemaFilter(filter, 'r.routine_schema');
  const sql = `
    SELECT
      r.specific_name as id,
      r.routine_schema as routine_schema,
      r.routine_name as name,
      r.routine_type as routine_type,
      r.data_type as data_type
    FROM INFORMATION_SCHEMA.ROUTINES r
    where r.routine_schema not in ('sys', 'information_schema',
                                'pg_catalog', 'performance_schema')
    ${schemaFilter ? `AND ${schemaFilter}` : ''}
    ORDER BY routine_schema, routine_name
  `;

  const paramsSQL = `
    select
        r.routine_schema as routine_schema,
        r.specific_name as specific_name,
        p.parameter_name as parameter_name,
        p.character_maximum_length as char_length,
        p.data_type as data_type
  from information_schema.routines r
  left join information_schema.parameters p
            on p.specific_schema = r.routine_schema
            and p.specific_name = r.specific_name
  where r.routine_schema not in ('sys', 'information_schema',
                                'pg_catalog', 'performance_schema')
    ${schemaFilter ? `AND ${schemaFilter}` : ''}

      AND p.parameter_mode = 'IN'
  order by r.routine_schema,
          r.specific_name,
          p.ordinal_position;

  `


  const data = await driverExecuteSingle(conn, { query: sql });
  const paramsData = await driverExecuteSingle(conn, { query: paramsSQL })
  const grouped = _.groupBy(paramsData.rows, 'specific_name')

  return data.rows.map((row) => {
    const params = grouped[row.id] || []
    return {
      schema: row.routine_schema,
      name: row.name,
      type: row.routine_type ? row.routine_type.toLowerCase() : 'function',
      returnType: row.data_type,
      entityType: 'routine',
      id: row.id,
      routineParams: params.map((p, i) => {
        return {
          name: p.parameter_name || `arg${i+1}`,
          type: p.data_type,
          length: p.char_length || undefined
        }
      })
    }
  });
}

export async function listTableColumns(
  conn: HasPool,
  _database: string,
  table?: string,
  schema?: string
): Promise<ExtendedTableColumn[]> {
  // if you provide table, you have to provide schema
  const clause = table ? "WHERE table_schema = $1 AND table_name = $2" : ""
  const params = table ? [schema, table] : []
  if (table && !schema) {
    throw new Error(`Table '${table}' provided for listTableColumns, but no schema name`)
  }

  const sql = `
    SELECT
      table_schema,
      table_name,
      column_name,
      is_nullable,
      ordinal_position,
      column_default,
      CASE
        WHEN character_maximum_length is not null  and udt_name != 'text'
          THEN CONCAT(udt_name, concat('(', concat(character_maximum_length::varchar(255), ')')))
        WHEN datetime_precision is not null THEN
          CONCAT(udt_name, concat('(', concat(datetime_precision::varchar(255), ')')))
        ELSE udt_name
      END as data_type
    FROM information_schema.columns
    ${clause}
    ORDER BY table_schema, table_name, ordinal_position
  `;

  const data = await driverExecuteSingle(conn, { query: sql, params });

  return data.rows.map((row: any) => ({
    schemaName: row.table_schema,
    tableName: row.table_name,
    columnName: row.column_name,
    dataType: row.data_type,
    nullable: row.is_nullable === 'YES',
    defaultValue: row.column_default,
    ordinalPosition: Number(row.ordinal_position),
  }));
}

export async function listMaterializedViewColumns(conn: Conn, _database: string, table: string, schema: string) {
  const clause = table ? `AND s.nspname = $1 AND t.relname = $2` : ''
  if (table && !schema) {
    throw new Error("Cannot get columns for '${table}, no schema provided'")
  }
  const sql = `
    SELECT s.nspname, t.relname, a.attname,
          pg_catalog.format_type(a.atttypid, a.atttypmod) as data_type,
          a.attnotnull
    FROM pg_attribute a
      JOIN pg_class t on a.attrelid = t.oid
      JOIN pg_namespace s on t.relnamespace = s.oid
    WHERE a.attnum > 0
      AND NOT a.attisdropped
      ${clause}
    ORDER BY a.attnum;
  `
  const params = table ? [schema, table] : []
  const data = await driverExecuteSingle(conn, {query: sql, params});
  return data.rows.map((row) => ({
    schemaName: row.nspname,
    tableName: row.relname,
    columnName: row.attname,
    dataType: row.data_type
  }))
}


export async function listTableTriggers(conn: HasPool, table: string, schema: string) {

  const version = await getVersion(conn)

  // unsupported https://www.cockroachlabs.com/docs/stable/sql-feature-support.html

  if (version.isCockroach) return []
  // action_timing has taken over from condition_timing
  // this way we try both, and take the one that works.
  const timing_columns = ['action_timing', 'condition_timing']
  // const timing_column = 'action_timing'
  const sequels = timing_columns.map((c) => `
    SELECT
      trigger_name,
      ${c} as timing,
      event_manipulation as manipulation,
      action_statement as action,
      action_condition as condition
    FROM information_schema.triggers
    WHERE event_object_schema = $1
    AND event_object_table = $2
  `)
  const params = [
    schema,
    table,
  ];
  const promises = sequels.map((sql) => {
    return driverExecuteSingle(conn, { query: sql, params });
  })

  const data = await Promise.any(promises)

  return data.rows.map((row) => ({
    name: row.trigger_name,
    timing: row.timing,
    manipulation: row.manipulation,
    action: row.action,
    condition: row.condition,
    table: table,
    schema: schema
  }));
}


async function listCockroachIndexes(conn: Conn, table: string, schema: string): Promise<TableIndex[]> {
  const sql = `
   show indexes from ${tableName(table, schema)};
  `

  const result = await driverExecuteSingle(conn, { query: sql })
  const grouped = _.groupBy(result.rows, 'index_name')
  return Object.keys(grouped).map((indexName: string, idx) => {
    const columns = grouped[indexName].filter((c) => !c.implicit)
    const first: any = grouped[indexName][0]
    return {
      id: idx.toString(),
      name: indexName,
      table: table,
      schema: schema,
      // v21.2 onwards changes index names for primary keys
      primary: first.index_name === 'primary' || first.index_name.endsWith('pkey'),
      unique: !first.non_unique,
      columns: _.sortBy(columns, ['seq_in_index']).map((c: any) => ({
        name: c.column_name,
        order: c.direction
      }))

    }
  })

}


export async function listTableIndexes(
  conn: HasPool, table: string, schema: string
  ): Promise<TableIndex[]> {

  const version = await getVersion(conn)
  if (version.isCockroach) return await listCockroachIndexes(conn, table, schema)

  const sql = `
  SELECT i.indexrelid::regclass AS indexname,
      k.i AS index_order,
      i.indexrelid as id,
      i.indisunique,
      i.indisprimary,
      coalesce(a.attname,
                (('{' || pg_get_expr(
                            i.indexprs,
                            i.indrelid
                        )
                      || '}')::text[]
                )[k.i]
              ) AS index_column,
      i.indoption[k.i - 1] = 0 AS ascending
    FROM pg_index i
      CROSS JOIN LATERAL (SELECT unnest(i.indkey), generate_subscripts(i.indkey, 1) + 1) AS k(attnum, i)
      LEFT JOIN pg_attribute AS a
          ON i.indrelid = a.attrelid AND k.attnum = a.attnum
      JOIN pg_class t on t.oid = i.indrelid
      JOIN pg_namespace c on c.oid = t.relnamespace
    WHERE
    c.nspname = $1 AND
    t.relname = $2

`
  const params = [
    schema,
    table,
  ];

  const data = await driverExecuteSingle(conn, { query: sql, params });



  const grouped = _.groupBy(data.rows, 'indexname')

  const result = Object.keys(grouped).map((indexName) => {
    const blob = grouped[indexName]
    const unique = blob[0].indisunique
    const id = blob[0].id
    const primary = blob[0].indisprimary
    const columns: IndexedColumn[] = _.sortBy(blob, 'index_order').map((b) => {
      return {
        name: b.index_column,
        order: b.ascending ? 'ASC' : 'DESC'
      }
    })
    const item: TableIndex = {
      table, schema,
      id,
      name: indexName,
      unique,
      primary,
      columns
    }
    return item
  })

  return result
}

export async function listSchemas(conn: Conn, filter?: SchemaFilterOptions) {
  const schemaFilter = buildSchemaFilter(filter);
  const sql = `
    SELECT schema_name
    FROM information_schema.schemata
    ${schemaFilter ? `WHERE ${schemaFilter}` : ''}
    ORDER BY schema_name
  `;

  const data = await driverExecuteSingle(conn, { query: sql });

  return data.rows.map((row) => row.schema_name);
}

function wrapTable(table: string, schema?: string) {
  if (!schema) return wrapIdentifier(table)
  return `${wrapIdentifier(schema)}.${wrapIdentifier(table)}`
}

async function getTableOwner(conn: HasPool, table: string, schema: string) {
  const sql = `select tableowner from pg_catalog.pg_tables where tablename = $1 and schemaname = $2`
  const result = await driverExecuteSingle(conn, { query: sql, params: [table, schema]})
  return result.rows[0]?.tableowner
}


export async function getTablePropertiesRedshift() {
  return null
}

export async function getTableProperties(conn: HasPool, table: string, schema: string) {
  const version = await getVersion(conn)
  if (version.isRedshift) {
    return getTablePropertiesRedshift()
  }
  const identifier = wrapTable(table, schema)





  const statements = [
    `pg_indexes_size('${identifier}') as index_size`,
      `pg_relation_size('${identifier}') as table_size`,
      `obj_description('${identifier}'::regclass) as description`
  ]

  if (version.isPostgres && version.number < 90000) {
    statements[0] = `0 as index_size`
  }

  const sql = `SELECT ${statements.join(",")}`

  const detailsPromise =  version.isPostgres ? driverExecuteSingle(conn, { query: sql }) :
    Promise.resolve({ rows:[]})

  const triggersPromise = version.isPostgres ? listTableTriggers(conn, table, schema) : Promise.resolve([])

  const [
    result,
    indexes,
    relations,
    triggers,
    owner
  ] = await Promise.all([
    detailsPromise,
    listTableIndexes(conn, table, schema),
    getTableKeys(conn, "", table, schema),
    triggersPromise,
    getTableOwner(conn, table, schema)
  ])

  const props = result.rows.length > 0 ? result.rows[0] : {}
  return {
    description: props.description,
    indexSize: Number(props.index_size),
    size: Number(props.table_size),
    indexes,
    relations,
    triggers,
    owner
  }

}


export async function getTableReferences(conn: Conn, table: string, schema: string) {
  const sql = `
    SELECT ctu.table_name AS referenced_table_name
    FROM information_schema.table_constraints AS tc
    JOIN information_schema.constraint_table_usage AS ctu
    ON ctu.constraint_name = tc.constraint_name
    WHERE tc.constraint_type = 'FOREIGN KEY' AND tc.table_name = $1
    AND tc.table_schema = $2
  `;

  const params = [
    table,
    schema,
  ];

  const data = await driverExecuteSingle(conn, { query: sql, params });

  return data.rows.map((row) => row.referenced_table_name);
}

export async function getTableKeys(conn: Conn, _database: string, table: string, schema: string): Promise<TableKey[]> {
  const sql = `
    SELECT
        tc.table_schema as from_schema,
        tc.table_name as from_table,
        kcu.column_name as from_column,
        ccu.table_schema AS to_schema,
        ccu.table_name AS to_table,
        ccu.column_name AS to_column,
        tc.constraint_name,
        rc.update_rule as update_rule,
        rc.delete_rule as delete_rule
    FROM
        information_schema.table_constraints AS tc
        JOIN information_schema.key_column_usage AS kcu
          ON tc.constraint_name = kcu.constraint_name
          AND tc.table_schema = kcu.table_schema
        JOIN information_schema.constraint_column_usage AS ccu
          ON ccu.constraint_name = tc.constraint_name
          AND ccu.table_schema = tc.table_schema
         JOIN information_schema.referential_constraints rc
          on tc.constraint_name = rc.constraint_name
          and tc.table_schema = rc.constraint_schema
    WHERE tc.constraint_type = 'FOREIGN KEY'
    AND tc.table_name= $1 and tc.table_schema = $2;

  `;

  const params = [
    table,
    schema,
  ];

  const data = await driverExecuteSingle(conn, { query: sql, params });

  return data.rows.map((row) => ({
    toTable: row.to_table,
    toSchema: row.to_schema,
    toColumn: row.to_column,
    fromTable: row.from_table,
    fromSchema: row.from_schema,
    fromColumn: row.from_column,
    constraintName: row.constraint_name,
    onUpdate: row.update_rule,
    onDelete: row.delete_rule
  }));
}

export async function getPrimaryKey(conn: HasPool, _database: string, table: string, schema: string): Promise<string | null> {
  const keys = await getPrimaryKeys(conn, _database, table, schema)
  return keys.length === 1 ? keys[0].columnName : null
}

export async function getPrimaryKeys(conn: HasPool, _database: string, table: string, schema: string): Promise<PrimaryKeyColumn[]> {
  const version = await getVersion(conn)
  const tablename = PD.escapeString(tableName(table, schema), true)
  const psqlQuery = `
    SELECT
      a.attname as column_name,
      format_type(a.atttypid, a.atttypmod) AS data_type,
      a.attnum as position
    FROM   pg_index i
    JOIN   pg_attribute a ON a.attrelid = i.indrelid
                        AND a.attnum = ANY(i.indkey)
    WHERE  i.indrelid = ${tablename}::regclass
    AND    i.indisprimary
    ORDER BY a.attnum
  `

  const redshiftQuery = `
    select tco.constraint_schema,
          tco.constraint_name,
          kcu.ordinal_position as position,
          kcu.column_name as column_name,
          kcu.table_schema,
          kcu.table_name
    from information_schema.table_constraints tco
    join information_schema.key_column_usage kcu
        on kcu.constraint_name = tco.constraint_name
        and kcu.constraint_schema = tco.constraint_schema
        and kcu.constraint_name = tco.constraint_name
    where tco.constraint_type = 'PRIMARY KEY'
    ${schema ? `and kcu.table_schema = '${escapeString(schema)}'` : ''}
    and kcu.table_name = '${escapeString(table)}'
    order by tco.constraint_schema,
            tco.constraint_name,
            kcu.ordinal_position;
  `
  const query = version.isRedshift ? redshiftQuery : psqlQuery
  const data = await driverExecuteSingle(conn, { query })
  if (data.rows) {
    return data.rows.map((r) => ({
      columnName: r.column_name,
      position: r.position
    }))
  } else {
    return []
  }
}

export async function applyChanges(conn: Conn, changes: TableChanges): Promise<TableUpdateResult[]> {
  let results: TableUpdateResult[] = []

  await runWithConnection(conn, async (connection) => {
    const cli = { connection }
    await driverExecuteQuery(cli, { query: 'BEGIN' })

    try {
      if (changes.inserts) {
        await insertRows(cli, changes.inserts)
      }

      if (changes.updates) {
        results = await updateValues(cli, changes.updates)
      }

      if (changes.deletes) {
        await deleteRows(cli, changes.deletes)
      }

      await driverExecuteQuery(cli, { query: 'COMMIT'})
    } catch (ex) {
      log.error("query exception: ", ex)
      await driverExecuteQuery(cli, { query: 'ROLLBACK' });
      throw ex
    }
  })

  return results
}

// this allows us to test without a valid connection
async function Builder(conn?: HasPool) {
  if (!conn) return PostgresqlChangeBuilder
  const v = await getVersion(conn)
  return v.isRedshift ? RedshiftChangeBuilder : PostgresqlChangeBuilder
}

export async function alterTableSql(conn: HasPool, change: AlterTableSpec): Promise<string> {
  const Cls = await Builder(conn)
  const builder = new Cls(change.table, change.schema)
  return builder.alterTable(change)
}

export async function alterTable(_conn: HasPool, change: AlterTableSpec) {
  const version = await getVersion(_conn)

  await runWithConnection(_conn, async (connection) => {

    const cli = { connection }
    const sql = await alterTableSql(_conn, change)
    // redshift doesn't support alter table within transactions.
    const transaction = !version.isRedshift && change.alterations?.length
    try {
      if (transaction) await driverExecuteQuery(cli, { query: 'BEGIN' })
      await driverExecuteQuery(cli, { query: sql })
      if (transaction) await driverExecuteQuery(cli, { query: 'COMMIT' })
    } catch (ex) {
      log.error("ALTERTABLE", ex)
      if (transaction) await driverExecuteQuery(cli, { query: 'ROLLBACK'})
      throw ex
    }
  })
}

export function alterIndexSql(payload: IndexAlterations): string | null {
  const { table, schema, additions, drops } = payload
  const changeBuilder = new PostgresqlChangeBuilder(table, schema)
  const newIndexes = changeBuilder.createIndexes(additions)
  const droppers = changeBuilder.dropIndexes(drops)
  return [newIndexes, droppers].filter((f) => !!f).join(";")
}

export async function alterIndex(conn: HasPool, payload: IndexAlterations) {
  const sql = alterIndexSql(payload);
  await executeWithTransaction(conn, { query: sql });
}


export function alterRelationSql(payload: RelationAlterations): string {
  const { table, schema } = payload
  const builder = new PostgresqlChangeBuilder(table, schema)
  const creates = builder.createRelations(payload.additions)
  const drops = builder.dropRelations(payload.drops)
  return [creates, drops].filter((f) => !!f).join(";")
}

export async function alterRelation(conn, payload: RelationAlterations): Promise<void> {
  const query = alterRelationSql(payload)
  await executeWithTransaction(conn, { query });
}


export async function setTableDescription(conn: HasPool, table: string, description: string, schema: string): Promise<string> {
  const identifier = wrapTable(table, schema)
  const comment  = escapeString(description)
  const sql = `COMMENT ON TABLE ${identifier} IS '${comment}'`
  await driverExecuteSingle(conn, { query: sql})
  const result = await getTableProperties(conn, table, schema)
  return result?.description
}

async function insertRows(cli: any, rawInserts: TableInsert[]) {
  const columnsList = await Promise.all(rawInserts.map((insert) => {
    return listTableColumns(cli, null, insert.table, insert.schema)
  }))

  const fixedInserts = rawInserts.map((insert, idx) => {
    const result = { ...insert}
    const columns = columnsList[idx]
    result.data = result.data.map((obj) => {
      return _.mapValues(obj, (value, key) => {
        const column = columns.find((c) => c.columnName === key)
        if (column && column.dataType.startsWith('_')) {
          return JSON.parse(value)
        } else {
          return value
        }
      })
    })
    return result
  })
  await driverExecuteQuery(cli, { query: buildInsertQueries(knex, fixedInserts).join(";") })

  return true
}

async function updateValues(cli: any, rawUpdates: TableUpdate[]): Promise<TableUpdateResult[]> {

  // If a type starts with an underscore - it's an array
  // so we need to turn the string representation back to an array
  // if a type is BYTEA, decodes BASE64 URL encoded to hex
  const updates = rawUpdates.map((update) => {
    const result = { ...update}
    if (update.columnType?.startsWith('_')) {
      result.value = JSON.parse(update.value)
    } else if (update.columnType === 'bytea' && update.value) {
        result.value = '\\x' + base64.decode(update.value, 'hex')
    }
    return result
  })
  log.info("applying updates", updates)
  let results: TableUpdateResult[] = []
  await driverExecuteQuery(cli, { query: buildUpdateQueries(knex, updates).join(";") })
  const data = await driverExecuteSingle(cli, { query: buildSelectQueriesFromUpdates(knex, updates).join(";"), multiple: true })
  results = [data.rows[0]]

  return results
}

async function deleteRows(cli: any, deletes: TableDelete[]) {
  await driverExecuteQuery(cli, { query: buildDeleteQueries(knex, deletes).join(";") })

  return true
}

export function query(conn: Conn, queryText: string, _schema: string) {
  let pid: any = null;
  let canceling = false;
  const cancelable = createCancelablePromise(errors.CANCELED_BY_USER);

  return {
    execute(): Promise<NgQueryResult[]> {
      return runWithConnection(conn, async (connection) => {
        const connClient = { connection };

        const dataPid = await driverExecuteSingle(connClient, {
          query: 'SELECT pg_backend_pid() AS pid',
        });
        const rows = dataPid.rows

        pid = rows[0].pid;

        try {
          const data = await Promise.race([
            cancelable.wait(),
            executeQuery(connClient, queryText, true),
          ]);

          pid = null;

          if(!data) {
            return []
          }

          return data
        } catch (err) {
          if (canceling && err.code === pgErrors.CANCELED) {
            canceling = false;
            err.sqlectronError = 'CANCELED_BY_USER';
          }

          throw err;
        } finally {
          cancelable.discard();
        }
      });
    },

    async cancel(): Promise<void> {
      if (!pid) {
        throw new Error('Query not ready to be canceled');
      }

      canceling = true;
      try {
        const data = await driverExecuteSingle(conn, {
          query: `SELECT pg_cancel_backend(${pid});`,
        });

        const rows = data.rows

        if (!rows[0].pg_cancel_backend) {
          throw new Error(`Failed canceling query with pid ${pid}.`);
        }

        cancelable.cancel();
      } catch (err) {
        canceling = false;
        throw err;
      }
    },
  };
}

export async function executeQuery(conn: Conn, queryText: string, arrayMode: boolean = false) {
  const data = await driverExecuteQuery(conn, { query: queryText, multiple: true, arrayMode });

  const commands = identifyCommands(queryText).map((item) => item.type);

  return data.map((result, idx) => parseRowQueryResult(result, commands[idx], arrayMode));
}


export async function listDatabases(conn: Conn, filter?: DatabaseFilterOptions) {
  const databaseFilter = buildDatabseFilter(filter, 'datname');
  const sql = `
    SELECT datname
    FROM pg_database
    WHERE datistemplate = $1
    ${databaseFilter ? `AND ${databaseFilter}` : ''}
    ORDER BY datname
  `;

  const params = [false];

  const data = await driverExecuteSingle(conn, { query: sql, params });

  return data.rows.map((row) => row.datname);
}

export async function getInsertQuery(conn: HasPool, database: string, tableInsert: TableInsert): Promise<string> {
  const columns = await listTableColumns(conn, database, tableInsert.table, tableInsert.schema)
  return buildInsertQuery(knex, tableInsert, columns)
}

export function getQuerySelectTop(_conn: Conn, table: string, limit: number, schema: string) {
  return `SELECT * FROM ${wrapIdentifier(schema)}.${wrapIdentifier(table)} LIMIT ${limit}`;
}

export async function getTableCreateScript(conn: Conn, table: string, schema: string): Promise<string> {
  // Reference http://stackoverflow.com/a/32885178
  const sql = `
    SELECT
      'CREATE TABLE ' || quote_ident(tabdef.schema_name) || '.' || quote_ident(tabdef.table_name) || E' (\n' ||
      array_to_string(
        array_agg(
          '  ' || quote_ident(tabdef.column_name) || ' ' ||
          case when tabdef.def_val like 'nextval(%_seq%' then
            case when tabdef.type = 'integer' then 'serial'
                 when tabdef.type = 'smallint' then 'smallserial'
                 when tabdef.type = 'bigint' then 'bigserial'
                 else tabdef.type end
          else
            tabdef.type
          end || ' ' ||
          tabdef.not_null ||
          CASE WHEN tabdef.def_val IS NOT NULL
                    AND NOT (tabdef.def_val like 'nextval(%_seq%'
                             AND (tabdef.type = 'integer' OR tabdef.type = 'smallint' OR tabdef.type = 'bigint'))
               THEN ' DEFAULT ' || tabdef.def_val
          ELSE '' END ||
          CASE WHEN tabdef.identity IS NOT NULL THEN ' ' || tabdef.identity ELSE '' END
          ORDER BY tabdef.column_idx ASC
        )
        , E',\n'
      ) || E'\n);\n' ||
      CASE WHEN tc.constraint_name IS NULL THEN ''
           ELSE E'\nALTER TABLE ' || quote_ident(tabdef.schema_name) || '.' || quote_ident(tabdef.table_name) ||
           ' ADD CONSTRAINT ' || quote_ident(tc.constraint_name)  ||
           ' PRIMARY KEY ' || '(' || substring(constr.column_name from 0 for char_length(constr.column_name)-1) || ')'
      END AS createtable
    FROM
    ( SELECT
        c.relname AS table_name,
        a.attname AS column_name,
        a.attnum AS column_idx,
        pg_catalog.format_type(a.atttypid, a.atttypmod) AS type,
        CASE
          WHEN a.attnotnull OR a.attidentity != '' THEN 'NOT NULL'
        ELSE 'NULL'
        END AS not_null,
        CASE WHEN a.atthasdef THEN pg_catalog.pg_get_expr(ad.adbin, ad.adrelid) ELSE null END AS def_val,
        CASE WHEN a.attidentity = 'a' THEN 'GENERATED ALWAYS AS IDENTITY' when a.attidentity = 'd' THEN 'GENERATED BY DEFAULT AS IDENTITY' ELSE null END AS identity,
        n.nspname as schema_name
      FROM pg_class c
       JOIN pg_namespace n ON (n.oid = c.relnamespace)
       JOIN pg_attribute a ON (a.attnum > 0 AND a.attrelid = c.oid)
       JOIN pg_type t ON (a.atttypid = t.oid)
       LEFT JOIN pg_attrdef ad ON (a.attrelid = ad.adrelid AND a.attnum = ad.adnum)
      WHERE c.relname = $1
      AND n.nspname = $2
      ORDER BY a.attnum DESC
    ) AS tabdef
    LEFT JOIN information_schema.table_constraints tc
    ON  tc.table_name       = tabdef.table_name
    AND tc.table_schema     = tabdef.schema_name
    AND tc.constraint_Type  = 'PRIMARY KEY'
    LEFT JOIN LATERAL (
      SELECT column_name || ', ' AS column_name
      FROM   information_schema.key_column_usage kcu
      WHERE  kcu.constraint_name = tc.constraint_name
      AND kcu.table_name = tabdef.table_name
      AND kcu.table_schema = tabdef.schema_name
      ORDER BY ordinal_position
    ) AS constr ON true
    GROUP BY tabdef.schema_name, tabdef.table_name, tc.constraint_name, constr.column_name;
  `;

  const params = [
    table,
    schema,
  ];

  const data = await driverExecuteSingle(conn, { query: sql, params });

  return data.rows.map((row) => row.createtable)[0];
}

export async function getViewCreateScript(conn: Conn, view: string, schema: string) {
  const createViewSql = `CREATE OR REPLACE VIEW ${wrapIdentifier(schema)}.${view} AS`;

  const sql = 'SELECT pg_get_viewdef($1::regclass, true)';

  const params = [view];

  const data = await driverExecuteSingle(conn, { query: sql, params });

  return data.rows.map((row) => `${createViewSql}\n${row.pg_get_viewdef}`);
}

export async function getRoutineCreateScript(conn: Conn, routine: string, _: string, schema: string) {
  const sql = `
    SELECT pg_get_functiondef(p.oid)
    FROM pg_proc p
    LEFT JOIN pg_catalog.pg_namespace n ON n.oid = p.pronamespace
    WHERE proname = $1
    AND n.nspname = $2
  `;

  const params = [
    routine,
    schema,
  ];

  const data = await driverExecuteSingle(conn, { query: sql, params });

  return data.rows.map((row) => row.pg_get_functiondef);
}

export function wrapIdentifier(value: string): string {
  if (value === '*') return value;
  const matched = value.match(/(.*?)(\[[0-9]\])/); // eslint-disable-line no-useless-escape
  if (matched) return wrapIdentifier(matched[1]) + matched[2];
  return `"${value.replaceAll(/"/g, '""')}"`;
}

async function getSchema(conn: Conn) {
  const sql = 'SELECT CURRENT_SCHEMA() AS schema';

  const data = await driverExecuteQuery(conn, { query: sql });
  return data[0].rows[0].schema;
}

export async function truncateAllTables(conn: Conn, schema: string) {
  await runWithConnection(conn, async (connection) => {
    const connClient = { connection };

    const sql = `
      SELECT quote_ident(table_name) as table_name
      FROM information_schema.tables
      WHERE table_schema = $1
      AND table_type NOT LIKE '%VIEW%'
    `;

    const params = [
      schema,
    ];

    const data = await driverExecuteSingle(connClient, { query: sql, params });
    const rows = data.rows

    const truncateAll = rows.map((row) => `
      TRUNCATE TABLE ${wrapIdentifier(schema)}.${wrapIdentifier(row.table_name)}
      RESTART IDENTITY CASCADE;
    `).join('');

    await driverExecuteQuery(connClient, { query: truncateAll, multiple: true });
  });
}

export async function dropElement (conn: Conn, elementName: string, typeOfElement: DatabaseElement, schema: string = 'public'): Promise<void> {
  await runWithConnection(conn, async (connection) => {
    const connClient = { connection };
    const sql = `DROP ${PD.wrapLiteral(typeOfElement)} ${wrapIdentifier(schema)}.${wrapIdentifier(elementName)}`

    await driverExecuteSingle(connClient, { query: sql })
  });
}

export async function truncateElement (conn: Conn, elementName: string, typeOfElement: DatabaseElement, schema: string = 'public'): Promise<void> {
  await runWithConnection(conn, async (connection) => {
    const connClient = { connection };
    const sql = `TRUNCATE ${PD.wrapLiteral(typeOfElement)} ${wrapIdentifier(schema)}.${wrapIdentifier(elementName)}`

    await driverExecuteSingle(connClient, { query: sql })
  });
}

export async function truncateElement (conn: Conn, elementName: string, typeOfElement: DatabaseElement, schema: string): Promise<void> {
  await runWithConnection(conn, async (connection) => {
    const connClient = { connection };
    const sql = `TRUNCATE ${typeOfElement} ${wrapIdentifier(schema)}.${wrapIdentifier(elementName)}`

    await driverExecuteSingle(connClient, { query: sql })
  });
}


function configDatabase(server: { sshTunnel: boolean, config: IDbConnectionServerConfig}, database: { database: string}) {

  let optionsString = undefined
  if (server.config.client === 'cockroachdb') {
    const cluster = server.config.options?.cluster || undefined
    if (cluster) {
      optionsString = `--cluster=${cluster}`
    }
  }

  const config: PoolConfig = {
    host: server.config.host,
    port: server.config.port || undefined,
    password: server.config.password || undefined,
    database: database.database,
    max: 5, // max idle connections per time (30 secs)
    connectionTimeoutMillis: globals.psqlTimeout,
    idleTimeoutMillis: globals.psqlIdleTimeout,
    // not in the typings, but works.
    // @ts-ignore
    options: optionsString
  };

  if (server.config.user) {
    config.user = server.config.user
  } else if (server.config.osUser) {
    config.user = server.config.osUser
  }

  if(server.config.socketPathEnabled) {
    config.host = server.config.socketPath;
    config.port = null;
    return config;
  }

  if (server.sshTunnel) {
    config.host = server.config.localHost;
    config.port = server.config.localPort;
  }

  if (server.config.ssl) {

    config.ssl = {
    }

    if (server.config.sslCaFile) {
      config.ssl.ca = readFileSync(server.config.sslCaFile);
    }

    if (server.config.sslCertFile) {
      config.ssl.cert = readFileSync(server.config.sslCertFile);
    }

    if (server.config.sslKeyFile) {
      config.ssl.key = readFileSync(server.config.sslKeyFile);
    }
    if (!config.ssl.key && !config.ssl.ca && !config.ssl.cert) {
      // TODO: provide this as an option in settings
      // not per-connection
      // How it works:
      // if false, cert can be self-signed
      // if true, has to be from a public CA
      // Heroku certs are self-signed.
      // if you provide ca/cert/key files, it overrides this
      config.ssl.rejectUnauthorized = false
    } else {
      config.ssl.rejectUnauthorized = server.config.sslRejectUnauthorized
    }
  }
  return config;
}

function parseFields(fields: any[], rowResults: boolean) {
  return fields.map((field, idx) => {
    field.dataType = dataTypes[field.dataTypeID] || 'user-defined'
    field.id = rowResults ? `c${idx}` : field.name
    return field
  })
}

function parseRowQueryResult(data: QueryResult, command: string, rowResults: boolean): NgQueryResult {
  const fields = parseFields(data.fields, rowResults)
  const fieldIds = fields.map(f => f.id)
  const isSelect = data.command === 'SELECT';
  const rowCount = data.rowCount || data.rows?.length || 0
  return {
    command: command || data.command,
    rows: rowResults ? data.rows.map(r => _.zipObject(fieldIds, r)) : data.rows,
    fields: fields,
    rowCount: rowCount,
    affectedRows: !isSelect && !isNaN(data.rowCount) ? data.rowCount : undefined,
  };
}


function identifyCommands(queryText: string) {
  try {
    return identify(queryText);
  } catch (err) {
    return [];
  }
}

interface PostgresQueryArgs {
  query: string
  params?: any[]
  multiple?: boolean
  arrayMode?: boolean
}

async function driverExecuteSingle(conn: Conn | HasConnection, queryArgs: PostgresQueryArgs): Promise<QueryResult> {
  return (await driverExecuteQuery(conn, queryArgs))[0]
}

async function executeWithTransaction(conn: Conn | HasConnection, queryArgs: PostgresQueryArgs): Promise<QueryResult[]> {
  const fullQuery = joinQueries([
    'BEGIN', queryArgs.query, 'COMMIT'
  ])
  return await runWithConnection(conn, async (connection) => {
    const cli = { connection }
    try {
      return await driverExecuteQuery(cli, { ...queryArgs, query: fullQuery})
    } catch (ex) {
      log.error("executeWithTransaction", ex)
      await driverExecuteSingle(cli, { query: "ROLLBACK" })
      throw ex;
    }
  })
}

function driverExecuteQuery(conn: Conn | HasConnection, queryArgs: PostgresQueryArgs): Promise<QueryResult[]> {

  const runQuery = (connection: pg.PoolClient): Promise<QueryResult[]> => {
    const args = {
      text: queryArgs.query,
      values: queryArgs.params,
      multiResult: queryArgs.multiple,
      rowMode: queryArgs.arrayMode ? 'array' : undefined
    };

    // node-postgres has support for Promise query
    // but that always returns the "fields" property empty
    return new Promise((resolve, reject) => {
      log.info('RUNNING', queryArgs.query, queryArgs.params)
      connection.query(args, (err: Error, data: QueryResult | QueryResult[]) => {
        if (err) return reject(err);
        const qr = Array.isArray(data) ? data : [data]
        resolve(qr)
      });
    });
  };


  if (isConnection(conn)) {
    return runQuery(conn.connection)
  } else {
    return runWithConnection(conn, runQuery);
  }
}

async function runWithConnection<T>(x: Conn, run: (p: PoolClient) => Promise<T>): Promise<T> {
  const connection: PoolClient = isConnection(x) ? x.connection : await x.pool.connect()
  try {
    return await run(connection);
  } finally {
    connection.release();
  }
}

function getVersionString(version: VersionInfo): string {
  return version.version.split(" on ")[0];
}


export const testOnly = {
  parseRowQueryResult,
  alterTableSql
}<|MERGE_RESOLUTION|>--- conflicted
+++ resolved
@@ -199,12 +199,8 @@
     alterRelation: (payload) => alterRelation(conn, payload),
 
     setTableDescription: (table: string, description: string, schema = defaultSchema) => setTableDescription(conn, table, description, schema),
-<<<<<<< HEAD
     dropElement: (elementName: string, typeOfElement: DatabaseElement, schema?: string|null) => dropElement(conn, elementName, typeOfElement, schema),
-=======
-    dropElement: (elementName: string, typeOfElement: DatabaseElement, schema: string) => dropElement(conn, elementName, typeOfElement, schema),
->>>>>>> 9a65503c
-    truncateElement: (elementName: string, typeOfElement: DatabaseElement, schema: string) => truncateElement(conn, elementName, typeOfElement, schema)
+    truncateElement: (elementName: string, typeOfElement: DatabaseElement, schema?: string) => truncateElement(conn, elementName, typeOfElement, schema)
   };
 }
 
@@ -1371,16 +1367,6 @@
   });
 }
 
-export async function truncateElement (conn: Conn, elementName: string, typeOfElement: DatabaseElement, schema: string): Promise<void> {
-  await runWithConnection(conn, async (connection) => {
-    const connClient = { connection };
-    const sql = `TRUNCATE ${typeOfElement} ${wrapIdentifier(schema)}.${wrapIdentifier(elementName)}`
-
-    await driverExecuteSingle(connClient, { query: sql })
-  });
-}
-
-
 function configDatabase(server: { sshTunnel: boolean, config: IDbConnectionServerConfig}, database: { database: string}) {
 
   let optionsString = undefined
