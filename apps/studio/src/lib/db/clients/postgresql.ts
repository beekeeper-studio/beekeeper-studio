// (Original) Copyright (c) 2015 The SQLECTRON Team

import { readFileSync } from 'fs';

import pg, { QueryResult, PoolConfig, PoolClient } from 'pg';
import { identify } from 'sql-query-identifier';
import _ from 'lodash'
import knexlib from 'knex'
import logRaw from 'electron-log'

import { DatabaseElement, IDbConnectionDatabase } from '../types'
import { FilterOptions, OrderBy, TableFilter, TableUpdateResult, TableResult, Routine, TableChanges, TableInsert, TableUpdate, TableDelete, DatabaseFilterOptions, SchemaFilterOptions, NgQueryResult, StreamResults, ExtendedTableColumn, PrimaryKeyColumn, TableIndex, CancelableQuery, SupportedFeatures, TableColumn, TableOrView, TableProperties, TableTrigger, TablePartition, ImportScriptFunctions, ImportFuncOptions } from "../models";
import { buildDatabaseFilter, buildDeleteQueries, buildInsertQueries, buildSchemaFilter, buildSelectQueriesFromUpdates, buildUpdateQueries, escapeString, applyChangesSql, joinQueries } from './utils';
import { createCancelablePromise, joinFilters } from '../../../common/utils';
import { errors } from '../../errors';
import globals from '../../../common/globals';
import { HasPool, VersionInfo } from './postgresql/types'
import { PsqlCursor } from './postgresql/PsqlCursor';
import { PostgresqlChangeBuilder } from '@shared/lib/sql/change_builder/PostgresqlChangeBuilder';
import { AlterPartitionsSpec, IndexColumn, TableKey } from '@shared/lib/dialects/models';
import { PostgresData } from '@shared/lib/dialects/postgresql';
import { BasicDatabaseClient, ExecutionContext, QueryLogOptions } from './BasicDatabaseClient';
import { ChangeBuilderBase } from '@shared/lib/sql/change_builder/ChangeBuilderBase';
import { defaultCreateScript, postgres10CreateScript } from './postgresql/scripts';
<<<<<<< HEAD
import { Signer } from "@aws-sdk/rds-signer";
import { fromIni } from "@aws-sdk/credential-providers";
=======
import { IDbConnectionServer } from '../backendTypes';
>>>>>>> 0525c724


const base64 = require('base64-url'); // eslint-disable-line
const PD = PostgresData

const log = logRaw.scope('postgresql')
const logger = () => log

const knex = knexlib({ client: 'pg' })

const pgErrors = {
  CANCELED: '57014',
};

const dataTypes: any = {}

export interface STQOptions {
  table: string,
  orderBy?: OrderBy[],
  filters?: TableFilter[] | string,
  offset?: number,
  limit?: number,
  schema: string,
  version: VersionInfo
  forceSlow?: boolean,
  selects?: string[],
  inlineParams?: boolean
}

interface STQResults {
  query: string,
  countQuery: string,
  params: (string | string[])[],

}

const postgresContext = {
  getExecutionContext(): ExecutionContext {
    return null;
  },
  logQuery(_query: string, _options: QueryLogOptions, _context: ExecutionContext): Promise<number | string> {
    return null;
  }
};

export class PostgresClient extends BasicDatabaseClient<QueryResult> {
  connectionBaseType = 'postgresql' as const;

  version: VersionInfo;
  conn: HasPool;
  _defaultSchema: string;
  dataTypes: any;

  constructor(server: IDbConnectionServer, database: IDbConnectionDatabase) {
    super(knex, postgresContext, server, database);
    this.dialect = 'psql';
    this.readOnlyMode = server?.config?.readOnlyMode || false;
  }

  async versionString(): Promise<string> {
    return this.version.version.split(" on ")[0];
  }

  async defaultSchema(): Promise<string | null> {
    return this._defaultSchema;
  }

  getBuilder(table: string, schema: string = this._defaultSchema): ChangeBuilderBase {
    return new PostgresqlChangeBuilder(table, schema);
  }

  async supportedFeatures(): Promise<SupportedFeatures> {
    const hasPartitions = this.version.number >= 100000;
    return {
      customRoutines: true,
      comments: true,
      properties: true,
      partitions: hasPartitions,
      editPartitions: hasPartitions,
      backups: true,
      backDirFormat: true,
      restore: true,
      indexNullsNotDistinct: this.version.number >= 150_000,
    };
  }

  async connect(): Promise<void> {
    // For tests
    if (!this.server && !this.database) {
      return;
    }
    await super.connect();

    const dbConfig = await this.configDatabase(this.server, this.database);

    this.conn = {
      pool: new pg.Pool(dbConfig)
    };

    //test connection
    const test = await this.conn.pool.connect()
    test.release();

    this.conn.pool.on('acquire', (_client) => {
      log.debug('Pool event: connection acquired')
    })

    this.conn.pool.on('error', (err, _client) => {
      log.error("Pool event: connection error:", err.name, err.message)
    })

    // @ts-ignore
    this.conn.pool.on('release', (err, client) => {
      log.debug('Pool event: connection released')
    })


    logger().debug('connected');
    this._defaultSchema = await this.getSchema();
    this.version = await this.getVersion();
    this.dataTypes = await this.getTypes();
    this.database.connected = true;
  }

  async disconnect(): Promise<void> {
    await super.disconnect();
    this.conn.pool.end();
  }

  async listTables(filter?: FilterOptions): Promise<TableOrView[]> {
    const schemaFilter = buildSchemaFilter(filter, 'table_schema');

    let sql = `
      SELECT
        t.table_schema as schema,
        t.table_name as name,
    `;

    if (this.version.hasPartitions) {
      sql += `
          pc.relkind as tabletype,
          parent_pc.relkind as parenttype
        FROM information_schema.tables AS t
        JOIN pg_class AS pc
          ON t.table_name = pc.relname AND quote_ident(t.table_schema) = pc.relnamespace::regnamespace::text
        LEFT OUTER JOIN pg_inherits AS i
          ON pc.oid = i.inhrelid
        LEFT OUTER JOIN pg_class AS parent_pc
          ON parent_pc.oid = i.inhparent
        WHERE t.table_type NOT LIKE '%VIEW%'
      `;
    } else {
      sql += `
          'r' AS tabletype,
          'r' AS parenttype
        FROM information_schema.tables AS t
        WHERE t.table_type NOT LIKE '%VIEW%'
      `;
    }

    sql += `
      ${schemaFilter ? `AND ${schemaFilter}` : ''}
      ORDER BY t.table_schema, t.table_name
    `;

    const data = await this.driverExecuteSingle(sql);

    return data.rows;
  }

  async listTablePartitions(table: string, schema: string = this._defaultSchema): Promise<TablePartition[]> {
    if (!this.version.hasPartitions) return null;

    const sql = this.knex.raw(`
        SELECT
          ps.schemaname AS schema,
          ps.relname AS name,
          pg_get_expr(pt.relpartbound, pt.oid, true) AS expression
        FROM pg_class base_tb
          JOIN pg_inherits i              ON i.inhparent = base_tb.oid
          JOIN pg_class pt                ON pt.oid = i.inhrelid
          JOIN pg_stat_all_tables ps      ON ps.relid = i.inhrelid
          JOIN pg_namespace nmsp_parent   ON nmsp_parent.oid = base_tb.relnamespace
        WHERE nmsp_parent.nspname = ? AND base_tb.relname = ? AND base_tb.relkind = 'p';
      `, [schema, table]).toQuery();

    const data = await this.driverExecuteSingle(sql);
    return data.rows;
  }

  async listViews(filter: FilterOptions = { schema: 'public' }): Promise<TableOrView[]> {
    const schemaFilter = buildSchemaFilter(filter, 'table_schema');
    const sql = `
      SELECT
        table_schema as schema,
        table_name as name
      FROM information_schema.views
      ${schemaFilter ? `WHERE ${schemaFilter}` : ''}
      ORDER BY table_schema, table_name
    `;

    const data = await this.driverExecuteSingle(sql);

    return data.rows;
  }

  async listRoutines(filter?: FilterOptions): Promise<Routine[]> {
    const schemaFilter = buildSchemaFilter(filter, 'r.routine_schema');
    const sql = `
      SELECT
        r.specific_name as id,
        r.routine_schema as routine_schema,
        r.routine_name as name,
        r.routine_type as routine_type,
        r.data_type as data_type
      FROM INFORMATION_SCHEMA.ROUTINES r
      where r.routine_schema not in ('sys', 'information_schema',
                                  'pg_catalog', 'performance_schema')
      ${schemaFilter ? `AND ${schemaFilter}` : ''}
      ORDER BY routine_schema, routine_name
    `;

    const paramsSQL = `
      select
          r.routine_schema as routine_schema,
          r.specific_name as specific_name,
          p.parameter_name as parameter_name,
          p.character_maximum_length as char_length,
          p.data_type as data_type
    from information_schema.routines r
    left join information_schema.parameters p
              on p.specific_schema = r.routine_schema
              and p.specific_name = r.specific_name
    where r.routine_schema not in ('sys', 'information_schema',
                                  'pg_catalog', 'performance_schema')
      ${schemaFilter ? `AND ${schemaFilter}` : ''}

        AND p.parameter_mode = 'IN'
    order by r.routine_schema,
            r.specific_name,
            p.ordinal_position;

    `

    const data = await this.driverExecuteSingle(sql);
    const paramsData = await this.driverExecuteSingle(paramsSQL);
    const grouped = _.groupBy(paramsData.rows, 'specific_name');

    return data.rows.map((row) => {
      const params = grouped[row.id] || [];
      return {
        schema: row.routine_schema,
        name: row.name,
        type: row.routine_type ? row.routine_type.toLowerCase() : 'function',
        returnType: row.data_type,
        entityType: 'routine',
        id: row.id,
        routineParams: params.map((p, i) => {
          return {
            name: p.parameter_name || `arg${i + 1}`,
            type: p.data_type,
            length: p.char_length || undefined
          };
        })
      };
    });
  }
  async listMaterializedViewColumns(table: string, schema: string = this._defaultSchema): Promise<TableColumn[]> {
    const clause = table ? `AND s.nspname = $1 AND t.relname = $2` : '';
    if (table && !schema) {
      throw new Error("Cannot get columns for '${table}, no schema provided'")
    }
    const sql = `
      SELECT s.nspname, t.relname, a.attname,
            pg_catalog.format_type(a.atttypid, a.atttypmod) as data_type,
            a.attnotnull
      FROM pg_attribute a
        JOIN pg_class t on a.attrelid = t.oid
        JOIN pg_namespace s on t.relnamespace = s.oid
      WHERE a.attnum > 0
        AND NOT a.attisdropped
        ${clause}
      ORDER BY a.attnum;
    `;
    const params = table ? [schema, table] : [];
    const data = await this.driverExecuteSingle(sql, { params });
    return data.rows.map((row) => ({
      schemaName: row.nspname,
      tableName: row.relname,
      columnName: row.attname,
      dataType: row.data_type
    }));
  }

  async listTableColumns(table?: string, schema: string = this._defaultSchema): Promise<ExtendedTableColumn[]> {
    // if you provide table, you have to provide schema
    const clause = table ? "WHERE table_schema = $1 AND table_name = $2" : ""
    const params = table ? [schema, table] : []
    if (table && !schema) {
      throw new Error(`Table '${table}' provided for listTableColumns, but no schema name`)
    }

    const sql = `
      SELECT
        table_schema,
        table_name,
        column_name,
        is_nullable,
        ${this.version.number > 120_000 ? 'is_generated,' : ''}
        ordinal_position,
        column_default,
        CASE
          WHEN character_maximum_length is not null  and udt_name != 'text'
            THEN udt_name || '(' || character_maximum_length::varchar(255) || ')'
          WHEN numeric_precision is not null and numeric_scale is not null
          	THEN udt_name || '(' || numeric_precision::varchar(255) || ',' || numeric_scale::varchar(255) || ')'
          WHEN numeric_precision is not null and numeric_scale is null
            THEN udt_name || '(' || numeric_precision::varchar(255) || ')'
          WHEN datetime_precision is not null AND udt_name != 'date' THEN
            udt_name || '(' || datetime_precision::varchar(255) || ')'
          ELSE udt_name
        END as data_type,
        CASE
          WHEN data_type = 'ARRAY' THEN 'YES'
          ELSE 'NO'
        END as is_array
      FROM information_schema.columns
      ${clause}
      ORDER BY table_schema, table_name, ordinal_position
    `;

    const data = await this.driverExecuteSingle(sql, { params });

    return data.rows.map((row: any) => ({
      schemaName: row.table_schema,
      tableName: row.table_name,
      columnName: row.column_name,
      dataType: row.data_type,
      nullable: row.is_nullable === 'YES',
      defaultValue: row.column_default,
      ordinalPosition: Number(row.ordinal_position),
      hasDefault: !_.isNil(row.column_default),
      generated: row.is_generated === 'ALWAYS' || row.is_generated === 'YES',
      array: row.is_array === 'YES',
    }));
  }

  async listTableTriggers(table: string, schema: string = this._defaultSchema): Promise<TableTrigger[]> {
    // action_timing has taken over from condition_timing
    // condition_timing was last used in PostgreSQL version 9.0
    // which is not supported anymore since 08 Oct 2015.
    // From version 9.1 onwards, released 08 Sep 2011,
    // action_timing was used instead
    const timing_column = this.version.number <= 90000 ? 'condition_timing' : 'action_timing'
    const sql = `
      SELECT
        trigger_name,
        ${timing_column} as timing,
        event_manipulation as manipulation,
        action_statement as action,
        action_condition as condition
      FROM information_schema.triggers
      WHERE event_object_schema = $1
      AND event_object_table = $2
    `
    const params = [
      schema,
      table,
    ];

    const data = await this.driverExecuteSingle(sql, { params });

    return data.rows.map((row) => ({
      name: row.trigger_name,
      timing: row.timing,
      manipulation: row.manipulation,
      action: row.action,
      condition: row.condition,
      table: table,
      schema: schema
    }));
  }

  async listTableIndexes(table: string, schema: string = this._defaultSchema): Promise<TableIndex[]> {
    const supportedFeatures = await this.supportedFeatures();
    const sql = `
    SELECT i.indexrelid::regclass AS indexname,
        k.i AS index_order,
        i.indexrelid as id,
        i.indisunique,
        i.indisprimary,
        ${supportedFeatures.indexNullsNotDistinct ? 'i.indnullsnotdistinct,' : ''}
        coalesce(a.attname,
                  (('{' || pg_get_expr(
                              i.indexprs,
                              i.indrelid
                          )
                        || '}')::text[]
                  )[k.i]
                ) AS index_column,
        i.indoption[k.i - 1] = 0 AS ascending
      FROM pg_index i
        CROSS JOIN LATERAL (SELECT unnest(i.indkey), generate_subscripts(i.indkey, 1) + 1) AS k(attnum, i)
        LEFT JOIN pg_attribute AS a
            ON i.indrelid = a.attrelid AND k.attnum = a.attnum
        JOIN pg_class t on t.oid = i.indrelid
        JOIN pg_namespace c on c.oid = t.relnamespace
      WHERE
      c.nspname = $1 AND
      t.relname = $2

  `
    const params = [
      schema,
      table,
    ];

    const data = await this.driverExecuteSingle(sql, { params });

    const grouped = _.groupBy(data.rows, 'indexname')

    const result = Object.keys(grouped).map((indexName) => {
      const blob = grouped[indexName]
      const unique = blob[0].indisunique
      const id = blob[0].id
      const primary = blob[0].indisprimary
      const columns: IndexColumn[] = _.sortBy(blob, 'index_order').map((b) => {
        return {
          name: b.index_column,
          order: b.ascending ? 'ASC' : 'DESC'
        }
      })
      const nullsNotDistinct = blob[0].indnullsnotdistinct
      const item: TableIndex = {
        table, schema,
        id,
        name: indexName,
        unique,
        primary,
        columns,
        nullsNotDistinct,
      }
      return item
    })

    return result
  }

  async listSchemas(filter?: SchemaFilterOptions): Promise<string[]> {
    const schemaFilter = buildSchemaFilter(filter);
    const sql = `
      SELECT schema_name
      FROM information_schema.schemata
      ${schemaFilter ? `WHERE ${schemaFilter}` : ''}
      ORDER BY schema_name
    `;

    const data = await this.driverExecuteSingle(sql);

    return data.rows.map((row) => row.schema_name);
  }

  async getTableReferences(table: string, schema: string = this._defaultSchema): Promise<string[]> {
    const sql = `
      SELECT ctu.table_name AS referenced_table_name
      FROM information_schema.table_constraints AS tc
      JOIN information_schema.constraint_table_usage AS ctu
      ON ctu.constraint_name = tc.constraint_name
      WHERE tc.constraint_type = 'FOREIGN KEY' AND tc.table_name = $1
      AND tc.table_schema = $2
    `;

    const params = [
      table,
      schema,
    ];

    const data = await this.driverExecuteSingle(sql, { params });

    return data.rows.map((row) => row.referenced_table_name);
  }

  async getTableKeys(table: string, schema: string = this._defaultSchema): Promise<TableKey[]> {
    const sql = `
      SELECT
        kcu.constraint_schema AS from_schema,
        kcu.table_name AS from_table,
        STRING_AGG(kcu.column_name, ',' ORDER BY kcu.ordinal_position) AS from_column,
        rc.unique_constraint_schema AS to_schema,
        tc.constraint_name,
        rc.update_rule,
        rc.delete_rule,
        (
          SELECT STRING_AGG(kcu2.column_name, ',' ORDER BY kcu2.ordinal_position)
          FROM information_schema.key_column_usage AS kcu2
          WHERE kcu2.constraint_name = rc.unique_constraint_name
        ) AS to_column,
        (
          SELECT kcu2.table_name
          FROM information_schema.key_column_usage AS kcu2
          WHERE kcu2.constraint_name = rc.unique_constraint_name LIMIT 1
        ) AS to_table
      FROM
        information_schema.key_column_usage AS kcu
      JOIN
        information_schema.table_constraints AS tc
      ON
        tc.constraint_name = kcu.constraint_name
      JOIN
        information_schema.referential_constraints AS rc
      ON
        rc.constraint_name = kcu.constraint_name
      WHERE
        tc.constraint_type = 'FOREIGN KEY' AND
        kcu.table_schema NOT LIKE 'pg_%' AND
        kcu.table_schema = $2 AND
        kcu.table_name = $1
      GROUP BY
        kcu.constraint_schema,
        kcu.table_name,
        rc.unique_constraint_schema,
        rc.unique_constraint_name,
        tc.constraint_name,
        rc.update_rule,
        rc.delete_rule;
    `;

    const params = [
      table,
      schema,
    ];

    const data = await this.driverExecuteSingle(sql, { params });

    return data.rows.map((row) => ({
      toTable: row.to_table,
      toSchema: row.to_schema,
      toColumn: row.to_column,
      fromTable: row.from_table,
      fromSchema: row.from_schema,
      fromColumn: row.from_column,
      constraintName: row.constraint_name,
      onUpdate: row.update_rule,
      onDelete: row.delete_rule
    }));
  }

  async query(queryText: string): Promise<CancelableQuery> {
    let pid: any = null;
    let canceling = false;
    const cancelable = createCancelablePromise(errors.CANCELED_BY_USER);

    return {
      execute: async (): Promise<NgQueryResult[]> => {
        const dataPid = await this.driverExecuteSingle('SELECT pg_backend_pid() AS pid');
        const rows = dataPid.rows

        pid = rows[0].pid;

        try {
          const data = await Promise.race([
            cancelable.wait(),
            this.executeQuery(queryText, { arrayMode: true }),
          ]);

          pid = null;

          if (!data) {
            return []
          }

          return data
        } catch (err) {
          if (canceling && err.code === pgErrors.CANCELED) {
            canceling = false;
            err.sqlectronError = 'CANCELED_BY_USER';
          }

          throw err;
        } finally {
          cancelable.discard();
        }
      },

      cancel: async (): Promise<void> => {
        if (!pid) {
          throw new Error('Query not ready to be canceled');
        }

        canceling = true;
        try {
          const data = await this.driverExecuteSingle(`SELECT pg_cancel_backend(${pid});`);

          const rows = data.rows

          if (!rows[0].pg_cancel_backend) {
            throw new Error(`Failed canceling query with pid ${pid}.`);
          }

          cancelable.cancel();
        } catch (err) {
          canceling = false;
          throw err;
        }
      },
    };
  }

  async executeQuery(queryText: string, options?: any): Promise<NgQueryResult[]> {
    const arrayMode: boolean = options?.arrayMode;
    const data = await this.driverExecuteMultiple(queryText, { arrayMode });

    const commands = this.identifyCommands(queryText).map((item) => item.type);

    return data.map((result, idx) => this.parseRowQueryResult(result, commands[idx], arrayMode));
  }

  async listDatabases(filter?: DatabaseFilterOptions): Promise<string[]> {
    const databaseFilter = buildDatabaseFilter(filter, 'datname');
    const sql = `
      SELECT datname
      FROM pg_database
      WHERE datistemplate = $1
      ${databaseFilter ? `AND ${databaseFilter}` : ''}
      ORDER BY datname
    `;

    const params = [false];

    const data = await this.driverExecuteSingle(sql, { params });

    return data.rows.map((row) => row.datname);
  }

  async applyChangesSql(changes: TableChanges): Promise<string> {
    return applyChangesSql(changes, this.knex)
  }

  async applyChanges(changes: TableChanges): Promise<any[]> {
    let results: TableUpdateResult[] = []

    await this.runWithTransaction(async (connection) => {
      log.debug("Applying changes", changes)
      if (changes.inserts) {
        await this.insertRows(changes.inserts, connection);
      }

      if (changes.updates) {
        results = await this.updateValues(changes.updates, connection)
      }

      if (changes.deletes) {
        await this.deleteRows(changes.deletes, connection)
      }
    })
    return results
  }

  async getQuerySelectTop(table: string, limit: number, schema: string = this._defaultSchema): Promise<string> {
    return `SELECT * FROM ${wrapIdentifier(schema)}.${wrapIdentifier(table)} LIMIT ${limit}`;
  }

  async getTableProperties(table: string, schema: string = this._defaultSchema): Promise<TableProperties> {
    const identifier = this.wrapTable(table, schema)

    const statements = [
      `pg_indexes_size('${identifier}') as index_size`,
      `pg_relation_size('${identifier}') as table_size`,
      `obj_description('${identifier}'::regclass) as description`
    ]

    if (this.version.number < 90000) {
      statements[0] = `0 as index_size`
    }

    const sql = `SELECT ${statements.join(",")}`

    const detailsPromise = this.driverExecuteSingle(sql);

    const triggersPromise = this.listTableTriggers(table, schema);
    const partitionsPromise = this.listTablePartitions(table, schema);

    const [
      result,
      indexes,
      relations,
      triggers,
      partitions,
      owner
    ] = await Promise.all([
      detailsPromise,
      this.listTableIndexes(table, schema),
      this.getTableKeys(table, schema),
      triggersPromise,
      partitionsPromise,
      this.getTableOwner(table, schema)
    ])

    const props = result.rows.length > 0 ? result.rows[0] : {}
    return {
      description: props.description,
      indexSize: Number(props.index_size),
      size: Number(props.table_size),
      indexes,
      relations,
      triggers,
      partitions,
      owner
    }
  }

  async getTableCreateScript(table: string, schema: string = this._defaultSchema): Promise<string> {
    // Reference http://stackoverflow.com/a/32885178
    const includesAttIdentify = this.version.number >= 100000;

    const sql = includesAttIdentify ? postgres10CreateScript : defaultCreateScript;
    const params = [
      table,
      schema,
    ];

    const data = await this.driverExecuteSingle(sql, { params });

    const createTableScript = data.rows[0].createtable;
    const primaryKeys = data.rows.reduce((keys, row) => {
      const match = row.createtable.match(/PRIMARY KEY \((.+?)\)/);

      if (match) {
        const [_, key] = match;
        keys.push(key);
      }
      return keys;
    }, []);

    const primaryKeyCombined = `PRIMARY KEY (${primaryKeys.join(', ')})`;
    return createTableScript.replace(/PRIMARY KEY \(.+?\)/, primaryKeyCombined);
  }

  async getViewCreateScript(view: string, schema: string = this._defaultSchema): Promise<string[]> {
    const qualifiedName = `${wrapIdentifier(schema)}.${wrapIdentifier(view)}`

    const createViewSql = `CREATE OR REPLACE VIEW ${qualifiedName} AS`;

    const sql = 'SELECT pg_get_viewdef($1::regclass, true)';

    const params = [qualifiedName];

    const data = await this.driverExecuteSingle(sql, { params });

    return data.rows.map((row) => `${createViewSql}\n${row.pg_get_viewdef}`);
  }

  async getRoutineCreateScript(routine: string, _type: string, schema: string = this._defaultSchema): Promise<string[]> {
    const sql = `
      SELECT pg_get_functiondef(p.oid)
      FROM pg_proc p
      LEFT JOIN pg_catalog.pg_namespace n ON n.oid = p.pronamespace
      WHERE proname = $1
      AND n.nspname = $2
    `;

    const params = [
      routine,
      schema,
    ];

    const data = await this.driverExecuteSingle(sql, { params });

    return data.rows.map((row) => row.pg_get_functiondef);
  }

  async truncateAllTables(schema: string = this._defaultSchema): Promise<void> {
    const sql = `
      SELECT quote_ident(table_name) as table_name
      FROM information_schema.tables
      WHERE table_schema = $1
      AND table_type NOT LIKE '%VIEW%'
    `;

    const params = [
      schema,
    ];

    const data = await this.driverExecuteSingle(sql, { params });
    const rows = data.rows

    const truncateAll = rows.map((row) => `
      TRUNCATE TABLE ${wrapIdentifier(schema)}.${wrapIdentifier(row.table_name)}
      RESTART IDENTITY CASCADE;
    `).join('');

    await this.driverExecuteMultiple(truncateAll);
  }

  async listMaterializedViews(filter?: FilterOptions): Promise<TableOrView[]> {
    if (this.version.number < 90003) {
      return []
    }

    const schemaFilter = buildSchemaFilter(filter, 'schemaname')
    const sql = `
      SELECT
        schemaname as schema,
        matviewname as name
      FROM pg_matviews
      ${schemaFilter ? `WHERE ${schemaFilter}` : ''}
      order by schemaname, matviewname;
    `

    try {
      const data = await this.driverExecuteSingle(sql);
      return data.rows;
    } catch (error) {
      log.warn("Unable to fetch materialized views", error)
      return []
    }
  }

  async getPrimaryKey(table: string, schema: string = this._defaultSchema): Promise<string> {
    const keys = await this.getPrimaryKeys(table, schema)
    return keys.length === 1 ? keys[0].columnName : null
  }

  async getPrimaryKeys(table: string, schema: string = this._defaultSchema): Promise<PrimaryKeyColumn[]> {
    const tablename = PD.escapeString(this.tableName(table, schema), true)
    const query = `
      SELECT
        a.attname as column_name,
        format_type(a.atttypid, a.atttypmod) AS data_type,
        a.attnum as position
      FROM   pg_index i
      JOIN   pg_attribute a ON a.attrelid = i.indrelid
                          AND a.attnum = ANY(i.indkey)
      WHERE  i.indrelid = ${tablename}::regclass
      AND    i.indisprimary
      ORDER BY a.attnum
    `
    const data = await this.driverExecuteSingle(query)
    if (data.rows) {
      return data.rows.map((r) => ({
        columnName: r.column_name,
        position: r.position
      }))
    } else {
      return []
    }
  }

  async getTableLength(table: string, schema: string = this._defaultSchema): Promise<number> {
    const tableType = await this.getEntityType(table, schema)
    const forceSlow = !tableType || tableType !== 'BASE_TABLE'
    const { countQuery, params } = this.buildSelectTopQueries({ table, schema, filters: undefined, version: this.version, forceSlow })
    const countResults = await this.driverExecuteSingle(countQuery, { params: params })
    const rowWithTotal = countResults.rows.find((row: any) => { return row.total })
    const totalRecords = rowWithTotal ? rowWithTotal.total : 0
    return totalRecords
  }

  async selectTop(table: string, offset: number, limit: number, orderBy: OrderBy[], filters: string | TableFilter[], schema: string = this._defaultSchema, selects?: string[]): Promise<TableResult> {
    const qs = await this._selectTopSql(table, offset, limit, orderBy, filters, schema, selects)
    const result = await this.driverExecuteSingle(qs.query, { params: qs.params })
    return {
      result: result.rows,
      fields: result.fields.map(f => f.name)
    }
  }

  async selectTopSql(table: string, offset: number, limit: number, orderBy: OrderBy[], filters: string | TableFilter[], schema: string = this._defaultSchema, selects?: string[]): Promise<string> {
    const qs = await this._selectTopSql(table, offset, limit, orderBy, filters, schema, selects, true)
    return qs.query
  }

  async selectTopStream(table: string, orderBy: OrderBy[], filters: string | TableFilter[], chunkSize: number, schema: string = this._defaultSchema): Promise<StreamResults> {
    const qs = this.buildSelectTopQueries({
      table, orderBy, filters, version: this.version, schema
    })
    // const cursor = new Cursor(qs.query, qs.params)
    const countResults = await this.driverExecuteSingle(qs.countQuery, { params: qs.params })
    const rowWithTotal = countResults.rows.find((row: any) => { return row.total })
    const totalRecords = rowWithTotal ? Number(rowWithTotal.total) : 0
    const columns = await this.listTableColumns(table, schema)

    const cursorOpts = {
      query: qs.query,
      params: qs.params,
      conn: this.conn,
      chunkSize
    }

    return {
      totalRows: totalRecords,
      columns,
      cursor: new PsqlCursor(cursorOpts)
    }
  }

  async queryStream(query: string, chunkSize: number): Promise<StreamResults> {
    const cursorOpts = {
      query: query,
      params: [],
      conn: this.conn,
      chunkSize
    }

    const { columns, totalRows } = await this.getColumnsAndTotalRows(query)

    return {
      totalRows,
      columns,
      cursor: new PsqlCursor(cursorOpts)
    }
  }

  wrapIdentifier(value: string): string {
    if (value === '*') return value;
    const matched = value.match(/(.*?)(\[[0-9]\])/); // eslint-disable-line no-useless-escape
    if (matched) return this.wrapIdentifier(matched[1]) + matched[2];
    return `"${value.replaceAll(/"/g, '""')}"`;
  }

  async setTableDescription(table: string, description: string, schema: string = this._defaultSchema): Promise<string> {
    const identifier = this.wrapTable(table, schema)
    const comment = escapeString(description)
    const sql = `COMMENT ON TABLE ${identifier} IS '${comment}'`
    await this.driverExecuteSingle(sql)
    const result = await this.getTableProperties(table, schema)
    return result?.description
  }

  async setElementNameSql(elementName: string, newElementName: string, typeOfElement: DatabaseElement, schema: string = this._defaultSchema): Promise<string> {
    elementName = this.wrapIdentifier(elementName)
    newElementName = this.wrapIdentifier(newElementName)
    schema = this.wrapIdentifier(schema)

    let sql = ''

    if (typeOfElement === DatabaseElement.TABLE) {
      sql = `ALTER TABLE ${elementName} RENAME TO ${newElementName};`
    } else if (typeOfElement === DatabaseElement.VIEW) {
      sql = `ALTER VIEW ${elementName} RENAME TO ${newElementName};`
    } else if (typeOfElement === DatabaseElement.SCHEMA) {
      sql = `ALTER SCHEMA ${elementName} RENAME TO ${newElementName};`
    }

    return sql
  }

  async dropElement(elementName: string, typeOfElement: DatabaseElement, schema: string = this._defaultSchema): Promise<void> {
    const sql = `DROP ${PD.wrapLiteral(DatabaseElement[typeOfElement])} ${this.wrapIdentifier(schema)}.${this.wrapIdentifier(elementName)}`

    await this.driverExecuteSingle(sql)
  }

  async truncateElementSql(elementName: string, typeOfElement: DatabaseElement, schema: string = this._defaultSchema): Promise<string> {
    return `TRUNCATE ${PD.wrapLiteral(typeOfElement)} ${wrapIdentifier(schema)}.${wrapIdentifier(elementName)}`
  }

  async duplicateTable(tableName: string, duplicateTableName: string, schema: string = this._defaultSchema): Promise<void> {
    const sql = await this.duplicateTableSql(tableName, duplicateTableName, schema);

    await this.driverExecuteSingle(sql);
  }

  async duplicateTableSql(tableName: string, duplicateTableName: string, schema: string = this._defaultSchema): Promise<string> {
    const sql = `
      CREATE TABLE ${wrapIdentifier(schema)}.${wrapIdentifier(duplicateTableName)} AS
      SELECT * FROM ${wrapIdentifier(schema)}.${wrapIdentifier(tableName)}
    `;

    return sql;
  }

  async listCharsets(): Promise<string[]> {
    return PD.charsets
  }

  async getDefaultCharset(): Promise<string> {
    return 'UTF8'
  }

  async listCollations(_charset: string): Promise<string[]> {
    return []
  }

  async createDatabase(databaseName: string, charset: string, _collation: string): Promise<void> {
    const { number: versionAsInteger } = this.version;

    let sql = `create database ${wrapIdentifier(databaseName)} encoding ${wrapIdentifier(charset)}`;

    // postgres 9 seems to freak out if the charset isn't wrapped in single quotes and also requires the template https://www.postgresql.org/docs/9.3/sql-createdatabase.html
    // later version don't seem to care
    if (versionAsInteger < 100000) {
      sql = `create database ${wrapIdentifier(databaseName)} encoding '${charset}' template template0`;
    }

    await this.driverExecuteSingle(sql)
  }

  async createDatabaseSQL(): Promise<string> {
    throw new Error('Method not implemented.');
  }


  async alterPartitionSql(payload: AlterPartitionsSpec): Promise<string> {
    const { table } = payload;
    const builder = new PostgresqlChangeBuilder(table);
    const creates = builder.createPartitions(payload.adds);
    const alters = builder.alterPartitions(payload.alterations);
    const detaches = builder.detachPartitions(payload.detaches);
    return [creates, alters, detaches].filter((f) => !!f).join(";")
  }

  async alterPartition(payload: AlterPartitionsSpec): Promise<void> {
    const query = await this.alterPartitionSql(payload)
    await this.driverExecuteSingle(query);
  }


  async getMaterializedViewCreateScript(view: string, schema: string) {
    const createViewSql = `CREATE OR REPLACE MATERIALIZED VIEW ${wrapIdentifier(schema)}.${view} AS`;

    const sql = 'SELECT pg_get_viewdef($1::regclass, true)';

    const params = [view];

    const data = await this.driverExecuteSingle(sql, { params });

    return data.rows.map((row) => `${createViewSql}\n${row.pg_get_viewdef}`);
  }

  async importBeginCommand(_table: TableOrView, importOptions: ImportFuncOptions): Promise<any> {
    return this.rawExecuteQuery('BEGIN;', importOptions.executeOptions)
  }

  async importTruncateCommand(table: TableOrView, importOptions: ImportFuncOptions): Promise<any> {
    const { name, schema } = table
    return this.rawExecuteQuery(`TRUNCATE TABLE ${this.wrapIdentifier(schema)}.${this.wrapIdentifier(name)};`, importOptions.executeOptions)
  }

  async importLineReadCommand(_table: TableOrView, sqlString: string, importOptions: ImportFuncOptions): Promise<any> {
    return this.rawExecuteQuery(sqlString, importOptions.executeOptions)
  }

  async importCommitCommand(_table: TableOrView, importOptions: ImportFuncOptions): Promise<any> {
    return this.rawExecuteQuery('COMMIT;', importOptions.executeOptions)
  }

  async importRollbackCommand(_table: TableOrView, importOptions?: ImportFuncOptions): Promise<any> {
    return this.rawExecuteQuery('ROLLBACK;', importOptions.executeOptions)
  }

  // get rid of at some point please and thanks
  async getImportScripts(table: TableOrView): Promise<ImportScriptFunctions> {
    const { name, schema } = table
    return {
      beginCommand: (executeOptions: any): Promise<any> => this.rawExecuteQuery('BEGIN;', executeOptions),
      truncateCommand: (executeOptions: any): Promise<any> => this.rawExecuteQuery(`TRUNCATE TABLE ${this.wrapIdentifier(schema)}.${this.wrapIdentifier(name)};`, executeOptions),
      lineReadCommand: (sql: string, executeOptions: any): Promise<any> => this.rawExecuteQuery(sql, executeOptions),
      commitCommand: (executeOptions: any): Promise<any> => this.rawExecuteQuery('COMMIT;', executeOptions),
      rollbackCommand: (executeOptions: any): Promise<any> => this.rawExecuteQuery('ROLLBACK;', executeOptions)
    }
  }

  protected async rawExecuteQuery(q: string, options: { connection?: PoolClient }): Promise<QueryResult | QueryResult[]> {

    // This means connection.release will be called elsewhere
    if (options.connection) {
      return await this.runQuery(options.connection, q, options)
    } else {
      // the simple case where we manage the connection ourselves
      return await this.runWithConnection(async (connection) => {
        return await this.runQuery(connection, q, options)
      })
    }
  }

  // this will manage the connection for you, but won't call rollback
  // on an error, for that use `runWithTransaction`
  private async runWithConnection<T>(child: (c: PoolClient) => Promise<T>): Promise<T> {
    const connection = await this.conn.pool.connect()
    try {
      return await child(connection)
    } finally {
      connection.release()
    }
  }

  // this will run your SQL wrapped in a transaction, making sure to manage the connection pool
  // properly
  private async runWithTransaction<T>(child: (c: PoolClient) => Promise<T>): Promise<T> {
    return await this.runWithConnection(async (connection) => {
      await this.runQuery(connection, 'BEGIN', {})
      try {
        const result = await child(connection)
        await this.runQuery(connection, 'COMMIT', {})
        return result
      } catch (ex) {
        log.warn("Pool connection - rolling back ", ex.message)
        await this.runQuery(connection, 'ROLLBACK', {})
        throw ex
      }
    })
  }

  // ************************************************************************************
  // PUBLIC FOR TESTING
  // ************************************************************************************

  parseFields(fields: any[], rowResults: boolean) {
    return fields.map((field, idx) => {
      field.dataType = dataTypes[field.dataTypeID] || 'user-defined'
      field.id = rowResults ? `c${idx}` : field.name
      return field
    })
  }

  parseRowQueryResult(data: QueryResult, command: string, rowResults: boolean): NgQueryResult {
    const fields = this.parseFields(data.fields, rowResults)
    const fieldIds = fields.map(f => f.id)
    const isSelect = data.command === 'SELECT';
    const rowCount = data.rowCount || data.rows?.length || 0
    return {
      command: command || data.command,
      rows: rowResults ? data.rows.map(r => _.zipObject(fieldIds, r)) : data.rows,
      fields: fields,
      rowCount: rowCount,
      affectedRows: !isSelect && !isNaN(data.rowCount) ? data.rowCount : undefined,
    };
  }

  buildSelectTopQueries(options: STQOptions): STQResults {
    const filters = options.filters
    const orderBy = options.orderBy
    const selects = options.selects ?? ['*']
    let orderByString = ""
    let filterString = ""
    let params: (string | string[])[] = []

    if (orderBy && orderBy.length > 0) {
      orderByString = "ORDER BY " + (orderBy.map((item) => {
        if (_.isObject(item)) {
          return `${wrapIdentifier(item.field)} ${item.dir.toUpperCase()}`
        } else {
          return wrapIdentifier(item)
        }
      })).join(",")
    }

    if (_.isString(filters)) {
      filterString = `WHERE ${filters}`
    } else if (filters && filters.length > 0) {
      let paramIdx = 1
      const allFilters = filters.map((item) => {
        if (item.type === 'in' && _.isArray(item.value)) {
          const values = item.value.map((v, idx) => {
            return options.inlineParams
              ? knex.raw('?', [v]).toQuery()
              : `$${paramIdx + idx}`
          })
          paramIdx += values.length
          return `${wrapIdentifier(item.field)} ${item.type.toUpperCase()} (${values.join(',')})`
        } else if (item.type.includes('is')) {
          return `${wrapIdentifier(item.field)} ${item.type.toUpperCase()} NULL`
        }
        const value = options.inlineParams
          ? knex.raw('?', [item.value]).toQuery()
          : `$${paramIdx}`
        paramIdx += 1
        return `${wrapIdentifier(item.field)} ${item.type.toUpperCase()} ${value}`
      })
      filterString = "WHERE " + joinFilters(allFilters, filters)

      params = filters.filter((item) => !!item.value).flatMap((item) => {
        return _.isArray(item.value) ? item.value : [item.value]
      })
    }

    const selectSQL = `SELECT ${selects.join(', ')}`
    const baseSQL = `
      FROM ${wrapIdentifier(options.schema)}.${wrapIdentifier(options.table)}
      ${filterString}
    `

    // if we're not filtering data we want the optimized approximation of row count
    // rather than a legit row count.
    const countQuery = this.countQuery(options, baseSQL);

    const query = `
      ${selectSQL} ${baseSQL}
      ${orderByString}
      ${_.isNumber(options.limit) ? `LIMIT ${options.limit}` : ''}
      ${_.isNumber(options.offset) ? `OFFSET ${options.offset}` : ''}
      `
    return {
      query, countQuery, params
    }
  }
  // ************************************************************************************
  // PROTECTED HELPER FUNCTIONS
  // ************************************************************************************

  protected countQuery(options: STQOptions, baseSQL: string): string {
    // This comes from this PR, it provides approximate counts for PSQL
    // https://github.com/beekeeper-studio/beekeeper-studio/issues/311#issuecomment-788325650
    // however not using the complex query, just the simple one from the psql docs
    // https://wiki.postgresql.org/wiki/Count_estimate
    // however it doesn't work in redshift or cockroach.
    const tuplesQuery = `
      SELECT
        reltuples as total
      FROM
        pg_class
      where
          oid = '${wrapIdentifier(options.schema)}.${wrapIdentifier(options.table)}'::regclass
    `;

    return !options.filters && !options.forceSlow ? tuplesQuery : `SELECT count(*) as total ${baseSQL}`;
  }

  protected tableName(table: string, schema: string = this._defaultSchema): string {
    return schema ? `${PD.wrapIdentifier(schema)}.${PD.wrapIdentifier(table)}` : PD.wrapIdentifier(table);
  }

  protected wrapTable(table: string, schema: string = this._defaultSchema) {
    if (!schema) return wrapIdentifier(table);
    return `${wrapIdentifier(schema)}.${wrapIdentifier(table)}`;
  }

  protected async getTableOwner(table: string, schema: string) {
    const sql = `select tableowner from pg_catalog.pg_tables where tablename = $1 and schemaname = $2`
    const result = await this.driverExecuteSingle(sql, { params: [table, schema] });
    return result.rows[0]?.tableowner;
  }

<<<<<<< HEAD
  protected async configDatabase(server: IDbConnectionServer, database: { database: string}) {

    let resolvedPw = null;
    const redshiftOptions = server.config.redshiftOptions;

    if (
      server.config.client === "postgresql" &&
      redshiftOptions?.iamAuthenticationEnabled
    ) {
      const nodeProviderChainCredentials = fromIni({
        profile: redshiftOptions.awsProfile ?? "default",
      });
      const signer = new Signer({
        credentials: nodeProviderChainCredentials,
        region: redshiftOptions?.awsRegion,
        hostname: server.config.host,
        port: server.config.port,
        username: server.config.user,
      });

      resolvedPw = await signer.getAuthToken();
    }

=======
  protected async configDatabase(server: IDbConnectionServer, database: { database: string }) {
>>>>>>> 0525c724
    const config: PoolConfig = {
      host: server.config.host,
      port: server.config.port || undefined,
      password: resolvedPw || server.config.password || undefined,
      database: database.database,
      max: 8, // max idle connections per time (30 secs)
      connectionTimeoutMillis: globals.psqlTimeout,
      idleTimeoutMillis: globals.psqlIdleTimeout,

    };

    return this.configurePool(config, server, null);
  }

  protected configurePool(config: PoolConfig, server: IDbConnectionServer, tempUser: string) {
    if (tempUser) {
      config.user = tempUser
    } else if (server.config.user) {
      config.user = server.config.user
    } else if (server.config.osUser) {
      config.user = server.config.osUser
    }

    if (server.config.socketPathEnabled) {
      config.host = server.config.socketPath;
      config.port = null;
      return config;
    }

    if (server.sshTunnel) {
      config.host = server.config.localHost;
      config.port = server.config.localPort;
    }

    if (server.config.ssl) {

      config.ssl = {}

      if (server.config.sslCaFile) {
        config.ssl.ca = readFileSync(server.config.sslCaFile);
      }

      if (server.config.sslCertFile) {
        config.ssl.cert = readFileSync(server.config.sslCertFile);
      }

      if (server.config.sslKeyFile) {
        config.ssl.key = readFileSync(server.config.sslKeyFile);
      }
      if (!config.ssl.key && !config.ssl.ca && !config.ssl.cert) {
        // TODO: provide this as an option in settings
        // not per-connection
        // How it works:
        // if false, cert can be self-signed
        // if true, has to be from a public CA
        // Heroku certs are self-signed.
        // if you provide ca/cert/key files, it overrides this
        config.ssl.rejectUnauthorized = false
      } else {
        config.ssl.rejectUnauthorized = server.config.sslRejectUnauthorized
      }
    }
    return config;
  }

  protected async getTypes(): Promise<any> {
    let sql = `
      SELECT      n.nspname as schema, t.typname as typename, t.oid::int4 as typeid
      FROM        pg_type t
      LEFT JOIN   pg_catalog.pg_namespace n ON n.oid = t.typnamespace
      WHERE       (t.typrelid = 0 OR (SELECT c.relkind = 'c' FROM pg_catalog.pg_class c WHERE c.oid = t.typrelid))
      AND     n.nspname NOT IN ('pg_catalog', 'information_schema')
    `
    if (this.version.number < 80300) {
      sql += ` AND     t.typname !~ '^_';`;
    } else {
      sql += ` AND     NOT EXISTS(SELECT 1 FROM pg_catalog.pg_type el WHERE el.oid = t.typelem AND el.typarray = t.oid);`;
    }

    const data = await this.driverExecuteSingle(sql);
    const result: any = {}
    data.rows.forEach((row: any) => {
      result[row.typeid] = row.typename
    })
    _.merge(result, _.invert(pg.types.builtins))
    result[1009] = 'array'
    return result
  }

  private async runQuery(connection: PoolClient, query: string, options: any): Promise<QueryResult | QueryResult[]> {
    const args = {
      text: query,
      values: options.params,
      multiResult: options.multiple,
      rowMode: options.arrayMode ? 'array' : undefined
    };

    // node-postgres has support for Promise query
    // but that always returns the "fields" property empty
    return new Promise((resolve, reject) => {
      log.info('RUNNING', query, options.params);
      connection.query(args, (err: Error, data: QueryResult | QueryResult[]) => {
        if (err) return reject(err);
        let qr: QueryResult | QueryResult[];
        if (args.multiResult) {
          qr = Array.isArray(data) ? data : [data];
        } else {
          qr = Array.isArray(data) ? data[0] : data;
        }
        resolve(qr);
      });
    });
  }

  private async insertRows(rawInserts: TableInsert[], connection: PoolClient) {
    const columnsList = await Promise.all(rawInserts.map((insert) => {
      return this.listTableColumns(insert.table, insert.schema);
    }));
    const fixedInserts = rawInserts.map((insert, idx) => {
      const result = { ...insert };
      const columns = columnsList[idx];
      result.data = result.data.map((obj) => {
        return _.mapValues(obj, (value, key) => {
          const column = columns.find((c) => c.columnName === key);
          // fix: we used to serialize arrays before this, now we pass them as
          // json arrays properly
          return this.normalizeValue(value, column);
        })
      })
      return result;
    })

    await this.driverExecuteSingle(buildInsertQueries(this.knex, fixedInserts).join(";"), { connection });

    return true;
  }

  private async updateValues(rawUpdates: TableUpdate[], connection): Promise<TableUpdateResult[]> {
    const updates = rawUpdates.map((update) => {
      const result = { ...update };
      result.value = this.normalizeValue(update.value, update.columnObject);
      return result;
    })
    log.info("applying updates", updates);
    let results: TableUpdateResult[] = [];
    await this.driverExecuteSingle(buildUpdateQueries(this.knex, updates).join(";"), { connection });
    const data = await this.driverExecuteSingle(buildSelectQueriesFromUpdates(this.knex, updates).join(";"), { connection });
    results = [data.rows[0]];

    return results;
  }

  private async deleteRows(deletes: TableDelete[], connection) {
    await this.driverExecuteSingle(buildDeleteQueries(this.knex, deletes).join(";"), { connection });

    return true
  }

  /**
   * Gets the version details for the connection.
   *
   * Example version strings:
   * CockroachDB CCL v1.1.0 (linux amd64, built 2017/10/12 14:50:18, go1.8.3)
   * CockroachDB CCL v20.1.1 (x86_64-unknown-linux-gnu, built 2020/05/19 14:46:06, go1.13.9)
   *
   * PostgreSQL 9.4.26 on x86_64-pc-linux-gnu (Debian 9.4.26-1.pgdg90+1), compiled by gcc (Debian 6.3.0-18+deb9u1) 6.3.0 20170516, 64-bit
   * PostgreSQL 12.3 (Debian 12.3-1.pgdg100+1) on x86_64-pc-linux-gnu, compiled by gcc (Debian 8.3.0-6) 8.3.0, 64-bit
   *
   * PostgreSQL 8.0.2 on i686-pc-linux-gnu, compiled by GCC gcc (GCC) 3.4.2 20041017 (Red Hat 3.4.2-6.fc3), Redshift 1.0.12103
   */
  private async getVersion(): Promise<VersionInfo> {
    const { version } = (await this.driverExecuteSingle("select version()")).rows[0]

    if (!version) {
      return {
        version: '',
        number: 0,
        hasPartitions: false
      }
    }

    const isCockroach = version.toLowerCase().includes('cockroachdb')
    const isRedshift = version.toLowerCase().includes('redshift')
    const isPostgres = !isCockroach && !isRedshift
    const number = parseInt(
      version.split(" ")[isPostgres ? 1 : 2].replace(/(^v)|(,$)/ig, '').split(".").map((s: string) => s.padStart(2, "0")).join("").padEnd(6, "0"),
      10
    );
    return {
      version,
      number,
      hasPartitions: (isPostgres && number >= 100000), //for future cochroach support?: || (isCockroach && number >= 200070)
    }
  }



  private async getEntityType(
    table: string,
    schema: string
  ): Promise<string | null> {
    const query = `
      select table_type as tt from information_schema.tables
      where table_name = $1 and table_schema = $2
      `
    const result = await this.driverExecuteSingle(query, { params: [table, schema] })
    return result.rows[0] ? result.rows[0]['tt'] : null
  }

  private async _selectTopSql(
    table: string,
    offset: number,
    limit: number,
    orderBy: OrderBy[],
    filters: TableFilter[] | string,
    schema = "public",
    selects = ["*"],
    inlineParams?: boolean,
  ): Promise<STQResults> {
    return this.buildSelectTopQueries({
      table,
      offset,
      limit,
      orderBy,
      filters,
      selects,
      schema,
      version: this.version,
      inlineParams
    })
  }





  // If a type starts with an underscore - it's an array
  // so we need to turn the string representation back to an array
  // if a type is BYTEA, decodes BASE64 URL encoded to hex
  private normalizeValue(value: string, column?: ExtendedTableColumn) {
    if (column?.array && _.isString(value)) {
      return JSON.parse(value)
    } else if (column?.dataType === 'bytea' && value) {
      return '\\x' + base64.decode(value, 'hex')
    }
    return value
  }

  private async getSchema() {
    const sql = 'SELECT CURRENT_SCHEMA() AS schema';

    const data = await this.driverExecuteSingle(sql);
    return data.rows[0].schema;
  }

  private identifyCommands(queryText: string) {
    try {
      return identify(queryText);
    } catch (err) {
      return [];
    }
  }

}


/**
 * Do not convert DATE types to JS date.
 * It ignores of applying a wrong timezone to the date.
 *
 * See also: https://github.com/brianc/node-postgres/issues/285
 * (and note that the code refrenced in /lib/textParsers.js has been broken out into it own module
 * so it now lives in https://github.com/brianc/node-pg-types/blob/master/lib/textParsers.js#L175)
 *
 * TODO: do not convert as well these same types with array (types 1115, 1182, 1185)
 */
pg.types.setTypeParser(pg.types.builtins.DATE, 'text', (val) => val); // date
pg.types.setTypeParser(pg.types.builtins.TIMESTAMP, 'text', (val) => val); // timestamp without timezone
pg.types.setTypeParser(pg.types.builtins.TIMESTAMPTZ, 'text', (val) => val); // timestamp
pg.types.setTypeParser(pg.types.builtins.INTERVAL, 'text', (val) => val); // interval (Issue #1442 "BUG: INTERVAL columns receive wrong value when cloning row)

/**
 * Convert BYTEA type encoded to hex with '\x' prefix to BASE64 URL (without '+' and '=').
 */
pg.types.setTypeParser(17, 'text', (val) => val ? base64.encode(val.substring(2), 'hex') : '');

export function wrapIdentifier(value: string): string {
  if (value === '*') return value;
  const matched = value.match(/(.*?)(\[[0-9]\])/); // eslint-disable-line no-useless-escape
  if (matched) return wrapIdentifier(matched[1]) + matched[2];
  return `"${value.replaceAll(/"/g, '""')}"`;
}<|MERGE_RESOLUTION|>--- conflicted
+++ resolved
@@ -22,12 +22,9 @@
 import { BasicDatabaseClient, ExecutionContext, QueryLogOptions } from './BasicDatabaseClient';
 import { ChangeBuilderBase } from '@shared/lib/sql/change_builder/ChangeBuilderBase';
 import { defaultCreateScript, postgres10CreateScript } from './postgresql/scripts';
-<<<<<<< HEAD
+import { IDbConnectionServer } from '../backendTypes';
 import { Signer } from "@aws-sdk/rds-signer";
 import { fromIni } from "@aws-sdk/credential-providers";
-=======
-import { IDbConnectionServer } from '../backendTypes';
->>>>>>> 0525c724
 
 
 const base64 = require('base64-url'); // eslint-disable-line
@@ -1262,7 +1259,6 @@
     return result.rows[0]?.tableowner;
   }
 
-<<<<<<< HEAD
   protected async configDatabase(server: IDbConnectionServer, database: { database: string}) {
 
     let resolvedPw = null;
@@ -1286,9 +1282,6 @@
       resolvedPw = await signer.getAuthToken();
     }
 
-=======
-  protected async configDatabase(server: IDbConnectionServer, database: { database: string }) {
->>>>>>> 0525c724
     const config: PoolConfig = {
       host: server.config.host,
       port: server.config.port || undefined,
