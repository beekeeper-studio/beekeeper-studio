// Copyright (c) 2015 The SQLECTRON Team

import { readFileSync } from 'fs';

import pg, { PoolClient, QueryResult, PoolConfig } from 'pg';
import { identify } from 'sql-query-identifier';
import _  from 'lodash'
import knexlib from 'knex'
import logRaw from 'electron-log'

import { DatabaseClient, IDbConnectionServerConfig, DatabaseElement } from '../client'
<<<<<<< HEAD
import { FilterOptions,
  OrderBy,
  TableFilter,
  TableUpdateResult,
  TableResult,
  Routine,
  TableChanges,
  TableInsert,
  TableUpdate,
  TableDelete,
  DatabaseFilterOptions,
  SchemaFilterOptions,
  NgQueryResult,
  StreamResults,
  ExtendedTableColumn,
  PrimaryKeyColumn,
  TableIndex,
  IndexedColumn,
} from "../models";
import { buildDatabseFilter,
  buildDeleteQueries,
  buildInsertQuery,
  buildInsertQueries,
  buildSchemaFilter,
  buildSelectQueriesFromUpdates,
  buildUpdateQueries,
  escapeString,
  joinQueries,
  checkValidityOfDatabaseName
} from './utils';
=======
import { AWSCredentials, ClusterCredentialConfiguration, RedshiftCredentialResolver } from '../authentication/amazon-redshift';
import { FilterOptions, OrderBy, TableFilter, TableUpdateResult, TableResult, Routine, TableChanges, TableInsert, TableUpdate, TableDelete, DatabaseFilterOptions, SchemaFilterOptions, NgQueryResult, StreamResults, ExtendedTableColumn, PrimaryKeyColumn, TableIndex, IndexedColumn, } from "../models";
import { buildDatabseFilter, buildDeleteQueries, buildInsertQuery, buildInsertQueries, buildSchemaFilter, buildSelectQueriesFromUpdates, buildUpdateQueries, escapeString, joinQueries } from './utils';
>>>>>>> 748ecfb7
import { createCancelablePromise } from '../../../common/utils';
import { errors } from '../../errors';
import globals from '../../../common/globals';
import { HasPool, VersionInfo, HasConnection, Conn } from './postgresql/types'
import { PsqlCursor } from './postgresql/PsqlCursor';
import { PostgresqlChangeBuilder } from '@shared/lib/sql/change_builder/PostgresqlChangeBuilder';
import { AlterTableSpec, IndexAlterations, RelationAlterations, TableKey } from '@shared/lib/dialects/models';
import { RedshiftChangeBuilder } from '@shared/lib/sql/change_builder/RedshiftChangeBuilder';
import { PostgresData } from '@shared/lib/dialects/postgresql';


const base64 = require('base64-url');
const PD = PostgresData
function isConnection(x: any): x is HasConnection {
  return x.connection !== undefined
}

const log = logRaw.scope('postgresql')
const logger = () => log

const knex = knexlib({ client: 'pg'})

const pgErrors = {
  CANCELED: '57014',
};

let dataTypes: any = {}

function tableName(table: string, schema?: string): string{
  return schema ? `${PD.wrapIdentifier(schema)}.${PD.wrapIdentifier(table)}` : PD.wrapIdentifier(table);
}


/**
 * Do not convert DATE types to JS date.
 * It ignores of applying a wrong timezone to the date.
 * TODO: do not convert as well these same types with array (types 1115, 1182, 1185)
 */
pg.types.setTypeParser(1082, 'text', (val) => val); // date
pg.types.setTypeParser(1114, 'text', (val) => val); // timestamp without timezone
pg.types.setTypeParser(1184, 'text', (val) => val); // timestamp

/**
 * Convert BYTEA type encoded to hex with '\x' prefix to BASE64 URL (without '+' and '=').
 */
pg.types.setTypeParser(17, 'text', (val) => val ? base64.encode(val.substring(2), 'hex') : '');

/**
 * Gets the version details for the connection.
 *
 * Example version strings:
 * CockroachDB CCL v1.1.0 (linux amd64, built 2017/10/12 14:50:18, go1.8.3)
 * CockroachDB CCL v20.1.1 (x86_64-unknown-linux-gnu, built 2020/05/19 14:46:06, go1.13.9)
 *
 * PostgreSQL 9.4.26 on x86_64-pc-linux-gnu (Debian 9.4.26-1.pgdg90+1), compiled by gcc (Debian 6.3.0-18+deb9u1) 6.3.0 20170516, 64-bit
 * PostgreSQL 12.3 (Debian 12.3-1.pgdg100+1) on x86_64-pc-linux-gnu, compiled by gcc (Debian 8.3.0-6) 8.3.0, 64-bit
 *
 * PostgreSQL 8.0.2 on i686-pc-linux-gnu, compiled by GCC gcc (GCC) 3.4.2 20041017 (Red Hat 3.4.2-6.fc3), Redshift 1.0.12103
 */
async function getVersion(conn: HasPool): Promise<VersionInfo> {
  const { version } = (await driverExecuteSingle(conn, {query: "select version()"})).rows[0]

  if (!version) {
    return {
      version: '',
      isPostgres: false,
      isCockroach: false,
      isRedshift: false,
      number: 0
    }
  }

  const isCockroach = version.toLowerCase().includes('cockroachdb')
  const isRedshift = version.toLowerCase().includes('redshift')
  const isPostgres = !isCockroach && !isRedshift
  return {
    version,
    isPostgres,
    isCockroach,
    isRedshift,
    number: parseInt(
      version.split(" ")[isPostgres ? 1 : 2].replace(/^v/i, '').split(".").map((s: string) => s.padStart(2, "0")).join("").padEnd(6, "0"),
      10
    )
  }
}

async function getTypes(conn: HasPool): Promise<any> {
  const version = await getVersion(conn)
  let sql
  if ((version.isPostgres && version.number < 80300) || version.isRedshift) {
    sql = `
      SELECT      n.nspname as schema, t.typname as typename, t.oid::int4 as typeid
      FROM        pg_type t
      LEFT JOIN   pg_catalog.pg_namespace n ON n.oid = t.typnamespace
      WHERE       (t.typrelid = 0 OR (SELECT c.relkind = 'c' FROM pg_catalog.pg_class c WHERE c.oid = t.typrelid))
      AND     t.typname !~ '^_'
      AND     n.nspname NOT IN ('pg_catalog', 'information_schema');
    `
  } else {
    sql = `
      SELECT      n.nspname as schema, t.typname as typename, t.oid::int4 as typeid
      FROM        pg_type t
      LEFT JOIN   pg_catalog.pg_namespace n ON n.oid = t.typnamespace
      WHERE       (t.typrelid = 0 OR (SELECT c.relkind = 'c' FROM pg_catalog.pg_class c WHERE c.oid = t.typrelid))
      AND     NOT EXISTS(SELECT 1 FROM pg_catalog.pg_type el WHERE el.oid = t.typelem AND el.typarray = t.oid)
      AND     n.nspname NOT IN ('pg_catalog', 'information_schema');
    `
  }

  const data = await driverExecuteSingle(conn, { query: sql })
  const result: any = {}
  data.rows.forEach((row: any) => {
    result[row.typeid] = row.typename
  })
  _.merge(result, _.invert(pg.types.builtins))
  result[1009] = 'array'
  return result
}



export default async function (server: any, database: any): Promise<DatabaseClient> {
  const dbConfig = await configDatabase(server, database);
  logger().debug('create driver client for postgres with config %j', dbConfig);

  const conn: HasPool = {
    pool: new pg.Pool(dbConfig),
  };

  logger().debug('connected');
  const defaultSchema = await getSchema(conn);
  logger().debug(`loaded schema ${defaultSchema}`)
  dataTypes = await getTypes(conn)

  const version = await getVersion(conn)

  const features = version.isRedshift ? { customRoutines: true, comments: false, properties: false } : { customRoutines: true, comments: true, properties: true}



  return {
    /* eslint max-len:0 */
    supportedFeatures: () => features,
    versionString: () => getVersionString(version),
    wrapIdentifier,
    disconnect: () => disconnect(conn),
    listTables: (_db: string, filter: FilterOptions | undefined) => listTables(conn, filter),
    listViews: (filter?: FilterOptions) => listViews(conn, filter),
    listMaterializedViews: (filter?: FilterOptions) => listMaterializedViews(conn, filter),
    listRoutines: (filter?: FilterOptions) => listRoutines(conn, filter),
    listTableColumns: (db, table, schema = defaultSchema) => listTableColumns(conn, db, table, schema),
    listMaterializedViewColumns: (db, table, schema = defaultSchema) => listMaterializedViewColumns(conn, db, table, schema),
    listTableTriggers: (table, schema = defaultSchema) => listTableTriggers(conn, table, schema),
    listTableIndexes: (_db, table, schema = defaultSchema) => listTableIndexes(conn, table, schema),
    listSchemas: (_db, filter?: SchemaFilterOptions) => listSchemas(conn, filter),
    getTableReferences: (table, schema = defaultSchema) => getTableReferences(conn, table, schema),
    getTableKeys: (db, table, schema = defaultSchema) => getTableKeys(conn, db, table, schema),
    getPrimaryKey: (db, table, schema = defaultSchema) => getPrimaryKey(conn, db, table, schema),
    getPrimaryKeys: (db, table, schema = defaultSchema) => getPrimaryKeys(conn, db, table, schema),
    applyChanges: (changes) => applyChanges(conn, changes),
    query: (queryText, schema = defaultSchema) => query(conn, queryText, schema),
    executeQuery: (queryText, _schema = defaultSchema) => executeQuery(conn, queryText),
    listDatabases: (filter?: DatabaseFilterOptions) => listDatabases(conn, filter),
    getTableLength: (table: string, schema: string) => getTableLength(conn, table, schema),
    selectTop: (table: string, offset: number, limit: number, orderBy: OrderBy[], filters: TableFilter[] | string, schema: string = defaultSchema, selects: string[] = ['*']) => selectTop(conn, table, offset, limit, orderBy, filters, schema, selects),
    selectTopStream: (database: string, table: string, orderBy: OrderBy[], filters: TableFilter[] | string, chunkSize: number, schema: string = defaultSchema) => selectTopStream(conn, database, table, orderBy, filters, chunkSize, schema),
    getInsertQuery: (tableInsert: TableInsert): Promise<string> => getInsertQuery(conn, database.database, tableInsert),
    getQuerySelectTop: (table, limit, schema = defaultSchema) => getQuerySelectTop(conn, table, limit, schema),
    getTableCreateScript: (table, schema = defaultSchema) => getTableCreateScript(conn, table, schema),
    getViewCreateScript: (view, schema = defaultSchema) => getViewCreateScript(conn, view, schema),
    getRoutineCreateScript: (routine, type, schema = defaultSchema) => getRoutineCreateScript(conn, routine, type, schema),
    truncateAllTables: (_, schema = defaultSchema) => truncateAllTables(conn, schema),
    getTableProperties: (table, schema = defaultSchema) => getTableProperties(conn, table, schema),

    // db creation
    listCharsets: async() => PD.charsets,
    getDefaultCharSet: async() => 'UTF8',
    listCollations: async() => [],
    createDatabase: (databaseName, charset) => createDatabase(conn, databaseName, charset),

    // alter tables
    alterTableSql: (change: AlterTableSpec) => alterTableSql(conn, change),
    alterTable: (change: AlterTableSpec) => alterTable(conn, change),

    // alter indexes
    alterIndexSql: (payload) => alterIndexSql(payload),
    alterIndex: (payload) => alterIndex(conn, payload),

    // relations
    alterRelationSql: (payload) => alterRelationSql(payload),
    alterRelation: (payload) => alterRelation(conn, payload),

    setTableDescription: (table: string, description: string, schema = defaultSchema) => setTableDescription(conn, table, description, schema),
    dropElement: (elementName: string, typeOfElement: DatabaseElement, schema?: string|null) => dropElement(conn, elementName, typeOfElement, schema),
    truncateElement: (elementName: string, typeOfElement: DatabaseElement, schema?: string) => truncateElement(conn, elementName, typeOfElement, schema)
  };
}




export function disconnect(conn: HasPool) {
  conn.pool.end();
}

export async function listTables(conn: HasPool, filter: FilterOptions = { schema: 'public' }) {
  const schemaFilter = buildSchemaFilter(filter, 'table_schema');
  const sql = `
    SELECT
      table_schema as schema,
      table_name as name
    FROM information_schema.tables
    WHERE table_type NOT LIKE '%VIEW%'
    ${schemaFilter ? `AND ${schemaFilter}` : ''}
    ORDER BY table_schema, table_name
  `;

  const data = await driverExecuteSingle(conn, { query: sql });

  return data.rows;
}

export async function listViews(conn: HasPool, filter: FilterOptions = { schema: 'public' }) {
  const schemaFilter = buildSchemaFilter(filter, 'table_schema');
  const sql = `
    SELECT
      table_schema as schema,
      table_name as name
    FROM information_schema.views
    ${schemaFilter ? `WHERE ${schemaFilter}` : ''}
    ORDER BY table_schema, table_name
  `;

  const data = await driverExecuteSingle(conn, { query: sql });

  return data.rows;
}

export async function listMaterializedViews(conn: HasPool, filter: FilterOptions = { schema: 'public' }) {
  const version = await getVersion(conn);
  if (!version.isPostgres || version.number < 90003) {
    return []
  }

  const schemaFilter = buildSchemaFilter(filter, 'schemaname')
  const sql = `
    SELECT
      schemaname as schema,
      matviewname as name
    FROM pg_matviews
    ${schemaFilter ? `WHERE ${schemaFilter}`: ''}
    order by schemaname, matviewname;
  `

  try {
    const data = await driverExecuteSingle(conn, {query: sql});
    return data.rows;
  } catch (error) {
    log.warn("Unable to fetch materialized views", error)
    return []
  }
}

interface STQOptions {
  table: string,
  orderBy?: OrderBy[],
  filters?: TableFilter[] | string,
  offset?: number,
  limit?: number,
  schema: string,
  version: VersionInfo
  forceSlow?: boolean,
  selects?: string[],
}

interface STQResults {
  query: string,
  countQuery: string,
  params: (string | string[])[],

}

function buildSelectTopQueries(options: STQOptions): STQResults {
  const filters = options.filters
  const orderBy = options.orderBy
  const selects = options.selects ?? ['*']
  let orderByString = ""
  let filterString = ""
  let params: (string | string[])[] = []

  if (orderBy && orderBy.length > 0) {
    orderByString = "order by " + (orderBy.map((item) => {
      if (_.isObject(item)) {
        return `${wrapIdentifier(item.field)} ${item.dir}`
      } else {
        return wrapIdentifier(item)
      }
    })).join(",")
  }

  if (_.isString(filters)) {
    filterString = `WHERE ${filters}`
  } else if (filters && filters.length > 0) {
    let paramIdx = 1
    filterString = "WHERE " + filters.map((item) => {
      if (item.type === 'in' && _.isArray(item.value)) {
        const values = item.value.map((_v, idx) => {
          return `$${paramIdx + idx}`
        })
        paramIdx += values.length
        return `${wrapIdentifier(item.field)} ${item.type} (${values.join(',')})`
      }
      const value = `$${paramIdx}`
      paramIdx += 1
      return `${wrapIdentifier(item.field)} ${item.type} ${value}`
    }).join(" AND ")

    params = filters.flatMap((item) => {
      return _.isArray(item.value) ? item.value : [item.value]
    })
  }

  const selectSQL = `SELECT ${selects.join(', ')}`
  const baseSQL = `
    FROM ${wrapIdentifier(options.schema)}.${wrapIdentifier(options.table)}
    ${filterString}
  `
  // This comes from this PR, it provides approximate counts for PSQL
  // https://github.com/beekeeper-studio/beekeeper-studio/issues/311#issuecomment-788325650
  // however not using the complex query, just the simple one from the psql docs
  // https://wiki.postgresql.org/wiki/Count_estimate
  // however it doesn't work in redshift or cockroach.
  const tuplesQuery = `

  SELECT
    reltuples as total
  FROM
    pg_class
  where
      oid = '${wrapIdentifier(options.schema)}.${wrapIdentifier(options.table)}'::regclass
  `

  // if we're not filtering data we want the optimized approximation of row count
  // rather than a legit row count.
  let countQuery = options.version.isPostgres && !filters && !options.forceSlow ? tuplesQuery : `SELECT count(*) as total ${baseSQL}`
  if (options.version.isRedshift && !filters) {
    countQuery = `SELECT COUNT(*) as total ${baseSQL}`
  }

  const query = `
    ${selectSQL} ${baseSQL}
    ${orderByString}
    ${_.isNumber(options.limit) ? `LIMIT ${options.limit}` : ''}
    ${_.isNumber(options.offset) ? `OFFSET ${options.offset}` : ''}
    `
  return {
    query, countQuery, params
  }
}

async function getTableLength(conn: HasPool, table: string, schema: string): Promise<number> {
  const version = await getVersion(conn)
  const tableType = await getEntityType(conn, table, schema)
  const forceSlow = !tableType || tableType !== 'BASE_TABLE'
  const { countQuery, params } = buildSelectTopQueries({ table, schema, filters: undefined, version, forceSlow})
  const countResults = await driverExecuteSingle(conn, { query: countQuery, params: params })
  const rowWithTotal = countResults.rows.find((row: any) => { return row.total })
  const totalRecords = rowWithTotal ? rowWithTotal.total : 0
  return totalRecords
}

async function getEntityType(
  conn: HasPool,
  table: string,
  schema: string
): Promise<string | null> {
  const query = `
    select table_type as tt from information_schema.tables
    where table_name = $1 and table_schema = $2
    `
  const result = await driverExecuteSingle(conn, { query, params: [table, schema]})
  return result.rows[0]? result.rows[0]['tt'] : null
}


async function selectTop(
  conn: HasPool,
  table: string,
  offset: number,
  limit: number,
  orderBy: OrderBy[],
  filters: TableFilter[] | string,
  schema = 'public',
  selects = ['*'],
): Promise<TableResult> {

  const version = await getVersion(conn)
  version.isPostgres
  const qs = buildSelectTopQueries({
    table, offset, limit, orderBy, filters, schema, version, selects
  })
  const result = await driverExecuteSingle(conn, { query: qs.query, params: qs.params })

  return {
    result: result.rows,
    fields: result.fields.map(f => f.name)
  }
}

async function selectTopStream(
  conn: HasPool,
  database: string,
  table: string,
  orderBy: OrderBy[],
  filters: TableFilter[] | string,
  chunkSize: number,
  schema: string
): Promise<StreamResults> {
  const version = await getVersion(conn)
  const qs = buildSelectTopQueries({
    table, orderBy, filters, version, schema
  })
  // const cursor = new Cursor(qs.query, qs.params)
  const countResults = await driverExecuteSingle(conn, {query: qs.countQuery, params: qs.params})
  const rowWithTotal = countResults.rows.find((row: any) => { return row.total })
  const totalRecords = rowWithTotal ? Number(rowWithTotal.total) : 0
  const columns = await listTableColumns(conn, database, table, schema)

  const cursorOpts = {
    query: qs.query,
    params: qs.params,
    conn: conn,
    chunkSize
  }

  return {
    totalRows: totalRecords,
    columns,
    cursor: new PsqlCursor(cursorOpts)
  }
}

export async function listRoutines(conn: HasPool, filter?: FilterOptions): Promise<Routine[]> {
  const version = await getVersion(conn)
  if (version.isCockroach) {
    return []
  }

  const schemaFilter = buildSchemaFilter(filter, 'r.routine_schema');
  const sql = `
    SELECT
      r.specific_name as id,
      r.routine_schema as routine_schema,
      r.routine_name as name,
      r.routine_type as routine_type,
      r.data_type as data_type
    FROM INFORMATION_SCHEMA.ROUTINES r
    where r.routine_schema not in ('sys', 'information_schema',
                                'pg_catalog', 'performance_schema')
    ${schemaFilter ? `AND ${schemaFilter}` : ''}
    ORDER BY routine_schema, routine_name
  `;

  const paramsSQL = `
    select
        r.routine_schema as routine_schema,
        r.specific_name as specific_name,
        p.parameter_name as parameter_name,
        p.character_maximum_length as char_length,
        p.data_type as data_type
  from information_schema.routines r
  left join information_schema.parameters p
            on p.specific_schema = r.routine_schema
            and p.specific_name = r.specific_name
  where r.routine_schema not in ('sys', 'information_schema',
                                'pg_catalog', 'performance_schema')
    ${schemaFilter ? `AND ${schemaFilter}` : ''}

      AND p.parameter_mode = 'IN'
  order by r.routine_schema,
          r.specific_name,
          p.ordinal_position;

  `


  const data = await driverExecuteSingle(conn, { query: sql });
  const paramsData = await driverExecuteSingle(conn, { query: paramsSQL })
  const grouped = _.groupBy(paramsData.rows, 'specific_name')

  return data.rows.map((row) => {
    const params = grouped[row.id] || []
    return {
      schema: row.routine_schema,
      name: row.name,
      type: row.routine_type ? row.routine_type.toLowerCase() : 'function',
      returnType: row.data_type,
      entityType: 'routine',
      id: row.id,
      routineParams: params.map((p, i) => {
        return {
          name: p.parameter_name || `arg${i+1}`,
          type: p.data_type,
          length: p.char_length || undefined
        }
      })
    }
  });
}

export async function listTableColumns(
  conn: HasPool,
  _database: string,
  table?: string,
  schema?: string
): Promise<ExtendedTableColumn[]> {
  // if you provide table, you have to provide schema
  const clause = table ? "WHERE table_schema = $1 AND table_name = $2" : ""
  const params = table ? [schema, table] : []
  if (table && !schema) {
    throw new Error(`Table '${table}' provided for listTableColumns, but no schema name`)
  }

  const sql = `
    SELECT
      table_schema,
      table_name,
      column_name,
      is_nullable,
      ordinal_position,
      column_default,
      CASE
        WHEN character_maximum_length is not null  and udt_name != 'text'
          THEN CONCAT(udt_name, concat('(', concat(character_maximum_length::varchar(255), ')')))
        WHEN datetime_precision is not null THEN
          CONCAT(udt_name, concat('(', concat(datetime_precision::varchar(255), ')')))
        ELSE udt_name
      END as data_type
    FROM information_schema.columns
    ${clause}
    ORDER BY table_schema, table_name, ordinal_position
  `;

  const data = await driverExecuteSingle(conn, { query: sql, params });

  return data.rows.map((row: any) => ({
    schemaName: row.table_schema,
    tableName: row.table_name,
    columnName: row.column_name,
    dataType: row.data_type,
    nullable: row.is_nullable === 'YES',
    defaultValue: row.column_default,
    ordinalPosition: Number(row.ordinal_position),
  }));
}

export async function listMaterializedViewColumns(conn: Conn, _database: string, table: string, schema: string) {
  const clause = table ? `AND s.nspname = $1 AND t.relname = $2` : ''
  if (table && !schema) {
    throw new Error("Cannot get columns for '${table}, no schema provided'")
  }
  const sql = `
    SELECT s.nspname, t.relname, a.attname,
          pg_catalog.format_type(a.atttypid, a.atttypmod) as data_type,
          a.attnotnull
    FROM pg_attribute a
      JOIN pg_class t on a.attrelid = t.oid
      JOIN pg_namespace s on t.relnamespace = s.oid
    WHERE a.attnum > 0
      AND NOT a.attisdropped
      ${clause}
    ORDER BY a.attnum;
  `
  const params = table ? [schema, table] : []
  const data = await driverExecuteSingle(conn, {query: sql, params});
  return data.rows.map((row) => ({
    schemaName: row.nspname,
    tableName: row.relname,
    columnName: row.attname,
    dataType: row.data_type
  }))
}


export async function listTableTriggers(conn: HasPool, table: string, schema: string) {

  const version = await getVersion(conn)

  // unsupported https://www.cockroachlabs.com/docs/stable/sql-feature-support.html

  if (version.isCockroach) return []
  // action_timing has taken over from condition_timing
  // this way we try both, and take the one that works.
  const timing_columns = ['action_timing', 'condition_timing']
  // const timing_column = 'action_timing'
  const sequels = timing_columns.map((c) => `
    SELECT
      trigger_name,
      ${c} as timing,
      event_manipulation as manipulation,
      action_statement as action,
      action_condition as condition
    FROM information_schema.triggers
    WHERE event_object_schema = $1
    AND event_object_table = $2
  `)
  const params = [
    schema,
    table,
  ];
  const promises = sequels.map((sql) => {
    return driverExecuteSingle(conn, { query: sql, params });
  })

  const data = await Promise.any(promises)

  return data.rows.map((row) => ({
    name: row.trigger_name,
    timing: row.timing,
    manipulation: row.manipulation,
    action: row.action,
    condition: row.condition,
    table: table,
    schema: schema
  }));
}


async function listCockroachIndexes(conn: Conn, table: string, schema: string): Promise<TableIndex[]> {
  const sql = `
   show indexes from ${tableName(table, schema)};
  `

  const result = await driverExecuteSingle(conn, { query: sql })
  const grouped = _.groupBy(result.rows, 'index_name')
  return Object.keys(grouped).map((indexName: string, idx) => {
    const columns = grouped[indexName].filter((c) => !c.implicit)
    const first: any = grouped[indexName][0]
    return {
      id: idx.toString(),
      name: indexName,
      table: table,
      schema: schema,
      // v21.2 onwards changes index names for primary keys
      primary: first.index_name === 'primary' || first.index_name.endsWith('pkey'),
      unique: !first.non_unique,
      columns: _.sortBy(columns, ['seq_in_index']).map((c: any) => ({
        name: c.column_name,
        order: c.direction
      }))

    }
  })

}


export async function listTableIndexes(
  conn: HasPool, table: string, schema: string
  ): Promise<TableIndex[]> {

  const version = await getVersion(conn)
  if (version.isCockroach) return await listCockroachIndexes(conn, table, schema)

  const sql = `
  SELECT i.indexrelid::regclass AS indexname,
      k.i AS index_order,
      i.indexrelid as id,
      i.indisunique,
      i.indisprimary,
      coalesce(a.attname,
                (('{' || pg_get_expr(
                            i.indexprs,
                            i.indrelid
                        )
                      || '}')::text[]
                )[k.i]
              ) AS index_column,
      i.indoption[k.i - 1] = 0 AS ascending
    FROM pg_index i
      CROSS JOIN LATERAL (SELECT unnest(i.indkey), generate_subscripts(i.indkey, 1) + 1) AS k(attnum, i)
      LEFT JOIN pg_attribute AS a
          ON i.indrelid = a.attrelid AND k.attnum = a.attnum
      JOIN pg_class t on t.oid = i.indrelid
      JOIN pg_namespace c on c.oid = t.relnamespace
    WHERE
    c.nspname = $1 AND
    t.relname = $2

`
  const params = [
    schema,
    table,
  ];

  const data = await driverExecuteSingle(conn, { query: sql, params });



  const grouped = _.groupBy(data.rows, 'indexname')

  const result = Object.keys(grouped).map((indexName) => {
    const blob = grouped[indexName]
    const unique = blob[0].indisunique
    const id = blob[0].id
    const primary = blob[0].indisprimary
    const columns: IndexedColumn[] = _.sortBy(blob, 'index_order').map((b) => {
      return {
        name: b.index_column,
        order: b.ascending ? 'ASC' : 'DESC'
      }
    })
    const item: TableIndex = {
      table, schema,
      id,
      name: indexName,
      unique,
      primary,
      columns
    }
    return item
  })

  return result
}

export async function listSchemas(conn: Conn, filter?: SchemaFilterOptions) {
  const schemaFilter = buildSchemaFilter(filter);
  const sql = `
    SELECT schema_name
    FROM information_schema.schemata
    ${schemaFilter ? `WHERE ${schemaFilter}` : ''}
    ORDER BY schema_name
  `;

  const data = await driverExecuteSingle(conn, { query: sql });

  return data.rows.map((row) => row.schema_name);
}

function wrapTable(table: string, schema?: string) {
  if (!schema) return wrapIdentifier(table)
  return `${wrapIdentifier(schema)}.${wrapIdentifier(table)}`
}

async function getTableOwner(conn: HasPool, table: string, schema: string) {
  const sql = `select tableowner from pg_catalog.pg_tables where tablename = $1 and schemaname = $2`
  const result = await driverExecuteSingle(conn, { query: sql, params: [table, schema]})
  return result.rows[0]?.tableowner
}


export async function getTablePropertiesRedshift() {
  return null
}

export async function getTableProperties(conn: HasPool, table: string, schema: string) {
  const version = await getVersion(conn)
  if (version.isRedshift) {
    return getTablePropertiesRedshift()
  }
  const identifier = wrapTable(table, schema)





  const statements = [
    `pg_indexes_size('${identifier}') as index_size`,
      `pg_relation_size('${identifier}') as table_size`,
      `obj_description('${identifier}'::regclass) as description`
  ]

  if (version.isPostgres && version.number < 90000) {
    statements[0] = `0 as index_size`
  }

  const sql = `SELECT ${statements.join(",")}`

  const detailsPromise =  version.isPostgres ? driverExecuteSingle(conn, { query: sql }) :
    Promise.resolve({ rows:[]})

  const triggersPromise = version.isPostgres ? listTableTriggers(conn, table, schema) : Promise.resolve([])

  const [
    result,
    indexes,
    relations,
    triggers,
    owner
  ] = await Promise.all([
    detailsPromise,
    listTableIndexes(conn, table, schema),
    getTableKeys(conn, "", table, schema),
    triggersPromise,
    getTableOwner(conn, table, schema)
  ])

  const props = result.rows.length > 0 ? result.rows[0] : {}
  return {
    description: props.description,
    indexSize: Number(props.index_size),
    size: Number(props.table_size),
    indexes,
    relations,
    triggers,
    owner
  }

}


export async function getTableReferences(conn: Conn, table: string, schema: string) {
  const sql = `
    SELECT ctu.table_name AS referenced_table_name
    FROM information_schema.table_constraints AS tc
    JOIN information_schema.constraint_table_usage AS ctu
    ON ctu.constraint_name = tc.constraint_name
    WHERE tc.constraint_type = 'FOREIGN KEY' AND tc.table_name = $1
    AND tc.table_schema = $2
  `;

  const params = [
    table,
    schema,
  ];

  const data = await driverExecuteSingle(conn, { query: sql, params });

  return data.rows.map((row) => row.referenced_table_name);
}

export async function getTableKeys(conn: Conn, _database: string, table: string, schema: string): Promise<TableKey[]> {
  const sql = `
    SELECT
        tc.table_schema as from_schema,
        tc.table_name as from_table,
        kcu.column_name as from_column,
        ccu.table_schema AS to_schema,
        ccu.table_name AS to_table,
        ccu.column_name AS to_column,
        tc.constraint_name,
        rc.update_rule as update_rule,
        rc.delete_rule as delete_rule
    FROM
        information_schema.table_constraints AS tc
        JOIN information_schema.key_column_usage AS kcu
          ON tc.constraint_name = kcu.constraint_name
          AND tc.table_schema = kcu.table_schema
        JOIN information_schema.constraint_column_usage AS ccu
          ON ccu.constraint_name = tc.constraint_name
          AND ccu.table_schema = tc.table_schema
         JOIN information_schema.referential_constraints rc
          on tc.constraint_name = rc.constraint_name
          and tc.table_schema = rc.constraint_schema
    WHERE tc.constraint_type = 'FOREIGN KEY'
    AND tc.table_name= $1 and tc.table_schema = $2;

  `;

  const params = [
    table,
    schema,
  ];

  const data = await driverExecuteSingle(conn, { query: sql, params });

  return data.rows.map((row) => ({
    toTable: row.to_table,
    toSchema: row.to_schema,
    toColumn: row.to_column,
    fromTable: row.from_table,
    fromSchema: row.from_schema,
    fromColumn: row.from_column,
    constraintName: row.constraint_name,
    onUpdate: row.update_rule,
    onDelete: row.delete_rule
  }));
}

export async function getPrimaryKey(conn: HasPool, _database: string, table: string, schema: string): Promise<string | null> {
  const keys = await getPrimaryKeys(conn, _database, table, schema)
  return keys.length === 1 ? keys[0].columnName : null
}

export async function getPrimaryKeys(conn: HasPool, _database: string, table: string, schema: string): Promise<PrimaryKeyColumn[]> {
  const version = await getVersion(conn)
  const tablename = PD.escapeString(tableName(table, schema), true)
  const psqlQuery = `
    SELECT
      a.attname as column_name,
      format_type(a.atttypid, a.atttypmod) AS data_type,
      a.attnum as position
    FROM   pg_index i
    JOIN   pg_attribute a ON a.attrelid = i.indrelid
                        AND a.attnum = ANY(i.indkey)
    WHERE  i.indrelid = ${tablename}::regclass
    AND    i.indisprimary
    ORDER BY a.attnum
  `

  const redshiftQuery = `
    select tco.constraint_schema,
          tco.constraint_name,
          kcu.ordinal_position as position,
          kcu.column_name as column_name,
          kcu.table_schema,
          kcu.table_name
    from information_schema.table_constraints tco
    join information_schema.key_column_usage kcu
        on kcu.constraint_name = tco.constraint_name
        and kcu.constraint_schema = tco.constraint_schema
        and kcu.constraint_name = tco.constraint_name
    where tco.constraint_type = 'PRIMARY KEY'
    ${schema ? `and kcu.table_schema = '${escapeString(schema)}'` : ''}
    and kcu.table_name = '${escapeString(table)}'
    order by tco.constraint_schema,
            tco.constraint_name,
            kcu.ordinal_position;
  `
  const query = version.isRedshift ? redshiftQuery : psqlQuery
  const data = await driverExecuteSingle(conn, { query })
  if (data.rows) {
    return data.rows.map((r) => ({
      columnName: r.column_name,
      position: r.position
    }))
  } else {
    return []
  }
}

export async function applyChanges(conn: Conn, changes: TableChanges): Promise<TableUpdateResult[]> {
  let results: TableUpdateResult[] = []

  await runWithConnection(conn, async (connection) => {
    const cli = { connection }
    await driverExecuteQuery(cli, { query: 'BEGIN' })

    try {
      if (changes.inserts) {
        await insertRows(cli, changes.inserts)
      }

      if (changes.updates) {
        results = await updateValues(cli, changes.updates)
      }

      if (changes.deletes) {
        await deleteRows(cli, changes.deletes)
      }

      await driverExecuteQuery(cli, { query: 'COMMIT'})
    } catch (ex) {
      log.error("query exception: ", ex)
      await driverExecuteQuery(cli, { query: 'ROLLBACK' });
      throw ex
    }
  })

  return results
}

// this allows us to test without a valid connection
async function Builder(conn?: HasPool) {
  if (!conn) return PostgresqlChangeBuilder
  const v = await getVersion(conn)
  return v.isRedshift ? RedshiftChangeBuilder : PostgresqlChangeBuilder
}

export async function alterTableSql(conn: HasPool, change: AlterTableSpec): Promise<string> {
  const Cls = await Builder(conn)
  const builder = new Cls(change.table, change.schema)
  return builder.alterTable(change)
}

export async function alterTable(_conn: HasPool, change: AlterTableSpec) {
  const version = await getVersion(_conn)

  await runWithConnection(_conn, async (connection) => {

    const cli = { connection }
    const sql = await alterTableSql(_conn, change)
    // redshift doesn't support alter table within transactions.
    const transaction = !version.isRedshift && change.alterations?.length
    try {
      if (transaction) await driverExecuteQuery(cli, { query: 'BEGIN' })
      await driverExecuteQuery(cli, { query: sql })
      if (transaction) await driverExecuteQuery(cli, { query: 'COMMIT' })
    } catch (ex) {
      log.error("ALTERTABLE", ex)
      if (transaction) await driverExecuteQuery(cli, { query: 'ROLLBACK'})
      throw ex
    }
  })
}

export function alterIndexSql(payload: IndexAlterations): string | null {
  const { table, schema, additions, drops } = payload
  const changeBuilder = new PostgresqlChangeBuilder(table, schema)
  const newIndexes = changeBuilder.createIndexes(additions)
  const droppers = changeBuilder.dropIndexes(drops)
  return [newIndexes, droppers].filter((f) => !!f).join(";")
}

export async function alterIndex(conn: HasPool, payload: IndexAlterations) {
  const sql = alterIndexSql(payload);
  await executeWithTransaction(conn, { query: sql });
}


export function alterRelationSql(payload: RelationAlterations): string {
  const { table, schema } = payload
  const builder = new PostgresqlChangeBuilder(table, schema)
  const creates = builder.createRelations(payload.additions)
  const drops = builder.dropRelations(payload.drops)
  return [creates, drops].filter((f) => !!f).join(";")
}

export async function alterRelation(conn, payload: RelationAlterations): Promise<void> {
  const query = alterRelationSql(payload)
  await executeWithTransaction(conn, { query });
}


export async function setTableDescription(conn: HasPool, table: string, description: string, schema: string): Promise<string> {
  const identifier = wrapTable(table, schema)
  const comment  = escapeString(description)
  const sql = `COMMENT ON TABLE ${identifier} IS '${comment}'`
  await driverExecuteSingle(conn, { query: sql})
  const result = await getTableProperties(conn, table, schema)
  return result?.description
}

async function insertRows(cli: any, rawInserts: TableInsert[]) {
  const columnsList = await Promise.all(rawInserts.map((insert) => {
    return listTableColumns(cli, null, insert.table, insert.schema)
  }))

  const fixedInserts = rawInserts.map((insert, idx) => {
    const result = { ...insert}
    const columns = columnsList[idx]
    result.data = result.data.map((obj) => {
      return _.mapValues(obj, (value, key) => {
        const column = columns.find((c) => c.columnName === key)
        if (column && column.dataType.startsWith('_')) {
          return JSON.parse(value)
        } else {
          return value
        }
      })
    })
    return result
  })
  await driverExecuteQuery(cli, { query: buildInsertQueries(knex, fixedInserts).join(";") })

  return true
}

async function updateValues(cli: any, rawUpdates: TableUpdate[]): Promise<TableUpdateResult[]> {

  // If a type starts with an underscore - it's an array
  // so we need to turn the string representation back to an array
  // if a type is BYTEA, decodes BASE64 URL encoded to hex
  const updates = rawUpdates.map((update) => {
    const result = { ...update}
    if (update.columnType?.startsWith('_')) {
      result.value = JSON.parse(update.value)
    } else if (update.columnType === 'bytea' && update.value) {
        result.value = '\\x' + base64.decode(update.value, 'hex')
    }
    return result
  })
  log.info("applying updates", updates)
  let results: TableUpdateResult[] = []
  await driverExecuteQuery(cli, { query: buildUpdateQueries(knex, updates).join(";") })
  const data = await driverExecuteSingle(cli, { query: buildSelectQueriesFromUpdates(knex, updates).join(";"), multiple: true })
  results = [data.rows[0]]

  return results
}

async function deleteRows(cli: any, deletes: TableDelete[]) {
  await driverExecuteQuery(cli, { query: buildDeleteQueries(knex, deletes).join(";") })

  return true
}

export function query(conn: Conn, queryText: string, _schema: string) {
  let pid: any = null;
  let canceling = false;
  const cancelable = createCancelablePromise(errors.CANCELED_BY_USER);

  return {
    execute(): Promise<NgQueryResult[]> {
      return runWithConnection(conn, async (connection) => {
        const connClient = { connection };

        const dataPid = await driverExecuteSingle(connClient, {
          query: 'SELECT pg_backend_pid() AS pid',
        });
        const rows = dataPid.rows

        pid = rows[0].pid;

        try {
          const data = await Promise.race([
            cancelable.wait(),
            executeQuery(connClient, queryText, true),
          ]);

          pid = null;

          if(!data) {
            return []
          }

          return data
        } catch (err) {
          if (canceling && err.code === pgErrors.CANCELED) {
            canceling = false;
            err.sqlectronError = 'CANCELED_BY_USER';
          }

          throw err;
        } finally {
          cancelable.discard();
        }
      });
    },

    async cancel(): Promise<void> {
      if (!pid) {
        throw new Error('Query not ready to be canceled');
      }

      canceling = true;
      try {
        const data = await driverExecuteSingle(conn, {
          query: `SELECT pg_cancel_backend(${pid});`,
        });

        const rows = data.rows

        if (!rows[0].pg_cancel_backend) {
          throw new Error(`Failed canceling query with pid ${pid}.`);
        }

        cancelable.cancel();
      } catch (err) {
        canceling = false;
        throw err;
      }
    },
  };
}

export async function executeQuery(conn: Conn, queryText: string, arrayMode: boolean = false) {
  const data = await driverExecuteQuery(conn, { query: queryText, multiple: true, arrayMode });

  const commands = identifyCommands(queryText).map((item) => item.type);

  return data.map((result, idx) => parseRowQueryResult(result, commands[idx], arrayMode));
}


export async function listDatabases(conn: Conn, filter?: DatabaseFilterOptions) {
  const databaseFilter = buildDatabseFilter(filter, 'datname');
  const sql = `
    SELECT datname
    FROM pg_database
    WHERE datistemplate = $1
    ${databaseFilter ? `AND ${databaseFilter}` : ''}
    ORDER BY datname
  `;

  const params = [false];

  const data = await driverExecuteSingle(conn, { query: sql, params });

  return data.rows.map((row) => row.datname);
}

export async function getInsertQuery(conn: HasPool, database: string, tableInsert: TableInsert): Promise<string> {
  const columns = await listTableColumns(conn, database, tableInsert.table, tableInsert.schema)
  return buildInsertQuery(knex, tableInsert, columns)
}

export function getQuerySelectTop(_conn: Conn, table: string, limit: number, schema: string) {
  return `SELECT * FROM ${wrapIdentifier(schema)}.${wrapIdentifier(table)} LIMIT ${limit}`;
}

export async function getTableCreateScript(conn: Conn, table: string, schema: string): Promise<string> {
  // Reference http://stackoverflow.com/a/32885178
  const sql = `
    SELECT
      'CREATE TABLE ' || quote_ident(tabdef.schema_name) || '.' || quote_ident(tabdef.table_name) || E' (\n' ||
      array_to_string(
        array_agg(
          '  ' || quote_ident(tabdef.column_name) || ' ' ||
          case when tabdef.def_val like 'nextval(%_seq%' then
            case when tabdef.type = 'integer' then 'serial'
                 when tabdef.type = 'smallint' then 'smallserial'
                 when tabdef.type = 'bigint' then 'bigserial'
                 else tabdef.type end
          else
            tabdef.type
          end || ' ' ||
          tabdef.not_null ||
          CASE WHEN tabdef.def_val IS NOT NULL
                    AND NOT (tabdef.def_val like 'nextval(%_seq%'
                             AND (tabdef.type = 'integer' OR tabdef.type = 'smallint' OR tabdef.type = 'bigint'))
               THEN ' DEFAULT ' || tabdef.def_val
          ELSE '' END ||
          CASE WHEN tabdef.identity IS NOT NULL THEN ' ' || tabdef.identity ELSE '' END
          ORDER BY tabdef.column_idx ASC
        )
        , E',\n'
      ) || E'\n);\n' ||
      CASE WHEN tc.constraint_name IS NULL THEN ''
           ELSE E'\nALTER TABLE ' || quote_ident(tabdef.schema_name) || '.' || quote_ident(tabdef.table_name) ||
           ' ADD CONSTRAINT ' || quote_ident(tc.constraint_name)  ||
           ' PRIMARY KEY ' || '(' || substring(constr.column_name from 0 for char_length(constr.column_name)-1) || ')'
      END AS createtable
    FROM
    ( SELECT
        c.relname AS table_name,
        a.attname AS column_name,
        a.attnum AS column_idx,
        pg_catalog.format_type(a.atttypid, a.atttypmod) AS type,
        CASE
          WHEN a.attnotnull OR a.attidentity != '' THEN 'NOT NULL'
        ELSE 'NULL'
        END AS not_null,
        CASE WHEN a.atthasdef THEN pg_catalog.pg_get_expr(ad.adbin, ad.adrelid) ELSE null END AS def_val,
        CASE WHEN a.attidentity = 'a' THEN 'GENERATED ALWAYS AS IDENTITY' when a.attidentity = 'd' THEN 'GENERATED BY DEFAULT AS IDENTITY' ELSE null END AS identity,
        n.nspname as schema_name
      FROM pg_class c
       JOIN pg_namespace n ON (n.oid = c.relnamespace)
       JOIN pg_attribute a ON (a.attnum > 0 AND a.attrelid = c.oid)
       JOIN pg_type t ON (a.atttypid = t.oid)
       LEFT JOIN pg_attrdef ad ON (a.attrelid = ad.adrelid AND a.attnum = ad.adnum)
      WHERE c.relname = $1
      AND n.nspname = $2
      ORDER BY a.attnum DESC
    ) AS tabdef
    LEFT JOIN information_schema.table_constraints tc
    ON  tc.table_name       = tabdef.table_name
    AND tc.table_schema     = tabdef.schema_name
    AND tc.constraint_Type  = 'PRIMARY KEY'
    LEFT JOIN LATERAL (
      SELECT column_name || ', ' AS column_name
      FROM   information_schema.key_column_usage kcu
      WHERE  kcu.constraint_name = tc.constraint_name
      AND kcu.table_name = tabdef.table_name
      AND kcu.table_schema = tabdef.schema_name
      ORDER BY ordinal_position
    ) AS constr ON true
    GROUP BY tabdef.schema_name, tabdef.table_name, tc.constraint_name, constr.column_name;
  `;

  const params = [
    table,
    schema,
  ];

  const data = await driverExecuteSingle(conn, { query: sql, params });

  return data.rows.map((row) => row.createtable)[0];
}

export async function getViewCreateScript(conn: Conn, view: string, schema: string) {
  const createViewSql = `CREATE OR REPLACE VIEW ${wrapIdentifier(schema)}.${view} AS`;

  const sql = 'SELECT pg_get_viewdef($1::regclass, true)';

  const params = [view];

  const data = await driverExecuteSingle(conn, { query: sql, params });

  return data.rows.map((row) => `${createViewSql}\n${row.pg_get_viewdef}`);
}

export async function getRoutineCreateScript(conn: Conn, routine: string, _: string, schema: string) {
  const sql = `
    SELECT pg_get_functiondef(p.oid)
    FROM pg_proc p
    LEFT JOIN pg_catalog.pg_namespace n ON n.oid = p.pronamespace
    WHERE proname = $1
    AND n.nspname = $2
  `;

  const params = [
    routine,
    schema,
  ];

  const data = await driverExecuteSingle(conn, { query: sql, params });

  return data.rows.map((row) => row.pg_get_functiondef);
}

export function wrapIdentifier(value: string): string {
  if (value === '*') return value;
  const matched = value.match(/(.*?)(\[[0-9]\])/); // eslint-disable-line no-useless-escape
  if (matched) return wrapIdentifier(matched[1]) + matched[2];
  return `"${value.replaceAll(/"/g, '""')}"`;
}

async function getSchema(conn: Conn) {
  const sql = 'SELECT CURRENT_SCHEMA() AS schema';

  const data = await driverExecuteQuery(conn, { query: sql });
  return data[0].rows[0].schema;
}

export async function truncateAllTables(conn: Conn, schema: string) {
  await runWithConnection(conn, async (connection) => {
    const connClient = { connection };

    const sql = `
      SELECT quote_ident(table_name) as table_name
      FROM information_schema.tables
      WHERE table_schema = $1
      AND table_type NOT LIKE '%VIEW%'
    `;

    const params = [
      schema,
    ];

    const data = await driverExecuteSingle(connClient, { query: sql, params });
    const rows = data.rows

    const truncateAll = rows.map((row) => `
      TRUNCATE TABLE ${wrapIdentifier(schema)}.${wrapIdentifier(row.table_name)}
      RESTART IDENTITY CASCADE;
    `).join('');

    await driverExecuteQuery(connClient, { query: truncateAll, multiple: true });
  });
}

export async function dropElement (conn: Conn, elementName: string, typeOfElement: DatabaseElement, schema: string = 'public'): Promise<void> {
  await runWithConnection(conn, async (connection) => {
    const connClient = { connection };
    const sql = `DROP ${PD.wrapLiteral(typeOfElement)} ${wrapIdentifier(schema)}.${wrapIdentifier(elementName)}`

    await driverExecuteSingle(connClient, { query: sql })
  });
}

<<<<<<< HEAD
export async function createDatabase(conn, databaseName, charset) {
  const {isPostgres, number: versionAsInteger } = await getVersion(conn)
  if (!checkValidityOfDatabaseName(databaseName)) {
    throw new Error('Database name invalid, must be alphanumeric / have only _ or - special characters')
  }

  let sql = `create database ${wrapIdentifier(databaseName)} encoding ${wrapIdentifier(charset)}`;

  // postgres 9 seems to freak out if the charset isn't wrapped in single quotes and also requires the template https://www.postgresql.org/docs/9.3/sql-createdatabase.html
  // later version don't seem to care
  if (isPostgres && versionAsInteger < 100000) {
    if (!checkValidityOfDatabaseName(charset)) {
      throw new Error('Encoding format invalid')
    }
    sql = `create database ${wrapIdentifier(databaseName)} encoding '${charset}' template template0`;
  }

  await driverExecuteQuery(conn, { query: sql })
}

=======
export async function truncateElement (conn: Conn, elementName: string, typeOfElement: DatabaseElement, schema: string = 'public'): Promise<void> {
  await runWithConnection(conn, async (connection) => {
    const connClient = { connection };
    const sql = `TRUNCATE ${PD.wrapLiteral(typeOfElement)} ${wrapIdentifier(schema)}.${wrapIdentifier(elementName)}`
>>>>>>> 748ecfb7

    await driverExecuteSingle(connClient, { query: sql })
  });
}

async function configDatabase(server: { sshTunnel: boolean, config: IDbConnectionServerConfig}, database: { database: string}) {

  let optionsString = undefined
  if (server.config.client === 'cockroachdb') {
    const cluster = server.config.options?.cluster || undefined
    if (cluster) {
      optionsString = `--cluster=${cluster}`
    }
  }

  // If a temporary user is used to connect to the database, we populate it below.
  let tempUser: string;

  // If the password for the database can expire, we populate passwordResolver with a callback
  // that can be used to resolve the latest password.
  let passwordResolver: () => Promise<string>;

  // For Redshift Only -- IAM authentication and credential exchange
  const redshiftOptions = server.config.redshiftOptions;
  if (server.config.client === 'redshift' && redshiftOptions?.iamAuthenticationEnabled) {
    const awsCreds: AWSCredentials = {
      accessKeyId: redshiftOptions.accessKeyId,
      secretAccessKey: redshiftOptions.secretAccessKey
    };

    const clusterConfig: ClusterCredentialConfiguration = {
      awsRegion: redshiftOptions.awsRegion,
      clusterIdentifier: redshiftOptions.clusterIdentifier,
      dbName: database.database,
      dbUser: server.config.user,
      dbGroup: redshiftOptions.databaseGroup,
      durationSeconds: server.config.options.tokenDurationSeconds
    };

    const credentialResolver = RedshiftCredentialResolver.getInstance();

    // We need resolve credentials once to get the temporary database user, which does not change
    // on each call to get credentials.
    // This is usually something like "IAMA:<user>" or "IAMA:<user>:<group>".
    tempUser = (await credentialResolver.getClusterCredentials(awsCreds, clusterConfig)).dbUser;

    // Set the password resolver to resolve the Redshift credentials and return the password.
    passwordResolver = async() => {
      return (await credentialResolver.getClusterCredentials(awsCreds, clusterConfig)).dbPassword;
    }
  }

  const config: PoolConfig = {
    host: server.config.host,
    port: server.config.port || undefined,
    password: passwordResolver || server.config.password || undefined,
    database: database.database,
    max: 5, // max idle connections per time (30 secs)
    connectionTimeoutMillis: globals.psqlTimeout,
    idleTimeoutMillis: globals.psqlIdleTimeout,
    // not in the typings, but works.
    // @ts-ignore
    options: optionsString
  };

  if (tempUser) {
    config.user = tempUser
  } else if (server.config.user) {
    config.user = server.config.user
  } else if (server.config.osUser) {
    config.user = server.config.osUser
  }

  if(server.config.socketPathEnabled) {
    config.host = server.config.socketPath;
    config.port = null;
    return config;
  }

  if (server.sshTunnel) {
    config.host = server.config.localHost;
    config.port = server.config.localPort;
  }

  if (server.config.ssl) {

    config.ssl = {
    }

    if (server.config.sslCaFile) {
      config.ssl.ca = readFileSync(server.config.sslCaFile);
    }

    if (server.config.sslCertFile) {
      config.ssl.cert = readFileSync(server.config.sslCertFile);
    }

    if (server.config.sslKeyFile) {
      config.ssl.key = readFileSync(server.config.sslKeyFile);
    }
    if (!config.ssl.key && !config.ssl.ca && !config.ssl.cert) {
      // TODO: provide this as an option in settings
      // not per-connection
      // How it works:
      // if false, cert can be self-signed
      // if true, has to be from a public CA
      // Heroku certs are self-signed.
      // if you provide ca/cert/key files, it overrides this
      config.ssl.rejectUnauthorized = false
    } else {
      config.ssl.rejectUnauthorized = server.config.sslRejectUnauthorized
    }
  }
  return config;
}

function parseFields(fields: any[], rowResults: boolean) {
  return fields.map((field, idx) => {
    field.dataType = dataTypes[field.dataTypeID] || 'user-defined'
    field.id = rowResults ? `c${idx}` : field.name
    return field
  })
}

function parseRowQueryResult(data: QueryResult, command: string, rowResults: boolean): NgQueryResult {
  const fields = parseFields(data.fields, rowResults)
  const fieldIds = fields.map(f => f.id)
  const isSelect = data.command === 'SELECT';
  const rowCount = data.rowCount || data.rows?.length || 0
  return {
    command: command || data.command,
    rows: rowResults ? data.rows.map(r => _.zipObject(fieldIds, r)) : data.rows,
    fields: fields,
    rowCount: rowCount,
    affectedRows: !isSelect && !isNaN(data.rowCount) ? data.rowCount : undefined,
  };
}


function identifyCommands(queryText: string) {
  try {
    return identify(queryText);
  } catch (err) {
    return [];
  }
}

interface PostgresQueryArgs {
  query: string
  params?: any[]
  multiple?: boolean
  arrayMode?: boolean
}

async function driverExecuteSingle(conn: Conn | HasConnection, queryArgs: PostgresQueryArgs): Promise<QueryResult> {
  return (await driverExecuteQuery(conn, queryArgs))[0]
}

async function executeWithTransaction(conn: Conn | HasConnection, queryArgs: PostgresQueryArgs): Promise<QueryResult[]> {
  const fullQuery = joinQueries([
    'BEGIN', queryArgs.query, 'COMMIT'
  ])
  return await runWithConnection(conn, async (connection) => {
    const cli = { connection }
    try {
      return await driverExecuteQuery(cli, { ...queryArgs, query: fullQuery})
    } catch (ex) {
      log.error("executeWithTransaction", ex)
      await driverExecuteSingle(cli, { query: "ROLLBACK" })
      throw ex;
    }
  })
}

function driverExecuteQuery(conn: Conn | HasConnection, queryArgs: PostgresQueryArgs): Promise<QueryResult[]> {

  const runQuery = (connection: pg.PoolClient): Promise<QueryResult[]> => {
    const args = {
      text: queryArgs.query,
      values: queryArgs.params,
      multiResult: queryArgs.multiple,
      rowMode: queryArgs.arrayMode ? 'array' : undefined
    };

    // node-postgres has support for Promise query
    // but that always returns the "fields" property empty
    return new Promise((resolve, reject) => {
      log.info('RUNNING', queryArgs.query, queryArgs.params)
      connection.query(args, (err: Error, data: QueryResult | QueryResult[]) => {
        if (err) return reject(err);
        const qr = Array.isArray(data) ? data : [data]
        resolve(qr)
      });
    });
  };


  if (isConnection(conn)) {
    return runQuery(conn.connection)
  } else {
    return runWithConnection(conn, runQuery);
  }
}

async function runWithConnection<T>(x: Conn, run: (p: PoolClient) => Promise<T>): Promise<T> {
  const connection: PoolClient = isConnection(x) ? x.connection : await x.pool.connect()
  try {
    return await run(connection);
  } finally {
    connection.release();
  }
}

function getVersionString(version: VersionInfo): string {
  return version.version.split(" on ")[0];
}


export const testOnly = {
  parseRowQueryResult,
  alterTableSql
}<|MERGE_RESOLUTION|>--- conflicted
+++ resolved
@@ -9,42 +9,9 @@
 import logRaw from 'electron-log'
 
 import { DatabaseClient, IDbConnectionServerConfig, DatabaseElement } from '../client'
-<<<<<<< HEAD
-import { FilterOptions,
-  OrderBy,
-  TableFilter,
-  TableUpdateResult,
-  TableResult,
-  Routine,
-  TableChanges,
-  TableInsert,
-  TableUpdate,
-  TableDelete,
-  DatabaseFilterOptions,
-  SchemaFilterOptions,
-  NgQueryResult,
-  StreamResults,
-  ExtendedTableColumn,
-  PrimaryKeyColumn,
-  TableIndex,
-  IndexedColumn,
-} from "../models";
-import { buildDatabseFilter,
-  buildDeleteQueries,
-  buildInsertQuery,
-  buildInsertQueries,
-  buildSchemaFilter,
-  buildSelectQueriesFromUpdates,
-  buildUpdateQueries,
-  escapeString,
-  joinQueries,
-  checkValidityOfDatabaseName
-} from './utils';
-=======
 import { AWSCredentials, ClusterCredentialConfiguration, RedshiftCredentialResolver } from '../authentication/amazon-redshift';
 import { FilterOptions, OrderBy, TableFilter, TableUpdateResult, TableResult, Routine, TableChanges, TableInsert, TableUpdate, TableDelete, DatabaseFilterOptions, SchemaFilterOptions, NgQueryResult, StreamResults, ExtendedTableColumn, PrimaryKeyColumn, TableIndex, IndexedColumn, } from "../models";
-import { buildDatabseFilter, buildDeleteQueries, buildInsertQuery, buildInsertQueries, buildSchemaFilter, buildSelectQueriesFromUpdates, buildUpdateQueries, escapeString, joinQueries } from './utils';
->>>>>>> 748ecfb7
+import { buildDatabseFilter, buildDeleteQueries, buildInsertQuery, buildInsertQueries, buildSchemaFilter, buildSelectQueriesFromUpdates, buildUpdateQueries, escapeString, joinQueries, checkValidityOfDatabaseName } from './utils';
 import { createCancelablePromise } from '../../../common/utils';
 import { errors } from '../../errors';
 import globals from '../../../common/globals';
@@ -1398,7 +1365,6 @@
   });
 }
 
-<<<<<<< HEAD
 export async function createDatabase(conn, databaseName, charset) {
   const {isPostgres, number: versionAsInteger } = await getVersion(conn)
   if (!checkValidityOfDatabaseName(databaseName)) {
@@ -1419,12 +1385,10 @@
   await driverExecuteQuery(conn, { query: sql })
 }
 
-=======
 export async function truncateElement (conn: Conn, elementName: string, typeOfElement: DatabaseElement, schema: string = 'public'): Promise<void> {
   await runWithConnection(conn, async (connection) => {
     const connClient = { connection };
     const sql = `TRUNCATE ${PD.wrapLiteral(typeOfElement)} ${wrapIdentifier(schema)}.${wrapIdentifier(elementName)}`
->>>>>>> 748ecfb7
 
     await driverExecuteSingle(connClient, { query: sql })
   });
