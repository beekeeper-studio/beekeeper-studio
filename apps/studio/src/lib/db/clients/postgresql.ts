// (Original) Copyright (c) 2015 The SQLECTRON Team

import { readFileSync } from 'fs';

import pg, { QueryResult as PgQueryResult, QueryArrayResult as PgQueryArrayResult, FieldDef, PoolConfig, PoolClient } from 'pg';
import { identify } from 'sql-query-identifier';
import _ from 'lodash'
import knexlib from 'knex'
import logRaw from '@bksLogger'

import { DatabaseElement, IDbConnectionDatabase } from '../types'
import { FilterOptions, OrderBy, TableFilter, TableUpdateResult, TableResult, Routine, TableChanges, TableInsert, TableUpdate, TableDelete, DatabaseFilterOptions, SchemaFilterOptions, NgQueryResult, StreamResults, ExtendedTableColumn, PrimaryKeyColumn, TableIndex, CancelableQuery, SupportedFeatures, TableColumn, TableOrView, TableProperties, TableTrigger, TablePartition, ImportFuncOptions, BksField, BksFieldType } from "../models";
import { buildDatabaseFilter, buildDeleteQueries, buildInsertQueries, buildSchemaFilter, buildSelectQueriesFromUpdates, buildUpdateQueries, escapeString, refreshTokenIfNeeded, joinQueries, errorMessages } from './utils';
import { createCancelablePromise, joinFilters } from '../../../common/utils';
import { errors } from '../../errors';
// FIXME (azmi): use BksConfig
import globals from '../../../common/globals';
import { HasPool, VersionInfo } from './postgresql/types'
import { PsqlCursor } from './postgresql/PsqlCursor';
import { PostgresqlChangeBuilder } from '@shared/lib/sql/change_builder/PostgresqlChangeBuilder';
import { AlterPartitionsSpec, IndexColumn, TableKey } from '@shared/lib/dialects/models';
import { PostgresData } from '@shared/lib/dialects/postgresql';
import { BasicDatabaseClient, ExecutionContext, QueryLogOptions } from './BasicDatabaseClient';
import { ChangeBuilderBase } from '@shared/lib/sql/change_builder/ChangeBuilderBase';
import { defaultCreateScript, postgres10CreateScript } from './postgresql/scripts';
import BksConfig from '@/common/bksConfig';
import { IDbConnectionServer } from '../backendTypes';
import { GenericBinaryTranscoder } from "../serialization/transcoders";

const PD = PostgresData

const log = logRaw.scope('postgresql')

const knex = knexlib({ client: 'pg' })
const escapeBinding = knex.client._escapeBinding;
knex.client._escapeBinding = function(value: any, context: any) {
  if (Buffer.isBuffer(value)) {
    return `'\\x${value.toString('hex')}'`;
  }
  return escapeBinding.call(this, value, context);
};

const pgErrors = {
  CANCELED: '57014',
};

const dataTypes: any = {}

export interface STQOptions {
  table: string,
  orderBy?: OrderBy[],
  filters?: TableFilter[] | string,
  offset?: number,
  limit?: number,
  schema: string,
  version: VersionInfo
  forceSlow?: boolean,
  selects?: string[],
  inlineParams?: boolean
}

interface STQResults {
  query: string,
  countQuery: string,
  params: (string | string[])[],

}

interface QueryResult {
  pgResult: PgQueryResult
  rows: any[]
  columns: FieldDef[]
  command: PgQueryResult['command']
  rowCount: PgQueryResult['rowCount']
  arrayMode: boolean
}

const postgresContext = {
  getExecutionContext(): ExecutionContext {
    return null;
  },
  logQuery(_query: string, _options: QueryLogOptions, _context: ExecutionContext): Promise<number | string> {
    return null;
  }
};

export class PostgresClient extends BasicDatabaseClient<QueryResult, PoolClient> {
  version: VersionInfo;
  conn: HasPool;
  _defaultSchema: string;
  dataTypes: any;
  transcoders = [GenericBinaryTranscoder];
  interval: NodeJS.Timeout;

  constructor(server: IDbConnectionServer, database: IDbConnectionDatabase) {
    super(knex, postgresContext, server, database);
    this.dialect = 'psql';
    this.readOnlyMode = server?.config?.readOnlyMode || false;
  }

  async versionString(): Promise<string> {
    return this.version.version.split(" on ")[0];
  }

  async defaultSchema(): Promise<string | null> {
    return this._defaultSchema;
  }

  getBuilder(table: string, schema: string = this._defaultSchema): ChangeBuilderBase {
    return new PostgresqlChangeBuilder(table, schema);
  }

  async supportedFeatures(): Promise<SupportedFeatures> {
    const hasPartitions = this.version.number >= 100000;
    return {
      customRoutines: true,
      comments: true,
      properties: true,
      partitions: hasPartitions,
      editPartitions: hasPartitions,
      backups: true,
      backDirFormat: true,
      restore: true,
      indexNullsNotDistinct: this.version.number >= 150_000,
      transactions: true,
      filterTypes: ['standard', 'ilike']
    };
  }

  async connect(): Promise<void> {
    // For tests
    if (!this.server && !this.database) {
      return;
    }
    await super.connect();

    const dbConfig = await this.configDatabase(this.server, this.database);

    this.conn = {
      pool: new pg.Pool(dbConfig)
    };

    const test = await this.conn.pool.connect()

    if (this.server.config.redshiftOptions?.iamAuthenticationEnabled) {
      this.interval = setInterval(async () => {
        try {
          const newPassword = await refreshTokenIfNeeded(this.server.config.redshiftOptions, this.server, this.server.config.port || 5432);

          const newPool = new pg.Pool({
            ...dbConfig,
            password: newPassword,
          });

          const test = await newPool.connect();
          test.release();

          if (this.conn?.pool) {
            await this.conn.pool.end();
          }
          this.conn = { pool: newPool };

          log.info('Token refreshed successfully and connection pool updated.');
        } catch (err) {
          log.error('Could not refresh token or update connection pool!', err);
        }
        // FIXME (azmi): use BksConfig
      }, globals.iamRefreshTime);
    }

    test.release();

    this.conn.pool.on('acquire', (_client) => {
      log.debug('Pool event: connection acquired')
    })

    this.conn.pool.on('error', (err, _client) => {
      log.error("Pool event: connection error:", err.name, err.message)
    })

    // @ts-ignore
    this.conn.pool.on('release', (err, client) => {
      log.debug('Pool event: connection released')
    })


    log.debug('connected');
    this._defaultSchema = await this.getSchema();
    this.version = await this.getVersion();
    this.dataTypes = await this.getTypes();
    this.database.connected = true;
  }

  async disconnect(): Promise<void> {
    if(this.interval){
      clearInterval(this.interval);
    }
    await super.disconnect();
    this.conn.pool.end();
  }

  async listTables(filter?: FilterOptions): Promise<TableOrView[]> {
    const schemaFilter = buildSchemaFilter(filter, 'table_schema');

    let sql = `
      SELECT
        t.table_schema as schema,
        t.table_name as name,
    `;

    if (this.version.hasPartitions) {
      sql += `
          pc.relkind as tabletype,
          parent_pc.relkind as parenttype
        FROM information_schema.tables AS t
        JOIN pg_class AS pc
          ON t.table_name = pc.relname AND quote_ident(t.table_schema) = pc.relnamespace::regnamespace::text
        LEFT OUTER JOIN pg_inherits AS i
          ON pc.oid = i.inhrelid
        LEFT OUTER JOIN pg_class AS parent_pc
          ON parent_pc.oid = i.inhparent
        WHERE t.table_type NOT LIKE '%VIEW%'
      `;
    } else {
      sql += `
          'r' AS tabletype,
          'r' AS parenttype
        FROM information_schema.tables AS t
        WHERE t.table_type NOT LIKE '%VIEW%'
      `;
    }

    sql += `
      ${schemaFilter ? `AND ${schemaFilter}` : ''}
      ORDER BY t.table_schema, t.table_name
    `;

    const data = await this.driverExecuteSingle(sql);

    return data.rows;
  }

  async listTablePartitions(table: string, schema: string = this._defaultSchema): Promise<TablePartition[]> {
    if (!this.version.hasPartitions) return null;

    const sql = this.knex.raw(`
      SELECT
        ps.schemaname AS schema,
          ps.relname AS name,
          pg_get_expr(pt.relpartbound, pt.oid, true) AS expression
      FROM pg_class base_tb
        JOIN pg_inherits i              ON i.inhparent = base_tb.oid
        JOIN pg_class pt                ON pt.oid = i.inhrelid
        JOIN pg_stat_all_tables ps      ON ps.relid = i.inhrelid
        JOIN pg_namespace nmsp_parent   ON nmsp_parent.oid = base_tb.relnamespace
      WHERE nmsp_parent.nspname = ? AND base_tb.relname = ? AND base_tb.relkind = 'p';
    `, [schema, table]).toQuery();

    const data = await this.driverExecuteSingle(sql);
    return data.rows;
  }

  async listViews(filter: FilterOptions = { schema: 'public' }): Promise<TableOrView[]> {
    const schemaFilter = buildSchemaFilter(filter, 'table_schema');
    const sql = `
      SELECT
        table_schema as schema,
        table_name as name
      FROM information_schema.views
        ${schemaFilter ? `WHERE ${schemaFilter}` : ''}
      ORDER BY table_schema, table_name
    `;

    const data = await this.driverExecuteSingle(sql);

    return data.rows;
  }

  async listRoutines(filter?: FilterOptions): Promise<Routine[]> {
    const schemaFilter = buildSchemaFilter(filter, 'r.routine_schema');
    const sql = `
      SELECT
        r.specific_name as id,
        r.routine_schema as routine_schema,
        r.routine_name as name,
        r.routine_type as routine_type,
        r.data_type as data_type
      FROM INFORMATION_SCHEMA.ROUTINES r
      where r.routine_schema not in ('sys', 'information_schema',
                                     'pg_catalog', 'performance_schema')
        ${schemaFilter ? `AND ${schemaFilter}` : ''}
      ORDER BY routine_schema, routine_name
    `;

    const paramsSQL = `
      select
        r.routine_schema as routine_schema,
        r.specific_name as specific_name,
        p.parameter_name as parameter_name,
        p.character_maximum_length as char_length,
          p.data_type as data_type
      from information_schema.routines r
        left join information_schema.parameters p
      on p.specific_schema = r.routine_schema
        and p.specific_name = r.specific_name
      where r.routine_schema not in ('sys', 'information_schema',
        'pg_catalog', 'performance_schema')
        ${schemaFilter ? `AND ${schemaFilter}` : ''}

        AND p.parameter_mode = 'IN'
      order by r.routine_schema,
        r.specific_name,
        p.ordinal_position;

    `

    const data = await this.driverExecuteSingle(sql);
    const paramsData = await this.driverExecuteSingle(paramsSQL);
    const grouped = _.groupBy(paramsData.rows, 'specific_name');

    return data.rows.map((row) => {
      const params = grouped[row.id] || [];
      return {
        schema: row.routine_schema,
        name: row.name,
        type: row.routine_type ? row.routine_type.toLowerCase() : 'function',
        returnType: row.data_type,
        entityType: 'routine',
        id: row.id,
        routineParams: params.map((p, i) => {
          return {
            name: p.parameter_name || `arg${i + 1}`,
            type: p.data_type,
            length: p.char_length || undefined
          };
        })
      };
    });
  }
  async listMaterializedViewColumns(table: string, schema: string = this._defaultSchema): Promise<TableColumn[]> {
    const clause = table ? `AND s.nspname = $1 AND t.relname = $2` : '';
    if (table && !schema) {
      throw new Error("Cannot get columns for '${table}, no schema provided'")
    }
    const sql = `
      SELECT s.nspname, t.relname, a.attname,
             pg_catalog.format_type(a.atttypid, a.atttypmod) as data_type,
             a.attnotnull
      FROM pg_attribute a
             JOIN pg_class t on a.attrelid = t.oid
             JOIN pg_namespace s on t.relnamespace = s.oid
      WHERE a.attnum > 0
        AND NOT a.attisdropped
        ${clause}
      ORDER BY a.attnum;
    `;
    const params = table ? [schema, table] : [];
    const data = await this.driverExecuteSingle(sql, { params });
    return data.rows.map((row) => ({
      schemaName: row.nspname,
      tableName: row.relname,
      columnName: row.attname,
      dataType: row.data_type
    }));
  }

  async listTableColumns(table?: string, schema: string = this._defaultSchema): Promise<ExtendedTableColumn[]> {
    // if you provide table, you have to provide schema
    const clause = table ? "WHERE table_schema = $1 AND table_name = $2" : "";
    const params = table ? [schema, table] : [];
    if (table && !schema) {
      throw new Error(`Table '${table}' provided for listTableColumns, but no schema name`);
    }

    const sql = `
      SELECT
        table_schema,
        table_name,
        column_name,
        is_nullable,
        ${this.version.number > 120_000 ? "is_generated," : ""}
          ordinal_position,
        column_default,
        CASE
          WHEN character_maximum_length is not null  and udt_name != 'text'
            THEN udt_name || '(' || character_maximum_length::varchar(255) || ')'
          WHEN numeric_precision is not null and numeric_scale is not null
            THEN udt_name || '(' || numeric_precision::varchar(255) || ',' || numeric_scale::varchar(255) || ')'
          WHEN numeric_precision is not null and numeric_scale is null
            THEN udt_name || '(' || numeric_precision::varchar(255) || ')'
          WHEN datetime_precision is not null AND udt_name != 'date' THEN
            udt_name || '(' || datetime_precision::varchar(255) || ')'
          ELSE udt_name
      END as data_type,
        CASE
          WHEN data_type = 'ARRAY' THEN 'YES'
          ELSE 'NO'
      END as is_array,
        pg_catalog.col_description(format('%I.%I', table_schema, table_name)::regclass::oid, ordinal_position) as column_comment
      FROM information_schema.columns
      ${clause}
      ORDER BY table_schema, table_name, ordinal_position
    `;

    const data = await this.driverExecuteSingle(sql, { params });

    return data.rows.map((row: any) => ({
      schemaName: row.table_schema,
      tableName: row.table_name,
      columnName: row.column_name,
      dataType: row.data_type,
      nullable: row.is_nullable === "YES",
      defaultValue: row.column_default,
      ordinalPosition: Number(row.ordinal_position),
      hasDefault: !_.isNil(row.column_default),
      generated: row.is_generated === "ALWAYS" || row.is_generated === "YES",
      array: row.is_array === "YES",
      comment: row.column_comment || null,
      bksField: this.parseTableColumn(row),
    }));
  }

  async listTableTriggers(table: string, schema: string = this._defaultSchema): Promise<TableTrigger[]> {
    // action_timing has taken over from condition_timing
    // condition_timing was last used in PostgreSQL version 9.0
    // which is not supported anymore since 08 Oct 2015.
    // From version 9.1 onwards, released 08 Sep 2011,
    // action_timing was used instead
    const timing_column = this.version.number <= 90000 ? 'condition_timing' : 'action_timing'
    const sql = `
      SELECT
        trigger_name,
        ${timing_column} as timing,
        event_manipulation as manipulation,
        action_statement as action,
        action_condition as condition
      FROM information_schema.triggers
      WHERE event_object_schema = $1
        AND event_object_table = $2
    `
    const params = [
      schema,
      table,
    ];

    const data = await this.driverExecuteSingle(sql, { params });

    return data.rows.map((row) => ({
      name: row.trigger_name,
      timing: row.timing,
      manipulation: row.manipulation,
      action: row.action,
      condition: row.condition,
      table: table,
      schema: schema
    }));
  }

  async listTableIndexes(table: string, schema: string = this._defaultSchema): Promise<TableIndex[]> {
    const supportedFeatures = await this.supportedFeatures();
    const sql = `
      SELECT (SELECT relname FROM pg_class c WHERE c.oid = i.indexrelid) as indexname,
             k.i AS index_order,
             i.indexrelid as id,
             i.indisunique,
             i.indisprimary,
             ${supportedFeatures.indexNullsNotDistinct ? 'i.indnullsnotdistinct,' : ''}
        coalesce(a.attname, pg_get_indexdef(i.indexrelid, k.i, false)) AS index_column,
        i.indoption[k.i - 1] = 0 AS ascending
      FROM pg_index i
        CROSS JOIN LATERAL (SELECT unnest(i.indkey), generate_subscripts(i.indkey, 1) + 1) AS k(attnum, i)
        LEFT JOIN pg_attribute AS a
      ON i.indrelid = a.attrelid AND k.attnum = a.attnum
        JOIN pg_class t on t.oid = i.indrelid
        JOIN pg_namespace c on c.oid = t.relnamespace
      WHERE
        c.nspname = $1 AND
        t.relname = $2

    `
    const params = [
      schema,
      table,
    ];

    const data = await this.driverExecuteSingle(sql, { params });

    const grouped = _.groupBy(data.rows, 'indexname')

    const result = Object.keys(grouped).map((indexName) => {
      const blob = grouped[indexName]
      const unique = blob[0].indisunique
      const id = blob[0].id
      const primary = blob[0].indisprimary
      const columns: IndexColumn[] = _.sortBy(blob, 'index_order').map((b) => {
        return {
          name: b.index_column,
          order: b.ascending ? 'ASC' : 'DESC'
        }
      })
      const nullsNotDistinct = blob[0].indnullsnotdistinct
      const item: TableIndex = {
        table, schema,
        id,
        name: indexName,
        unique,
        primary,
        columns,
        nullsNotDistinct,
      }
      return item
    })

    return result
  }

  async listSchemas(filter?: SchemaFilterOptions): Promise<string[]> {
    const schemaFilter = buildSchemaFilter(filter);
    const sql = `
      SELECT schema_name
      FROM information_schema.schemata
             ${schemaFilter ? `WHERE ${schemaFilter}` : ''}
      ORDER BY schema_name
    `;

    const data = await this.driverExecuteSingle(sql);

    return data.rows.map((row) => row.schema_name);
  }

  async getTableReferences(table: string, schema: string = this._defaultSchema): Promise<string[]> {
    const sql = `
      SELECT ctu.table_name AS referenced_table_name
      FROM information_schema.table_constraints AS tc
             JOIN information_schema.constraint_table_usage AS ctu
                  ON ctu.constraint_name = tc.constraint_name
      WHERE tc.constraint_type = 'FOREIGN KEY' AND tc.table_name = $1
        AND tc.table_schema = $2
    `;

    const params = [
      table,
      schema,
    ];

    const data = await this.driverExecuteSingle(sql, { params });

    return data.rows.map((row) => row.referenced_table_name);
  }

  async getOutgoingKeys(table: string, schema: string = this._defaultSchema): Promise<TableKey[]> {
    // Query for foreign keys FROM this table (referencing other tables)
    const sql = `
      SELECT
        c.conname AS constraint_name,
        a.attname AS column_name,
        n.nspname AS from_schema,
        t.relname AS from_table,
        af.attname AS to_column,
        tf.relname AS to_table,
        nf.nspname AS to_schema,
        CASE c.confupdtype::text
          WHEN 'a' THEN 'NO ACTION'
          WHEN 'r' THEN 'RESTRICT'
          WHEN 'c' THEN 'CASCADE'
          WHEN 'n' THEN 'SET NULL'
          WHEN 'd' THEN 'SET DEFAULT'
          ELSE c.confupdtype::text
        END AS update_rule,
        CASE c.confdeltype::text
          WHEN 'a' THEN 'NO ACTION'
          WHEN 'r' THEN 'RESTRICT'
          WHEN 'c' THEN 'CASCADE'
          WHEN 'n' THEN 'SET NULL'
          WHEN 'd' THEN 'SET DEFAULT'
          ELSE c.confdeltype::text
        END AS delete_rule,
        pos AS ordinal_position
      FROM
        pg_constraint c
        JOIN pg_class t ON c.conrelid = t.oid
        JOIN pg_namespace n ON t.relnamespace = n.oid
        JOIN generate_subscripts(c.conkey, 1) pos ON true
        JOIN pg_attribute a ON a.attrelid = t.oid AND a.attnum = c.conkey[pos]
        JOIN pg_class tf ON c.confrelid = tf.oid
        JOIN pg_namespace nf ON tf.relnamespace = nf.oid
        JOIN pg_attribute af ON af.attrelid = tf.oid AND af.attnum = c.confkey[pos]
      WHERE
        c.contype = 'f'
        AND n.nspname = $1
        AND t.relname = $2
      ORDER BY
        c.conname,
        pos;
    `;

    const params = [
      schema,
      table,
    ];

    const { rows } = await this.driverExecuteSingle(sql, { params });

    // Group by constraint name to identify composite keys
    const groupedKeys = _.groupBy(rows, 'constraint_name');

    return Object.keys(groupedKeys).map(constraintName => {
      const keyParts = groupedKeys[constraintName];

      // If there's only one part, return a simple key (backward compatibility)
      if (keyParts.length === 1) {
        const row = keyParts[0];
        return {
          constraintName: row.constraint_name,
          toTable: row.to_table,
          toSchema: row.to_schema,
          toColumn: row.to_column,
          fromTable: row.from_table,
          fromSchema: row.from_schema,
          fromColumn: row.column_name,
          onUpdate: row.update_rule,
          onDelete: row.delete_rule,
          isComposite: false
        };
      }

      // If there are multiple parts, it's a composite key
      const firstPart = keyParts[0];
      return {
        constraintName: firstPart.constraint_name,
        toTable: firstPart.to_table,
        toSchema: firstPart.to_schema,
        toColumn: keyParts.map(p => p.to_column),
        fromTable: firstPart.from_table,
        fromSchema: firstPart.from_schema,
        fromColumn: keyParts.map(p => p.column_name),
        onUpdate: firstPart.update_rule,
        onDelete: firstPart.delete_rule,
        isComposite: true
      };
    });
  }

<<<<<<< HEAD
  async query(queryText: string, tabId: number, _options?: any): Promise<CancelableQuery> {
=======
  async getIncomingKeys(table: string, schema: string = this._defaultSchema): Promise<TableKey[]> {
    // Query for foreign keys TO this table (other tables referencing this table)
    const incomingSQL = `
      SELECT
        c.conname AS constraint_name,
        a.attname AS from_column,
        n.nspname AS from_schema,
        t.relname AS from_table,
        af.attname AS to_column,
        tf.relname AS to_table,
        nf.nspname AS to_schema,
        CASE c.confupdtype::text
          WHEN 'a' THEN 'NO ACTION'
          WHEN 'r' THEN 'RESTRICT'
          WHEN 'c' THEN 'CASCADE'
          WHEN 'n' THEN 'SET NULL'
          WHEN 'd' THEN 'SET DEFAULT'
          ELSE c.confupdtype::text
        END AS update_rule,
        CASE c.confdeltype::text
          WHEN 'a' THEN 'NO ACTION'
          WHEN 'r' THEN 'RESTRICT'
          WHEN 'c' THEN 'CASCADE'
          WHEN 'n' THEN 'SET NULL'
          WHEN 'd' THEN 'SET DEFAULT'
          ELSE c.confdeltype::text
        END AS delete_rule,
        pos AS ordinal_position
      FROM
        pg_constraint c
        JOIN pg_class t ON c.conrelid = t.oid
        JOIN pg_namespace n ON t.relnamespace = n.oid
        JOIN generate_subscripts(c.conkey, 1) pos ON true
        JOIN pg_attribute a ON a.attrelid = t.oid AND a.attnum = c.conkey[pos]
        JOIN pg_class tf ON c.confrelid = tf.oid
        JOIN pg_namespace nf ON tf.relnamespace = nf.oid
        JOIN pg_attribute af ON af.attrelid = tf.oid AND af.attnum = c.confkey[pos]
      WHERE
        c.contype = 'f'
        AND nf.nspname = $1
        AND tf.relname = $2
      ORDER BY
        c.conname,
        pos;
    `;

    const params = [schema, table];
    const { rows } = await this.driverExecuteSingle(incomingSQL, { params });

    // Group by constraint name to identify composite keys
    const groupedKeys = _.groupBy(rows, 'constraint_name');

    return Object.keys(groupedKeys).map(constraintName => {
      const keyParts = groupedKeys[constraintName];

      // If there's only one part, return a simple key
      if (keyParts.length === 1) {
        const row = keyParts[0];
        return {
          constraintName: row.constraint_name,
          toTable: row.to_table,
          toSchema: row.to_schema,
          toColumn: row.to_column,
          fromTable: row.from_table,
          fromSchema: row.from_schema,
          fromColumn: row.from_column,
          onUpdate: row.update_rule,
          onDelete: row.delete_rule,
          isComposite: false,
        };
      }

      // If there are multiple parts, it's a composite key
      const firstPart = keyParts[0];
      return {
        constraintName: firstPart.constraint_name,
        toTable: firstPart.to_table,
        toSchema: firstPart.to_schema,
        toColumn: keyParts.map(p => p.to_column),
        fromTable: firstPart.from_table,
        fromSchema: firstPart.from_schema,
        fromColumn: keyParts.map(p => p.from_column),
        onUpdate: firstPart.update_rule,
        onDelete: firstPart.delete_rule,
        isComposite: true,
      };
    });
  }

  async query(queryText: string): Promise<CancelableQuery> {
>>>>>>> daace3da
    let pid: any = null;
    let canceling = false;
    const cancelable = createCancelablePromise(errors.CANCELED_BY_USER);

    return {
      execute: async (): Promise<NgQueryResult[]> => {
        const dataPid = await this.driverExecuteSingle('SELECT pg_backend_pid() AS pid', { tabId });
        const rows = dataPid.rows

        pid = rows[0].pid;

        try {
          const data = await Promise.race([
            cancelable.wait(),
            this.executeQuery(queryText, { arrayMode: true, tabId }),
          ]);

          pid = null;

          if (!data) {
            return []
          }

          return data
        } catch (err) {
          if (canceling && err.code === pgErrors.CANCELED) {
            canceling = false;
            err.sqlectronError = 'CANCELED_BY_USER';
          }

          throw err;
        } finally {
          cancelable.discard();
        }
      },

      cancel: async (): Promise<void> => {
        if (!pid) {
          throw new Error('Query not ready to be canceled');
        }

        canceling = true;
        try {
          const data = await this.driverExecuteSingle(`SELECT pg_cancel_backend(${pid});`, { tabId });

          const rows = data.rows

          if (!rows[0].pg_cancel_backend) {
            throw new Error(`Failed canceling query with pid ${pid}.`);
          }

          cancelable.cancel();
        } catch (err) {
          canceling = false;
          throw err;
        }
      },
    };
  }

  async executeQuery(queryText: string, options?: any): Promise<NgQueryResult[]> {
    const arrayMode: boolean = options?.arrayMode;
    const data = await this.driverExecuteMultiple(queryText, { arrayMode, tabId: options?.tabId });

    const commands = this.identifyCommands(queryText).map((item) => item.type);
    return data.map((result, idx) => this.parseRowQueryResult(result, commands[idx], arrayMode));
  }

  async listDatabases(filter?: DatabaseFilterOptions): Promise<string[]> {
    const databaseFilter = buildDatabaseFilter(filter, 'datname');
    const sql = `
      SELECT datname
      FROM pg_database
      WHERE datistemplate = $1
        ${databaseFilter ? `AND ${databaseFilter}` : ''}
      ORDER BY datname
    `;

    const params = [false];

    const data = await this.driverExecuteSingle(sql, { params });

    return data.rows.map((row) => row.datname);
  }

  async executeApplyChanges(changes: TableChanges): Promise<any[]> {
    let results: TableUpdateResult[] = []

    await this.runWithTransaction(async (connection) => {
      log.debug("Applying changes", changes)
      if (changes.inserts) {
        await this.insertRows(changes.inserts, connection);
      }

      if (changes.updates) {
        results = await this.updateValues(changes.updates, connection)
      }

      if (changes.deletes) {
        await this.deleteRows(changes.deletes, connection)
      }
    })
    return results
  }

  async getQuerySelectTop(table: string, limit: number, schema: string = this._defaultSchema): Promise<string> {
    return `SELECT * FROM ${wrapIdentifier(schema)}.${wrapIdentifier(table)} LIMIT ${limit}`;
  }

  async getTableProperties(table: string, schema: string = this._defaultSchema): Promise<TableProperties> {
    const identifier = this.wrapTable(table, schema)
    const permissionWarnings: string[] = []

    const statements = [
      `pg_indexes_size('${identifier}') as index_size`,
      `pg_relation_size('${identifier}') as table_size`,
      `obj_description('${identifier}'::regclass) as description`
    ]

    if (this.version.number < 90000) {
      statements[0] = `0 as index_size`
    }

    const sql = `SELECT ${statements.join(",")}`

    // Execute each query independently with error handling for read-only connections
    const detailsPromise = this.driverExecuteSingle(sql).catch(err => {
      log.warn('Unable to fetch table size/description (likely due to insufficient permissions):', err.message)
      permissionWarnings.push('Unable to retrieve table size and description due to insufficient permissions')
      return { rows: [{ index_size: 0, table_size: 0, description: null }] }
    });

    const indexesPromise = this.listTableIndexes(table, schema).catch(err => {
      log.warn('Unable to fetch table indexes (likely due to insufficient permissions):', err.message)
      permissionWarnings.push('Unable to retrieve table indexes due to insufficient permissions')
      return []
    });

    const relationsPromise = this.getTableKeys(table, schema).catch(err => {
      log.warn('Unable to fetch table relations (likely due to insufficient permissions):', err.message)
      permissionWarnings.push('Unable to retrieve table relations due to insufficient permissions')
      return []
    });

    const triggersPromise = this.listTableTriggers(table, schema).catch(err => {
      log.warn('Unable to fetch table triggers (likely due to insufficient permissions):', err.message)
      permissionWarnings.push('Unable to retrieve table triggers due to insufficient permissions')
      return []
    });

    const partitionsPromise = this.listTablePartitions(table, schema).catch(err => {
      log.warn('Unable to fetch table partitions (likely due to insufficient permissions):', err.message)
      permissionWarnings.push('Unable to retrieve table partitions due to insufficient permissions')
      return []
    });

    const ownerPromise = this.getTableOwner(table, schema).catch(err => {
      log.warn('Unable to fetch table owner (likely due to insufficient permissions):', err.message)
      permissionWarnings.push('Unable to retrieve table owner due to insufficient permissions')
      return null
    });

    const [
      result,
      indexes,
      relations,
      triggers,
      partitions,
      owner
    ] = await Promise.all([
      detailsPromise,
      indexesPromise,
      relationsPromise,
      triggersPromise,
      partitionsPromise,
      ownerPromise
    ])

    const props = result.rows.length > 0 ? result.rows[0] : {}
    return {
      description: props.description,
      indexSize: Number(props.index_size || 0),
      size: Number(props.table_size || 0),
      indexes,
      relations,
      triggers,
      partitions,
      owner,
      permissionWarnings: permissionWarnings.length > 0 ? permissionWarnings : undefined
    }
  }

  async getTableCreateScript(table: string, schema: string = this._defaultSchema): Promise<string> {
    // Reference http://stackoverflow.com/a/32885178
    const includesAttIdentify = this.version.number >= 100000;

    const sql = includesAttIdentify ? postgres10CreateScript : defaultCreateScript;
    const params = [
      table,
      schema,
    ];

    const data = await this.driverExecuteSingle(sql, { params });

    const createTableScript = data.rows[0].createtable;
    const primaryKeys = data.rows.reduce((keys, row) => {
      const match = row.createtable.match(/PRIMARY KEY \((.+?)\)/);

      if (match) {
        const [_, key] = match;
        keys.push(key);
      }
      return keys;
    }, []);

    const primaryKeyCombined = `PRIMARY KEY (${primaryKeys.join(', ')})`;
    return createTableScript.replace(/PRIMARY KEY \(.+?\)/, primaryKeyCombined);
  }

  async getViewCreateScript(view: string, schema: string = this._defaultSchema): Promise<string[]> {
    const qualifiedName = `${wrapIdentifier(schema)}.${wrapIdentifier(view)}`

    const createViewSql = `CREATE OR REPLACE VIEW ${qualifiedName} AS`;

    const sql = 'SELECT pg_get_viewdef($1::regclass, true)';

    const params = [qualifiedName];

    const data = await this.driverExecuteSingle(sql, { params });

    return data.rows.map((row) => `${createViewSql}\n${row.pg_get_viewdef}`);
  }

  async getRoutineCreateScript(routine: string, _type: string, schema: string = this._defaultSchema): Promise<string[]> {
    const sql = `
      SELECT pg_get_functiondef(p.oid)
      FROM pg_proc p
             LEFT JOIN pg_catalog.pg_namespace n ON n.oid = p.pronamespace
      WHERE proname = $1
        AND n.nspname = $2
    `;

    const params = [
      routine,
      schema,
    ];

    const data = await this.driverExecuteSingle(sql, { params });

    return data.rows.map((row) => row.pg_get_functiondef);
  }

  async truncateAllTables(schema: string = this._defaultSchema): Promise<void> {
    const sql = `
      SELECT quote_ident(table_name) as table_name
      FROM information_schema.tables
      WHERE table_schema = $1
        AND table_type NOT LIKE '%VIEW%'
    `;

    const params = [
      schema,
    ];

    const data = await this.driverExecuteSingle(sql, { params });
    const rows = data.rows

    const truncateAll = rows.map((row) => `
      TRUNCATE TABLE ${wrapIdentifier(schema)}.${wrapIdentifier(row.table_name)}
      RESTART IDENTITY CASCADE;
    `).join('');

    await this.driverExecuteMultiple(truncateAll);
  }

  async listMaterializedViews(filter?: FilterOptions): Promise<TableOrView[]> {
    if (this.version.number < 90003) {
      return []
    }

    const schemaFilter = buildSchemaFilter(filter, 'schemaname')
    const sql = `
      SELECT
        schemaname as schema,
        matviewname as name
      FROM pg_matviews
        ${schemaFilter ? `WHERE ${schemaFilter}` : ''}
      order by schemaname, matviewname;
    `

    try {
      const data = await this.driverExecuteSingle(sql);
      return data.rows;
    } catch (error) {
      log.warn("Unable to fetch materialized views", error)
      return []
    }
  }

  async getPrimaryKey(table: string, schema: string = this._defaultSchema): Promise<string> {
    const keys = await this.getPrimaryKeys(table, schema)
    return keys.length === 1 ? keys[0].columnName : null
  }

  async getPrimaryKeys(table: string, schema: string = this._defaultSchema): Promise<PrimaryKeyColumn[]> {
    const tablename = PD.escapeString(this.tableName(table, schema), true)
    const query = `
      SELECT
        a.attname as column_name,
        format_type(a.atttypid, a.atttypmod) AS data_type,
        a.attnum as position
      FROM   pg_index i
        JOIN   pg_attribute a ON a.attrelid = i.indrelid
        AND a.attnum = ANY(i.indkey)
      WHERE  i.indrelid = ${tablename}::regclass
        AND    i.indisprimary
      ORDER BY a.attnum
    `
    const data = await this.driverExecuteSingle(query)
    if (data.rows) {
      return data.rows.map((r) => ({
        columnName: r.column_name,
        position: r.position
      }))
    } else {
      return []
    }
  }

  async getTableLength(table: string, schema: string = this._defaultSchema): Promise<number> {
    const tableType = await this.getEntityType(table, schema)
    const forceSlow = !tableType || tableType !== 'BASE_TABLE'
    const { countQuery, params } = this.buildSelectTopQueries({ table, schema, filters: undefined, version: this.version, forceSlow })
    const countResults = await this.driverExecuteSingle(countQuery, { params: params })
    const rowWithTotal = countResults.rows.find((row: any) => { return row.total })
    const totalRecords = rowWithTotal ? rowWithTotal.total : 0
    return totalRecords
  }

  async selectTop(table: string, offset: number, limit: number, orderBy: OrderBy[], filters: string | TableFilter[], schema: string = this._defaultSchema, selects?: string[]): Promise<TableResult> {
    const qs = await this._selectTopSql(table, offset, limit, orderBy, filters, schema, selects)
    const result = await this.driverExecuteSingle(qs.query, { params: qs.params })
    const fields = this.parseQueryResultColumns(result)
    const rows = await this.serializeQueryResult(result, fields)
    return { result: rows, fields }
  }

  async selectTopSql(table: string, offset: number, limit: number, orderBy: OrderBy[], filters: string | TableFilter[], schema: string = this._defaultSchema, selects?: string[]): Promise<string> {
    const qs = await this._selectTopSql(table, offset, limit, orderBy, filters, schema, selects, true)
    return qs.query
  }

  async selectTopStream(table: string, orderBy: OrderBy[], filters: string | TableFilter[], chunkSize: number, schema: string = this._defaultSchema): Promise<StreamResults> {
    const qs = this.buildSelectTopQueries({
      table, orderBy, filters, version: this.version, schema
    })
    // const cursor = new Cursor(qs.query, qs.params)
    const countResults = await this.driverExecuteSingle(qs.countQuery, { params: qs.params })
    const rowWithTotal = countResults.rows.find((row: any) => { return row.total })
    const totalRecords = rowWithTotal ? Number(rowWithTotal.total) : 0
    const columns = await this.listTableColumns(table, schema)

    const cursorOpts = {
      query: qs.query,
      params: qs.params,
      conn: this.conn,
      chunkSize
    }

    return {
      totalRows: totalRecords,
      columns,
      cursor: new PsqlCursor(cursorOpts)
    }
  }

  async queryStream(query: string, chunkSize: number): Promise<StreamResults> {
    const cursorOpts = {
      query: query,
      params: [],
      conn: this.conn,
      chunkSize
    }

    const { columns, totalRows } = await this.getColumnsAndTotalRows(query)

    return {
      totalRows,
      columns,
      cursor: new PsqlCursor(cursorOpts)
    }
  }

  wrapIdentifier(value: string): string {
    if (!value || value === '*') return value;
    const matched = value.match(/(.*?)(\[[0-9]\])/); // eslint-disable-line no-useless-escape
    if (matched) return this.wrapIdentifier(matched[1]) + matched[2];
    return `"${value.replaceAll(/"/g, '""')}"`;
  }

  async setTableDescription(table: string, description: string, schema: string = this._defaultSchema): Promise<string> {
    const identifier = this.wrapTable(table, schema)
    const comment = escapeString(description)
    const sql = `COMMENT ON TABLE ${identifier} IS '${comment}'`
    await this.driverExecuteSingle(sql)
    const result = await this.getTableProperties(table, schema)
    return result?.description
  }

  async setElementNameSql(elementName: string, newElementName: string, typeOfElement: DatabaseElement, schema: string = this._defaultSchema): Promise<string> {
    elementName = this.wrapIdentifier(elementName)
    newElementName = this.wrapIdentifier(newElementName)
    schema = this.wrapIdentifier(schema)

    let sql = ''

    if (typeOfElement === DatabaseElement.TABLE) {
      sql = `ALTER TABLE ${elementName} RENAME TO ${newElementName};`
    } else if (typeOfElement === DatabaseElement.VIEW) {
      sql = `ALTER VIEW ${elementName} RENAME TO ${newElementName};`
    } else if (typeOfElement === DatabaseElement.SCHEMA) {
      sql = `ALTER SCHEMA ${elementName} RENAME TO ${newElementName};`
    }

    return sql
  }

  async dropElement(elementName: string, typeOfElement: DatabaseElement, schema: string = this._defaultSchema): Promise<void> {
    // Schemas are top-level objects and don't need schema prefixing
    const sql = typeOfElement === DatabaseElement.SCHEMA
      ? `DROP ${PD.wrapLiteral(DatabaseElement[typeOfElement])} ${this.wrapIdentifier(elementName)}`
      : `DROP ${PD.wrapLiteral(DatabaseElement[typeOfElement])} ${this.wrapIdentifier(schema)}.${this.wrapIdentifier(elementName)}`

    await this.driverExecuteSingle(sql)
  }

  async truncateElementSql(elementName: string, typeOfElement: DatabaseElement, schema: string = this._defaultSchema): Promise<string> {
    return `TRUNCATE ${PD.wrapLiteral(typeOfElement)} ${wrapIdentifier(schema)}.${wrapIdentifier(elementName)}`
  }

  async duplicateTable(tableName: string, duplicateTableName: string, schema: string = this._defaultSchema): Promise<void> {
    const sql = await this.duplicateTableSql(tableName, duplicateTableName, schema);

    await this.driverExecuteSingle(sql);
  }

  async duplicateTableSql(tableName: string, duplicateTableName: string, schema: string = this._defaultSchema): Promise<string> {
    const sql = `
      CREATE TABLE ${wrapIdentifier(schema)}.${wrapIdentifier(duplicateTableName)} AS
      SELECT * FROM ${wrapIdentifier(schema)}.${wrapIdentifier(tableName)}
    `;

    return sql;
  }

  async listCharsets(): Promise<string[]> {
    return PD.charsets
  }

  async getDefaultCharset(): Promise<string> {
    return 'UTF8'
  }

  async listCollations(_charset: string): Promise<string[]> {
    return []
  }

  async createDatabase(databaseName: string, charset: string, _collation: string): Promise<string> {
    const { number: versionAsInteger } = this.version;

    let sql = `create database ${wrapIdentifier(databaseName)} encoding ${wrapIdentifier(charset)}`;

    // postgres 9 seems to freak out if the charset isn't wrapped in single quotes and also requires the template https://www.postgresql.org/docs/9.3/sql-createdatabase.html
    // later version don't seem to care
    if (versionAsInteger < 100000) {
      sql = `create database ${wrapIdentifier(databaseName)} encoding '${charset}' template template0`;
    }

    await this.driverExecuteSingle(sql)
    return databaseName;
  }

  async createDatabaseSQL(): Promise<string> {
    throw new Error('Method not implemented.');
  }


  async alterPartitionSql(payload: AlterPartitionsSpec): Promise<string> {
    const { table } = payload;
    const builder = new PostgresqlChangeBuilder(table);
    const creates = builder.createPartitions(payload.adds);
    const alters = builder.alterPartitions(payload.alterations);
    const detaches = builder.detachPartitions(payload.detaches);
    return [creates, alters, detaches].filter((f) => !!f).join(";")
  }

  async alterPartition(payload: AlterPartitionsSpec): Promise<void> {
    const query = await this.alterPartitionSql(payload)
    await this.driverExecuteSingle(query);
  }


  async getMaterializedViewCreateScript(view: string, schema: string) {
    const createViewSql = `CREATE OR REPLACE MATERIALIZED VIEW ${wrapIdentifier(schema)}.${view} AS`;

    const sql = 'SELECT pg_get_viewdef($1::regclass, true)';

    const params = [view];

    const data = await this.driverExecuteSingle(sql, { params });

    return data.rows.map((row) => `${createViewSql}\n${row.pg_get_viewdef}`);
  }

  async getImportSQL(importedData: any[], tableName: string, schema: string = null, runAsUpsert = false): Promise<string | string[]> {
    let setRunAsUpsert = runAsUpsert
    if ( setRunAsUpsert ) {
      setRunAsUpsert = this.version.number >= 90500
    }
    const queries = []
    const primaryKeysPromise = await this.getPrimaryKeys(tableName, schema)
    const primaryKeys = primaryKeysPromise.map(v => v.columnName)
    queries.push(buildInsertQueries(this.knex, importedData, { runAsUpsert: setRunAsUpsert, primaryKeys }).join(';'))
    return joinQueries(queries)
  }

  async importBeginCommand(_table: TableOrView, importOptions: ImportFuncOptions): Promise<any> {
    return await this.rawExecuteQuery('BEGIN;', importOptions.executeOptions)
  }

  async importTruncateCommand(table: TableOrView, importOptions: ImportFuncOptions): Promise<any> {
    const { name, schema } = table
    return await this.rawExecuteQuery(`TRUNCATE TABLE ${this.wrapIdentifier(schema)}.${this.wrapIdentifier(name)};`, importOptions.executeOptions)
  }

  async importLineReadCommand(_table: TableOrView, sqlString: string, importOptions: ImportFuncOptions): Promise<any> {
    return await this.rawExecuteQuery(sqlString, importOptions.executeOptions)
  }

  async importCommitCommand(_table: TableOrView, importOptions: ImportFuncOptions): Promise<any> {
    return await this.rawExecuteQuery('COMMIT;', importOptions.executeOptions)
  }

  async importRollbackCommand(_table: TableOrView, importOptions?: ImportFuncOptions): Promise<any> {
    return await this.rawExecuteQuery('ROLLBACK;', importOptions.executeOptions)
  }

  // Manual transaction management
  async reserveConnection(tabId: number) {
    const connectionType = this.connectionType === 'postgresql' ? 'postgres' : this.connectionType;
    if (this.reservedConnections.size >= BksConfig.db[connectionType].maxReservedConnections) {
      throw new Error(errorMessages.maxReservedConnections)
    }

    const conn = await this.conn.pool.connect();
    this.pushConnection(tabId, conn);
  }

  async releaseConnection(tabId: number) {
    const conn = this.popConnection(tabId);
    if (conn) {
      conn.release();
    }
  }

  async startTransaction(tabId: number) {
    const conn = this.peekConnection(tabId);
    await this.runQuery(conn, 'BEGIN', {});
  }

  async commitTransaction(tabId: number) {
    const conn = this.peekConnection(tabId);
    await this.runQuery(conn, 'COMMIT', {});
  }

  async rollbackTransaction(tabId: number) {
    const conn = this.peekConnection(tabId);
    await this.runQuery(conn, 'ROLLBACK', {});
  }

  protected async rawExecuteQuery(q: string, options: { connection?: PoolClient, isManualCommit?: boolean, tabId?: number }): Promise<QueryResult | QueryResult[]> {
    log.debug('rawExecuteQuery isManualCommit', options.isManualCommit)
    const hasReserved = this.reservedConnections.has(options?.tabId)
    if (options?.tabId && hasReserved) {
      const conn = this.peekConnection(options?.tabId);
      return await this.runQuery(conn, q, options);
    } else if (options.connection) {
      // This means connection.release will be called elsewhere
      return await this.runQuery(options.connection, q, options)
    } else {
      log.info('Acquiring new connection for: ', q)
      // the simple case where we manage the connection ourselves
      return await this.runWithConnection(async (connection) => {
        return await this.runQuery(connection, q, options)
      })
    }
  }

  // this will manage the connection for you, but won't call rollback
  // on an error, for that use `runWithTransaction`
  async runWithConnection<T>(child: (c: PoolClient) => Promise<T>): Promise<T> {
    const connection = await this.conn.pool.connect()
    try {
      return await child(connection)
    } finally {
      connection.release()
    }
  }

  // this will run your SQL wrapped in a transaction, making sure to manage the connection pool
  // properly
  private async runWithTransaction<T>(child: (c: PoolClient) => Promise<T>): Promise<T> {
    return await this.runWithConnection(async (connection) => {
      await this.runQuery(connection, 'BEGIN', {})
      try {
        const result = await child(connection)
        await this.runQuery(connection, 'COMMIT', {})
        return result
      } catch (ex) {
        log.warn("Pool connection - rolling back ", ex.message)
        await this.runQuery(connection, 'ROLLBACK', {})
        throw ex
      }
    })
  }

  // ************************************************************************************
  // PUBLIC FOR TESTING
  // ************************************************************************************

  parseFields(fields: any[], rowResults: boolean) {
    return fields.map((field, idx) => {
      field.dataType = dataTypes[field.dataTypeID] || 'user-defined'
      field.id = rowResults ? `c${idx}` : field.name
      return field
    })
  }

  parseRowQueryResult(data: QueryResult, command: string, rowResults: boolean): NgQueryResult {
    const fields = this.parseFields(data.columns, rowResults)
    const fieldIds = fields.map(f => f.id)
    const isSelect = data.command === 'SELECT';
    const rowCount = data.rowCount || data.rows?.length || 0
    return {
      command: command || data.command,
      rows: rowResults ? data.rows.map(r => _.zipObject(fieldIds, r)) : data.rows,
      fields: fields,
      rowCount: rowCount,
      affectedRows: !isSelect && !isNaN(data.rowCount) ? data.rowCount : undefined,
    };
  }

  buildSelectTopQueries(options: STQOptions): STQResults {
    const filters = options.filters
    const orderBy = options.orderBy
    const selects = options.selects ?? ['*']
    let orderByString = ""
    let filterString = ""
    let params: (string | string[])[] = []

    if (orderBy && orderBy.length > 0) {
      orderByString = "ORDER BY " + (orderBy.map((item) => {
        if (_.isObject(item)) {
          return `${wrapIdentifier(item.field)} ${item.dir.toUpperCase()}`
        } else {
          return wrapIdentifier(item)
        }
      })).join(",")
    }

    if (_.isString(filters)) {
      filterString = `WHERE ${filters}`
    } else if (filters && filters.length > 0) {
      let paramIdx = 1
      const allFilters = filters.map((item) => {
        if (item.type === 'in' && _.isArray(item.value)) {
          const values = item.value.map((v, idx) => {
            return options.inlineParams
              ? knex.raw('?', [v]).toQuery()
              : `$${paramIdx + idx}`
          })
          paramIdx += values.length
          return `${wrapIdentifier(item.field)} ${item.type.toUpperCase()} (${values.join(',')})`
        } else if (item.type.includes('is')) {
          return `${wrapIdentifier(item.field)} ${item.type.toUpperCase()} NULL`
        }
        const value = options.inlineParams
          ? knex.raw('?', [item.value]).toQuery()
          : `$${paramIdx}`
        paramIdx += 1
        return `${wrapIdentifier(item.field)} ${item.type.toUpperCase()} ${value}`
      })
      filterString = "WHERE " + joinFilters(allFilters, filters)

      params = filters.filter((item) => !!item.value).flatMap((item) => {
        return _.isArray(item.value) ? item.value : [item.value]
      })
    }

    const selectSQL = `SELECT ${selects.join(', ')}`
    const baseSQL = `
      FROM ${wrapIdentifier(options.schema)}.${wrapIdentifier(options.table)}
      ${filterString}
    `

    // if we're not filtering data we want the optimized approximation of row count
    // rather than a legit row count.
    const countQuery = this.countQuery(options, baseSQL);

    const query = `
      ${selectSQL} ${baseSQL}
      ${orderByString}
      ${_.isNumber(options.limit) ? `LIMIT ${options.limit}` : ''}
      ${_.isNumber(options.offset) ? `OFFSET ${options.offset}` : ''}
      `
    return {
      query, countQuery, params
    }
  }
  // ************************************************************************************
  // PROTECTED HELPER FUNCTIONS
  // ************************************************************************************

  protected countQuery(options: STQOptions, baseSQL: string): string {
    // This comes from this PR, it provides approximate counts for PSQL
    // https://github.com/beekeeper-studio/beekeeper-studio/issues/311#issuecomment-788325650
    // however not using the complex query, just the simple one from the psql docs
    // https://wiki.postgresql.org/wiki/Count_estimate
    // however it doesn't work in redshift or cockroach.
    const tuplesQuery = `
      SELECT
        reltuples as total
      FROM
        pg_class
      where
        oid = '${wrapIdentifier(options.schema)}.${wrapIdentifier(options.table)}'::regclass
    `;

    return !options.filters && !options.forceSlow ? tuplesQuery : `SELECT count(*) as total ${baseSQL}`;
  }

  protected tableName(table: string, schema: string = this._defaultSchema): string {
    return schema ? `${PD.wrapIdentifier(schema)}.${PD.wrapIdentifier(table)}` : PD.wrapIdentifier(table);
  }

  protected wrapTable(table: string, schema: string = this._defaultSchema) {
    if (!schema) return wrapIdentifier(table);
    return `${wrapIdentifier(schema)}.${wrapIdentifier(table)}`;
  }

  protected async getTableOwner(table: string, schema: string) {
    const sql = `select tableowner from pg_catalog.pg_tables where tablename = $1 and schemaname = $2`
    const result = await this.driverExecuteSingle(sql, { params: [table, schema] });
    return result.rows[0]?.tableowner;
  }

  protected async configDatabase(server: IDbConnectionServer, database: { database: string}) {

    const config: PoolConfig = {
      host: server.config.host,
      port: server.config.port || undefined,
      password: await refreshTokenIfNeeded(server.config?.redshiftOptions, server, server.config.port || 5432) || server.config.password || undefined,
      database: database.database,
      max: BksConfig.db.postgres.maxConnections, // max idle connections per time (30 secs)
      connectionTimeoutMillis: BksConfig.db.postgres.connectionTimeout,
      idleTimeoutMillis: BksConfig.db.postgres.idleTimeout,
    };

    if (
      server.config.client === "postgresql" &&
      // fix https://github.com/beekeeper-studio/beekeeper-studio/issues/2630
      // we only need SSL for iam authentication
      server.config?.redshiftOptions?.iamAuthenticationEnabled
    ){
      server.config.ssl = true;
    }

    return this.configurePool(config, server, null);
  }

  protected configurePool(config: PoolConfig, server: IDbConnectionServer, tempUser: string) {
    if (tempUser) {
      config.user = tempUser
    } else if (server.config.user) {
      config.user = server.config.user
    } else if (server.config.osUser) {
      config.user = server.config.osUser
    }

    if (server.config.socketPathEnabled) {
      config.host = server.config.socketPath;
      config.port = server.config.port;
      return config;
    }

    if (server.sshTunnel) {
      config.host = server.config.localHost;
      config.port = server.config.localPort;
    }

    if (server.config.ssl) {

      config.ssl = {}

      if (server.config.sslCaFile) {
        config.ssl.ca = readFileSync(server.config.sslCaFile);
      }

      if (server.config.sslCertFile) {
        config.ssl.cert = readFileSync(server.config.sslCertFile);
      }

      if (server.config.sslKeyFile) {
        config.ssl.key = readFileSync(server.config.sslKeyFile);
      }
      if (!config.ssl.key && !config.ssl.ca && !config.ssl.cert) {
        // TODO: provide this as an option in settings
        // not per-connection
        // How it works:
        // if false, cert can be self-signed
        // if true, has to be from a public CA
        // Heroku certs are self-signed.
        // if you provide ca/cert/key files, it overrides this
        config.ssl.rejectUnauthorized = false
      } else {
        config.ssl.rejectUnauthorized = server.config.sslRejectUnauthorized
      }
    }
    return config;
  }

  protected async getTypes(): Promise<any> {
    let sql = `
      SELECT      n.nspname as schema, t.typname as typename, t.oid::integer as typeid
      FROM        pg_type t
        LEFT JOIN   pg_catalog.pg_namespace n ON n.oid = t.typnamespace
      WHERE       (t.typrelid = 0 OR (SELECT c.relkind = 'c' FROM pg_catalog.pg_class c WHERE c.oid = t.typrelid))
        AND     n.nspname NOT IN ('pg_catalog', 'information_schema')
    `
    if (this.version.number < 80300) {
      sql += ` AND     t.typname !~ '^_';`;
    } else {
      sql += ` AND     NOT EXISTS(SELECT 1 FROM pg_catalog.pg_type el WHERE el.oid = t.typelem AND el.typarray = t.oid);`;
    }

    const data = await this.driverExecuteSingle(sql);
    const result: any = {}
    data.rows.forEach((row: any) => {
      result[row.typeid] = row.typename
    })
    _.merge(result, _.invert(pg.types.builtins))
    result[1009] = 'array'
    return result
  }

  private async runQuery(connection: PoolClient, query: string, options: any): Promise<QueryResult | QueryResult[]> {
    const args = {
      text: query,
      values: options.params,
      multiResult: options.multiple,
      rowMode: options.arrayMode ? 'array' : undefined
    };

    // node-postgres has support for Promise query
    // but that always returns the "fields" property empty
    return new Promise((resolve, reject) => {
      log.info('RUNNING', query, options.params);
      connection.query(args, (err: Error, data: PgQueryResult | PgQueryArrayResult[]) => {
        if (err) return reject(err);
        let qr: QueryResult | QueryResult[];
        if (args.multiResult) {
          const rows = Array.isArray(data) ? data : [data];
          qr = rows.map((r) => ({
            pgResult: r,
            rows: r.rows,
            columns: r.fields,
            command: r.command,
            rowCount: r.rowCount,
            arrayMode: options.arrayMode,
          }))
        } else {
          const row = Array.isArray(data) ? data[0] : data;
          qr = {
            pgResult: row,
            rows: row.rows,
            columns: row.fields,
            command: row.command,
            rowCount: row.rowCount,
            arrayMode: options.arrayMode,
          };
        }
        resolve(qr);
      });
    });
  }

  private async insertRows(rawInserts: TableInsert[], connection: PoolClient) {
    const columnsList = await Promise.all(rawInserts.map((insert) => {
      return this.listTableColumns(insert.table, insert.schema);
    }));
    const fixedInserts = rawInserts.map((insert, idx) => {
      const result = { ...insert };
      const columns = columnsList[idx];
      result.data = result.data.map((obj) => {
        return _.mapValues(obj, (value, key) => {
          const column = columns.find((c) => c.columnName === key);
          // fix: we used to serialize arrays before this, now we pass them as
          // json arrays properly
          return this.normalizeValue(value, column);
        })
      })
      return result;
    })

    await this.driverExecuteSingle(buildInsertQueries(this.knex, fixedInserts).join(";"), { connection });

    return true;
  }

  private async updateValues(rawUpdates: TableUpdate[], connection): Promise<TableUpdateResult[]> {
    const updates = rawUpdates.map((update) => {
      const result = { ...update };
      result.value = this.normalizeValue(update.value, update.columnObject);
      return result;
    })
    log.info("applying updates", updates);
    let results: TableUpdateResult[] = [];
    await this.driverExecuteSingle(buildUpdateQueries(this.knex, updates).join(";"), { connection });
    const data = await this.driverExecuteSingle(buildSelectQueriesFromUpdates(this.knex, updates).join(";"), { connection });
    results = [data.rows[0]];

    return results;
  }

  private async deleteRows(deletes: TableDelete[], connection) {
    await this.driverExecuteSingle(buildDeleteQueries(this.knex, deletes).join(";"), { connection });

    return true
  }

  /**
   * Gets the version details for the connection.
   *
   * Example version strings:
   * CockroachDB CCL v1.1.0 (linux amd64, built 2017/10/12 14:50:18, go1.8.3)
   * CockroachDB CCL v20.1.1 (x86_64-unknown-linux-gnu, built 2020/05/19 14:46:06, go1.13.9)
   *
   * PostgreSQL 9.4.26 on x86_64-pc-linux-gnu (Debian 9.4.26-1.pgdg90+1), compiled by gcc (Debian 6.3.0-18+deb9u1) 6.3.0 20170516, 64-bit
   * PostgreSQL 12.3 (Debian 12.3-1.pgdg100+1) on x86_64-pc-linux-gnu, compiled by gcc (Debian 8.3.0-6) 8.3.0, 64-bit
   *
   * PostgreSQL 8.0.2 on i686-pc-linux-gnu, compiled by GCC gcc (GCC) 3.4.2 20041017 (Red Hat 3.4.2-6.fc3), Redshift 1.0.12103
   */
  private async getVersion(): Promise<VersionInfo> {
    const { version } = (await this.driverExecuteSingle("select version()")).rows[0]

    if (!version) {
      return {
        version: '',
        number: 0,
        hasPartitions: false
      }
    }

    const isCockroach = version.toLowerCase().includes('cockroachdb')
    const isRedshift = version.toLowerCase().includes('redshift')
    const isPostgres = !isCockroach && !isRedshift

    const number = parseInt(
      version.split(" ")[isPostgres ? 1 : 2].replace(/(^v)|(,$)/ig, '').split(".").map((s: string) => s.padStart(2, "0")).join("").padEnd(6, "0"),
      10
    );
    return {
      version,
      number,
      hasPartitions: (isPostgres && number >= 100000), //for future cochroach support?: || (isCockroach && number >= 200070)
    }
  }



  private async getEntityType(
    table: string,
    schema: string
  ): Promise<string | null> {
    const query = `
      select table_type as tt from information_schema.tables
      where table_name = $1 and table_schema = $2
    `
    const result = await this.driverExecuteSingle(query, { params: [table, schema] })
    return result.rows[0] ? result.rows[0]['tt'] : null
  }

  private async _selectTopSql(
    table: string,
    offset: number,
    limit: number,
    orderBy: OrderBy[],
    filters: TableFilter[] | string,
    schema = "public",
    selects = ["*"],
    inlineParams?: boolean,
  ): Promise<STQResults> {
    return this.buildSelectTopQueries({
      table,
      offset,
      limit,
      orderBy,
      filters,
      selects,
      schema,
      version: this.version,
      inlineParams
    })
  }





  // If a type starts with an underscore - it's an array
  // so we need to turn the string representation back to an array
  private normalizeValue(value: string, column?: ExtendedTableColumn) {
    if (column?.array && _.isString(value)) {
      return JSON.parse(value)
    }
    return value
  }

  private async getSchema() {
    const sql = 'SELECT CURRENT_SCHEMA() AS schema';

    const data = await this.driverExecuteSingle(sql);
    return data.rows[0].schema;
  }

  private identifyCommands(queryText: string) {
    try {
      return identify(queryText);
    } catch (err) {
      return [];
    }
  }

  parseQueryResultColumns(qr: QueryResult): BksField[] {
    return qr.columns.map((column) => {
      let bksType: BksFieldType = 'UNKNOWN';
      if (column.dataTypeID === pg.types.builtins.BYTEA) {
        bksType = 'BINARY'
      }
      return { name: column.name, bksType };
    })
  }

  parseTableColumn(column: { column_name: string; data_type: string }): BksField {
    return {
      name: column.column_name,
      bksType: column.data_type === 'bytea' ? 'BINARY' : 'UNKNOWN',
    };
  }
}


/**
 * Do not convert DATE types to JS date.
 * It ignores of applying a wrong timezone to the date.
 *
 * See also: https://github.com/brianc/node-postgres/issues/285
 * (and note that the code refrenced in /lib/textParsers.js has been broken out into it own module
 * so it now lives in https://github.com/brianc/node-pg-types/blob/master/lib/textParsers.js#L175)
 *
 * TODO: do not convert as well these same types with array (types 1115, 1182, 1185)
 */
pg.types.setTypeParser(pg.types.builtins.DATE, 'text', (val) => val); // date
pg.types.setTypeParser(pg.types.builtins.TIMESTAMP, 'text', (val) => val); // timestamp without timezone
pg.types.setTypeParser(pg.types.builtins.TIMESTAMPTZ, 'text', (val) => val); // timestamp
pg.types.setTypeParser(pg.types.builtins.INTERVAL, 'text', (val) => val); // interval (Issue #1442 "BUG: INTERVAL columns receive wrong value when cloning row)

export function wrapIdentifier(value: string): string {
  if (!value || value === '*') return value;
  const matched = value.match(/(.*?)(\[[0-9]\])/); // eslint-disable-line no-useless-escape
  if (matched) return wrapIdentifier(matched[1]) + matched[2];
  return `"${value.replaceAll(/"/g, '""')}"`;
}<|MERGE_RESOLUTION|>--- conflicted
+++ resolved
@@ -641,9 +641,6 @@
     });
   }
 
-<<<<<<< HEAD
-  async query(queryText: string, tabId: number, _options?: any): Promise<CancelableQuery> {
-=======
   async getIncomingKeys(table: string, schema: string = this._defaultSchema): Promise<TableKey[]> {
     // Query for foreign keys TO this table (other tables referencing this table)
     const incomingSQL = `
@@ -733,8 +730,7 @@
     });
   }
 
-  async query(queryText: string): Promise<CancelableQuery> {
->>>>>>> daace3da
+  async query(queryText: string, tabId: number, _options?: any): Promise<CancelableQuery> {
     let pid: any = null;
     let canceling = false;
     const cancelable = createCancelablePromise(errors.CANCELED_BY_USER);
@@ -800,6 +796,7 @@
     const data = await this.driverExecuteMultiple(queryText, { arrayMode, tabId: options?.tabId });
 
     const commands = this.identifyCommands(queryText).map((item) => item.type);
+
     return data.map((result, idx) => this.parseRowQueryResult(result, commands[idx], arrayMode));
   }
 
@@ -1701,7 +1698,6 @@
     const isCockroach = version.toLowerCase().includes('cockroachdb')
     const isRedshift = version.toLowerCase().includes('redshift')
     const isPostgres = !isCockroach && !isRedshift
-
     const number = parseInt(
       version.split(" ")[isPostgres ? 1 : 2].replace(/(^v)|(,$)/ig, '').split(".").map((s: string) => s.padStart(2, "0")).join("").padEnd(6, "0"),
       10
