import globals from "@/common/globals";
import pg, { PoolConfig } from "pg";
import { IDbConnectionServer } from "../types";
import { FilterOptions, SupportedFeatures, TableIndex, TableOrView, TablePartition, TableProperties, TableTrigger } from "../models";
import { PostgresClient, STQOptions } from "./postgresql";
import _ from 'lodash';
import { defaultCreateScript } from "./postgresql/scripts";


export class CockroachClient extends PostgresClient {
  supportedFeatures(): SupportedFeatures {
    return {
      customRoutines: true,
      comments: true,
      properties: true,
      partitions: false,
      editPartitions: false,
      backups: false,
      backDirFormat: false,
      restore: false
    };
  }

  async listMaterializedViews(_filter?: FilterOptions): Promise<TableOrView[]> {
    return [];
  }

  async listTablePartitions(_table: string, _schema: string): Promise<TablePartition[]> {
    return null;
  }

  async listTableTriggers(_table: string, _schema?: string): Promise<TableTrigger[]> {
    // unsupported https://www.cockroachlabs.com/docs/stable/sql-feature-support.html
    return [];
  }

  async listTableIndexes(table: string, schema?: string): Promise<TableIndex[]> {
    const sql = `
     show indexes from ${this.tableName(table, schema)};
    `

    const result = await this.driverExecuteSingle(sql);
    const grouped = _.groupBy(result.rows, 'index_name')
    return Object.keys(grouped).map((indexName: string, idx) => {
      const columns = grouped[indexName].filter((c) => !c.implicit)
      const first: any = grouped[indexName][0]
      return {
        id: idx.toString(),
        name: indexName,
        table: table,
        schema: schema,
        // v21.2 onwards changes index names for primary keys
        primary: first.index_name === 'primary' || first.index_name.endsWith('pkey'),
        unique: !first.non_unique,
        columns: _.sortBy(columns, ['seq_in_index']).map((c: any) => ({
          name: c.column_name,
          order: c.direction
        }))

      }
    })
  }

  async getTableProperties(table: string, schema?: string): Promise<TableProperties> {
    const detailsPromise = Promise.resolve({ rows: [] });
    const triggersPromise = Promise.resolve([]);
    const partitionsPromise = Promise.resolve([]);

    const [
      result,
      indexes,
      relations,
      triggers,
      partitions,
      owner
    ] = await Promise.all([
      detailsPromise,
      this.listTableIndexes(table, schema),
      this.getTableKeys(table, schema),
      triggersPromise,
      partitionsPromise,
      this.getTableOwner(table, schema)
    ]);

    const props = result.rows.length > 0 ? result.rows[0] : {};
    return {
      description: props.description,
      indexSize: Number(props.index_size),
      size: Number(props.table_size),
      indexes,
      relations,
      triggers,
      partitions,
      owner
    };
  }

  async createDatabase(databaseName: string, charset: string, _collation: string): Promise<void> {
    const sql = `create database ${this.wrapIdentifier(databaseName)} encoding ${this.wrapIdentifier(charset)}`;

    await this.driverExecuteSingle(sql);
  }

  async getTableCreateScript(table: string, schema: string = this._defaultSchema): Promise<string> {
    const params = [
      table,
      schema,
    ];

    const data = await this.driverExecuteSingle(defaultCreateScript, { params });

    return data.rows.map((row) => row.createtable)[0];
  }

  protected countQuery(_options: STQOptions, baseSQL: string): string {
    return `SELECT count(*) as total ${baseSQL}`;
  }

  protected async configDatabase(server: IDbConnectionServer, database: { database: string }) {
    let optionsString = undefined;
    const cluster = server.config.options?.cluster || undefined;
    if (cluster) {
      optionsString = `--cluster=${cluster}`;
    }

    const config: PoolConfig = {
      host: server.config.host,
      port: server.config.port || undefined,
      password: server.config.password || undefined,
      database: database.database,
      max: 5, // max idle connections per time (30 secs)
      connectionTimeoutMillis: globals.psqlTimeout,
      idleTimeoutMillis: globals.psqlIdleTimeout,
<<<<<<< HEAD
=======
      // not in the typings, but works.
      // @ts-ignore
>>>>>>> fa9fea32
      options: optionsString
    };

    return this.configurePool(config, server, null);
  }

  protected async getTypes(): Promise<any> {
    const sql = `
      SELECT      n.nspname as schema, t.typname as typename, t.oid::int4 as typeid
      FROM        pg_type t
      LEFT JOIN   pg_catalog.pg_namespace n ON n.oid = t.typnamespace
      WHERE       (t.typrelid = 0 OR (SELECT c.relkind = 'c' FROM pg_catalog.pg_class c WHERE c.oid = t.typrelid))
      AND     NOT EXISTS(SELECT 1 FROM pg_catalog.pg_type el WHERE el.oid = t.typelem AND el.typarray = t.oid)
      AND     n.nspname NOT IN ('pg_catalog', 'information_schema');
    `;

    const data = await this.driverExecuteSingle(sql);
    const result: any = {}
    data.rows.forEach((row: any) => {
      result[row.typeid] = row.typename
    })
    _.merge(result, _.invert(pg.types.builtins))
    result[1009] = 'array'
    return result
  }
}<|MERGE_RESOLUTION|>--- conflicted
+++ resolved
@@ -131,11 +131,8 @@
       max: 5, // max idle connections per time (30 secs)
       connectionTimeoutMillis: globals.psqlTimeout,
       idleTimeoutMillis: globals.psqlIdleTimeout,
-<<<<<<< HEAD
-=======
       // not in the typings, but works.
       // @ts-ignore
->>>>>>> fa9fea32
       options: optionsString
     };
 
