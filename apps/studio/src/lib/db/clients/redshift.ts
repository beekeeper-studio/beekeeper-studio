--- conflicted
+++ resolved
@@ -6,11 +6,8 @@
 import { escapeString } from "./utils";
 import pg from 'pg';
 import { defaultCreateScript } from "./postgresql/scripts";
-<<<<<<< HEAD
 import { BkConfig } from "@/lib/config/config-loader";
-=======
 import { TableKey } from "@shared/lib/dialects/models";
->>>>>>> abe5a1de
 
 export class RedshiftClient extends PostgresClient {
   supportedFeatures(): SupportedFeatures {
