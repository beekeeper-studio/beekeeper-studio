--- conflicted
+++ resolved
@@ -221,10 +221,11 @@
     name: 'MongoDB'
   },
   {
-<<<<<<< HEAD
+
     key: 'snowflake',
     name: 'Snowflake',
-=======
+  },
+  {
     key: 'sqlanywhere',
     name: 'SqlAnywhere',
     defaultPort: 2638,
@@ -232,6 +233,5 @@
       'server:ssl',
       'server:socketPath'
     ]
->>>>>>> 32e218a3
   }
 ];