// Copyright (c) 2015 The SQLECTRON Team
export function findClient(key: string): Client | undefined {
  const client = CLIENTS.find((cli) => cli.key === key);
  if(!client) return undefined;

  return {
    ...client,
    get supportsSocketPath(): boolean {
      return this.supports('server:socketPath');
    },
    supports(feature: string): boolean {
      return !client.disabledFeatures?.includes(feature);
    },
  };
}

interface Client extends ClientConfig {
  readonly supportsSocketPath: boolean,
  supports: (feature: string) => boolean,
}

interface ClientConfig {
  key: string,
  name: string,
  defaultPort?: number,
  defaultDatabase?: string,
  disabledFeatures?: string[],
}

/**
 * List of supported database clients
 */
export const CLIENTS: ClientConfig[] = [
  {
    key: 'cockroachdb',
    name: 'CockroachDB',
    defaultPort: 26257,
    disabledFeatures: [
      'server:domain',
      'server:socketPath'
    ],
  },
  {
    key: 'mysql',
    name: 'MySQL',
    defaultPort: 3306,
    disabledFeatures: [
      'server:schema',
      'server:domain',
    ],
  },
  {
    key: 'mariadb',
    name: 'MariaDB',
    defaultPort: 3306,
    disabledFeatures: [
      'server:schema',
      'server:domain',
    ],
  },
  {
    key: 'postgresql',
    name: 'PostgreSQL',
    defaultDatabase: 'postgres',
    defaultPort: 5432,
    disabledFeatures: [
      'server:domain',
    ],
  },
  {
    key: 'redshift',
    name: 'Amazon Redshift',
    defaultDatabase: 'postgres',
    defaultPort: 5432,
    disabledFeatures: [
      'server:domain',
      'server:socketPath'
    ],
  },
  {
    key: 'sqlserver',
    name: 'Microsoft SQL Server',
    defaultPort: 1433,
    disabledFeatures: [
      'server:socketPath'
    ],
  },
  {
    key: 'sqlite',
    name: 'SQLite',
    defaultDatabase: ':memory:',
    disabledFeatures: [
      'server:ssl',
      'server:host',
      'server:port',
      'server:socketPath',
      'server:user',
      'server:password',
      'server:schema',
      'server:domain',
      'server:ssh',
      'scriptCreateTable',
      'cancelQuery',
    ],
  },
  {
    key: 'cassandra',
    name: 'Cassandra',
    defaultPort: 9042,
    disabledFeatures: [
      'server:ssl',
      'server:socketPath',
      'server:schema',
      'server:domain',
      'scriptCreateTable',
      'cancelQuery',
    ],
  },
  {
    key: 'oracle',
    name: 'Oracle',
    defaultPort: 1521,
    disabledFeatures: [
      'server:socketPath'
    ]
  },
  {
    key: 'bigquery',
    name: 'BigQuery',
    defaultPort: 443,
    disabledFeatures: [
      'server:ssl',
      'server:socketPath',
      'server:user',
      'server:password',
      'server:schema',
      'server:domain',
      'server:ssh',
      'scriptCreateTable',
    ],
  },
  {
    key: 'firebird',
    name: 'Firebird',
    defaultPort: 3050,
    disabledFeatures: [
      'server:schema',
      'server:socketPath',
    ],
  },
  {
<<<<<<< HEAD
    key: 'duckdb',
    name: 'DuckDB',
    defaultDatabase: ':memory:',
    disabledFeatures: [],
  }
=======
    key: 'tidb',
    name: 'TiDB',
    defaultPort: 4000,
    disabledFeatures: [
      'server:schema',
      'server:domain',
    ],
  },
>>>>>>> 7888d7c8
];<|MERGE_RESOLUTION|>--- conflicted
+++ resolved
@@ -149,13 +149,6 @@
     ],
   },
   {
-<<<<<<< HEAD
-    key: 'duckdb',
-    name: 'DuckDB',
-    defaultDatabase: ':memory:',
-    disabledFeatures: [],
-  }
-=======
     key: 'tidb',
     name: 'TiDB',
     defaultPort: 4000,
@@ -164,5 +157,10 @@
       'server:domain',
     ],
   },
->>>>>>> 7888d7c8
+  {
+    key: 'duckdb',
+    name: 'DuckDB',
+    defaultDatabase: ':memory:',
+    disabledFeatures: [],
+  },
 ];