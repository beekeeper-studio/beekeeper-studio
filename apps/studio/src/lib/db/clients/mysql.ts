--- conflicted
+++ resolved
@@ -279,11 +279,7 @@
 }
 
 export class MysqlClient extends BasicDatabaseClient<ResultType> {
-<<<<<<< HEAD
-  versionInfo: {
-=======
   versionInfo: Version & {
->>>>>>> 9fe9f8ce
     versionString: string;
     version: number;
   };
