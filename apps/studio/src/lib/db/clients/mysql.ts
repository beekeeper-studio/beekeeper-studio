--- conflicted
+++ resolved
@@ -201,11 +201,7 @@
 
   const prefixMatch = nameAndPrefix.match(/\((\d+)\)$/)
   if (prefixMatch) {
-<<<<<<< HEAD
     prefix = Number(prefixMatch[1])
-=======
-    prefix = Number(prefixMatch[1]) 
->>>>>>> 9fa3cb20
     name = nameAndPrefix.slice(0, nameAndPrefix.length - prefixMatch[0].length).trimEnd()
   }
 
@@ -868,6 +864,7 @@
     return true;
   }
 
+  // TODO (@day): this may need to be async
   truncateElementSql(elementName: string, typeOfElement: DatabaseElement) {
     return `TRUNCATE ${MysqlData.wrapLiteral(typeOfElement)} ${this.wrapIdentifier(elementName)}`;
   }
