// Copyright (c) 2015 The SQLECTRON Team

import {
  AppContextProvider,
  BasicDatabaseClient,
  ExecutionContext,
  QueryLogOptions,
} from "./BasicDatabaseClient";
import mysql, { Connection } from "mysql2";
import rawLog from "electron-log";
import knexlib from "knex";
import { readFileSync } from "fs";
import _ from "lodash";
import {
  applyChangesSql,
  buildDeleteQueries,
  buildInsertQuery,
  buildSelectTopQuery,
  escapeString,
  ClientError
} from "./utils";
import {
  IDbConnectionDatabase,
  DatabaseElement,
} from "../types";
import { MysqlCursor } from "./mysql/MySqlCursor";
import { createCancelablePromise } from "@/common/utils";
import { errors } from "@/lib/errors";
import { identify } from "sql-query-identifier";
import { MySqlChangeBuilder } from "@shared/lib/sql/change_builder/MysqlChangeBuilder";
import { AlterTableSpec, IndexColumn, TableKey } from "@shared/lib/dialects/models";
import { MysqlData } from "@shared/lib/dialects/mysql";
import {
  CancelableQuery,
  DatabaseFilterOptions,
  ExtendedTableColumn,
  FilterOptions,
  ImportFuncOptions,
  NgQueryResult,
  OrderBy,
  PrimaryKeyColumn,
  QueryResult,
  Routine,
  SchemaFilterOptions,
  StreamResults,
  SupportedFeatures,
  TableChanges,
  TableColumn,
  TableDelete,
  TableFilter,
  TableIndex,
  TableInsert,
  TableOrView,
  TableProperties,
  TableResult,
  TableTrigger,
  TableUpdate,
} from "../models";
import { ChangeBuilderBase } from "@shared/lib/sql/change_builder/ChangeBuilderBase";
import { uuidv4 } from "@/lib/uuid";
import { IDbConnectionServer } from "../backendTypes";
import {fromIni} from "@aws-sdk/credential-providers";
import {Signer} from "@aws-sdk/rds-signer";

type ResultType = {
  data: any[];
  fields: any[];
};

const log = rawLog.scope("mysql");
const logger = () => log;

const context: AppContextProvider = {
  getExecutionContext(): ExecutionContext {
    return null;
  },
  logQuery(
    _query: string,
    _options: QueryLogOptions,
    _context: ExecutionContext
  ): Promise<number | string> {
    return null;
  },
};

const mysqlErrors = {
  EMPTY_QUERY: "ER_EMPTY_QUERY",
  CONNECTION_LOST: "PROTOCOL_CONNECTION_LOST",
};

const knex = knexlib({ client: "mysql2" });

function getRealError(conn, err) {
  /* eslint no-underscore-dangle:0 */
  if (conn && conn._protocol && conn._protocol._fatalError) {
    logger().warn("Query error", err, conn._protocol._fatalError);
    return conn._protocol._fatalError;
  }
  return err;
}

async function configDatabase(
  server: IDbConnectionServer,
  database: IDbConnectionDatabase
): mysql.PoolOptions {

  let resolvedPw = ''
  const redshiftOptions = server.config.redshiftOptions

  if(redshiftOptions?.iamAuthenticationEnabled){
    const nodeProviderChainCredentials = fromIni({
      profile: redshiftOptions.awsProfile ?? "default",
    });
    const signer = new Signer({
      credentials: nodeProviderChainCredentials,
      region: redshiftOptions?.awsRegion,
      hostname: server.config.host,
      port: server.config.port || 3306,
      username: server.config.user,
    });
    resolvedPw = await signer.getAuthToken();
  }

  const config: mysql.PoolOptions = {
    host: server.config.host,
    port: server.config.port,
    user: server.config.user,
    password: resolvedPw || server.config.password || undefined,
    database: database.database,
    multipleStatements: true,
    dateStrings: true,
    supportBigNumbers: true,
    bigNumberStrings: true,
    connectTimeout: 60 * 60 * 1000,
  };

  if (server.config.socketPathEnabled) {
    config.socketPath = server.config.socketPath;
    config.host = null;
    config.port = null;
    return config;
  }

  if (server.sshTunnel) {
    config.host = server.config.localHost;
    config.port = server.config.localPort;
  }

  if (
    redshiftOptions?.iamAuthenticationEnabled
  ){
    server.config.ssl = true
  }

  if (server.config.ssl) {
    config.ssl = {};

    if (server.config.sslCaFile) {
      /* eslint-disable-next-line */
      // @ts-ignore
      config.ssl.ca = readFileSync(server.config.sslCaFile);
    }

    if (server.config.sslCertFile) {
      /* eslint-disable-next-line */
      // @ts-ignore
      config.ssl.cert = readFileSync(server.config.sslCertFile);
    }

    if (server.config.sslKeyFile) {
      /* eslint-disable-next-line */
      // @ts-ignore
      config.ssl.key = readFileSync(server.config.sslKeyFile);
    }

    if (!config.ssl.key && !config.ssl.ca && !config.ssl.cert) {
      // TODO: provide this as an option in settings
      // or per-connection as 'reject self-signed certs'
      // How it works:
      // if false, cert can be self-signed
      // if true, has to be from a public CA
      // Heroku certs are self-signed.
      // if you provide ca/cert/key files, it overrides this
      config.ssl.rejectUnauthorized = false;
    } else {
      config.ssl.rejectUnauthorized = server.config.sslRejectUnauthorized;
    }
  }

  return config;
}

function identifyCommands(queryText: string) {
  try {
    return identify(queryText);
  } catch (err) {
    return [];
  }
}

function isMultipleQuery(fields: any[]) {
  if (!fields) {
    return false;
  }
  if (!fields.length) {
    return false;
  }
  return Array.isArray(fields[0]) || fields[0] === undefined;
}

function parseFields(fields: any[], rowsAsArray?: boolean) {
  if (!fields) return [];
  return fields.map((field, idx) => {
    return { id: rowsAsArray ? `c${idx}` : field.name, ...field };
  });
}

function parseRowQueryResult(
  data: any,
  rawFields: any[],
  command: string,
  rowsAsArray = false
) {
  // Fallback in case the identifier could not reconize the command
  const fields = parseFields(rawFields, rowsAsArray);
  const fieldIds = fields.map((f) => f.id);
  const isSelect = Array.isArray(data);
  return {
    command: command || (isSelect && "SELECT"),
    rows: isSelect
      ? data.map((r: any) => (rowsAsArray ? _.zipObject(fieldIds, r) : r))
      : [],
    fields: fields,
    rowCount: isSelect ? (data || []).length : undefined,
    affectedRows: !isSelect ? data.affectedRows : undefined,
  };
}

function filterDatabase(
  item: Record<string, any>,
  { database }: DatabaseFilterOptions = {},
  databaseField: string
) {
  if (!database) {
    return true;
  }

  const value = item[databaseField];
  if (typeof database === "string") {
    return database === value;
  }

  const { only, ignore } = database;

  /* eslint-disable-next-line */
  // @ts-ignore
  if (only && only.length && !~only.indexOf(value)) {
    return false;
  }

  /* eslint-disable-next-line */
  // @ts-ignore
  if (ignore && ignore.length && ~ignore.indexOf(value)) {
    return false;
  }

  return true;
}

export class MysqlClient extends BasicDatabaseClient<ResultType> {
  connectionBaseType = 'mysql' as const;

  versionInfo: {
    versionString: string;
    version: number;
  };
  conn: {
    pool: mysql.Pool;
  };

  clientId: string

  constructor(server: IDbConnectionServer, database: IDbConnectionDatabase) {
    super(knex, context, server, database);
    this.clientId = uuidv4();

    this.dialect = 'mysql';
    this.readOnlyMode = server?.config?.readOnlyMode || false;
  }

  async connect() {
    await super.connect();
    const dbConfig = await configDatabase(this.server, this.database);
    logger().debug("create driver client for mysql with config %j", dbConfig);

    this.conn = {
      pool: mysql.createPool(dbConfig),
    };

    this.conn.pool.on('acquire', (connection) => {
      log.debug('Pool connection %d acquired on %s', connection.threadId, this.clientId);
    });

    this.conn.pool.on('release', (connection) => {
      log.debug('Pool connection %d released on %s', connection.threadId, this.clientId);
    });


    this.versionInfo = await this.getVersion();
  }

  async disconnect() {
    this.conn?.pool.end();

    await super.disconnect();
  }

  async versionString() {
    return this.versionInfo?.versionString;
  }

  async getVersion() {
    const { data } = await this.driverExecuteSingle("SELECT VERSION() as v");
    const version = data[0]["v"];
    if (!version) {
      return {
        versionString: "",
        version: 5.7,
      };
    }

    const stuff = version.split("-");

    return {
      versionString: version,
      version: Number(stuff[0] || 0),
    };
  }

  async listDatabases(filter?: DatabaseFilterOptions): Promise<string[]> {
    const sql = "show databases";

    const { data } = await this.driverExecuteSingle(sql);

    return data
      .filter((item) => filterDatabase(item, filter, "Database"))
      .map((row) => row.Database);
  }

  async listTables(
    _filter?: FilterOptions
  ): Promise<TableOrView[]> {
    const sql = `
      SELECT table_name as name
      FROM information_schema.tables
      WHERE table_schema = database()
      AND table_type NOT LIKE '%VIEW%'
      ORDER BY table_name
    `;
    const { data } = await this.driverExecuteSingle(sql);
    return data;
  }

  async listTableIndexes(
    table: string,
    _schema?: string
  ): Promise<TableIndex[]> {
    const sql = `SHOW INDEX FROM ${this.wrapIdentifier(table)}`;

    const { data } = await this.driverExecuteSingle(sql);

    const grouped = _.groupBy(data, "Key_name");

    return Object.keys(grouped).map((key, idx) => {
      const row = grouped[key][0];

      const columns: IndexColumn[] = grouped[key].map((r) => ({
        name: r.Column_name,
        order: r.Collation === "A" ? "ASC" : "DESC",
        prefix: r.Sub_part, // Also called index prefix length.
      }));

      return {
        id: idx.toString(),
        table,
        schema: "",
        name: row.Key_name as string,
        columns,
        unique: row.Non_unique === "0",
        primary: row.Key_name === "PRIMARY",
      };
    });
  }

  async listTableColumns(
    table?: string,
    _schema?: string,
    connection?: Connection
  ): Promise<ExtendedTableColumn[]> {
    const clause = table ? `AND table_name = ?` : "";
    const sql = `
      SELECT
        table_name AS 'table_name',
        column_name AS 'column_name',
        column_type AS 'data_type',
        is_nullable AS 'is_nullable',
        column_default as 'column_default',
        ordinal_position as 'ordinal_position',
        COLUMN_COMMENT as 'column_comment',
        extra as 'extra'
      FROM information_schema.columns
      WHERE table_schema = database()
      ${clause}
      ORDER BY ordinal_position
    `;

    const params = table ? [table] : [];

    const { data } = await this.driverExecuteSingle(sql, {
      params,
      connection,
    });

    return data.map((row) => ({
      tableName: row.table_name,
      columnName: row.column_name,
      dataType: row.data_type,
      ordinalPosition: Number(row.ordinal_position),
      nullable: row.is_nullable === "YES",
      defaultValue: this.resolveDefault(row.column_default),
      extra: _.isEmpty(row.extra) ? null : row.extra,
      hasDefault: this.hasDefaultValue(this.resolveDefault(row.column_default), _.isEmpty(row.extra) ? null : row.extra),
      comment: _.isEmpty(row.column_comment) ? null : row.column_comment,
      generated: /^(STORED|VIRTUAL) GENERATED$/.test(row.extra || ""),
    }));
  }

  async listTableTriggers(
    table: string,
    _schema?: string
  ): Promise<TableTrigger[]> {
    const sql = `
      SELECT
        trigger_name as name,
        event_object_schema as table_schema,
        event_object_table as table_name,
        event_manipulation as trigger_manipulation,
        action_statement as trigger_action,
        action_timing as trigger_timing,
        action_condition as trigger_condition
      FROM information_schema.triggers
      WHERE event_object_schema = database()
      AND event_object_table = ?
    `;

    const params = [table];

    const { data } = await this.driverExecuteSingle(sql, { params });

    return data.map((row) => ({
      name: row.name,
      timing: row.trigger_timing,
      manipulation: row.trigger_manipulation,
      action: row.trigger_action,
      condition: row.trigger_condition,
      table: row.table_name,
      schema: null,
    }));
  }

  async listRoutines(_filter?: FilterOptions): Promise<Routine[]> {
    const routinesSQL = `
      select
        r.specific_name as specific_name,
        r.routine_name as routine_name,
        r.routine_type as routine_type,
        r.data_type as data_type,
        r.character_maximum_length as length
      from information_schema.routines r
      where r.routine_schema not in ('sys', 'information_schema',
                                 'mysql', 'performance_schema')
      and r.routine_schema = database()
      order by r.specific_name
    `;

    const paramsSQL = `
      select
             r.routine_schema as routine_schema,
             r.specific_name as specific_name,
             p.parameter_name as parameter_name,
             p.character_maximum_length as char_length,
             p.data_type as data_type
      from information_schema.routines r
      left join information_schema.parameters p
                on p.specific_schema = r.routine_schema
                and p.specific_name = r.specific_name
      where r.routine_schema not in ('sys', 'information_schema',
                                     'mysql', 'performance_schema')
          AND p.parameter_mode is not null
          and r.routine_schema = database()
      order by r.routine_schema,
               r.specific_name,
               p.ordinal_position;
    `;

    // this gives one row by parameter, so have to do a grouping
    const routinesResult = await this.driverExecuteSingle(routinesSQL);
    const paramsResult = await this.driverExecuteSingle(paramsSQL);

    const grouped = _.groupBy(paramsResult.data, "specific_name");

    return routinesResult.data.map((r) => {
      const params = grouped[r.specific_name] || [];
      return {
        id: r.specific_name,
        name: r.specific_name,
        returnType: r.data_type,
        returnTypeLength: r.length || undefined,
        entityType: "routine",
        type: r.routine_type ? r.routine_type.toLowerCase() : "function",
        routineParams: params.map((p) => {
          return {
            name: p.parameter_name,
            type: p.data_type,
            length: p.char_length || undefined,
          };
        }),
      };
    });
  }

  async getPrimaryKeys(
    table: string,
    _schema?: string
  ): Promise<PrimaryKeyColumn[]> {
    logger().debug("finding primary keys for", this.db, table);
    const sql = `SHOW KEYS FROM ${this.wrapIdentifier(table)} WHERE Key_name = 'PRIMARY'`;
    const { data } = await this.driverExecuteSingle(sql);

    if (!data || data.length === 0) return [];

    return data.map((r) => ({
      columnName: r.Column_name,
      position: r.Seq_in_index,
    }));
  }

  async getPrimaryKey(
    table: string,
    _schema?: string
  ): Promise<string | null> {
    const res = await this.getPrimaryKeys(table);
    return res.length === 1 ? res[0].columnName : null;
  }

  async selectTop(
    table: string,
    offset: number,
    limit: number,
    orderBy: OrderBy[],
    filters: string | TableFilter[],
    _schema?: string,
    selects?: string[]
  ): Promise<TableResult> {
    const columns = await this.listTableColumns(table);
    const queries = buildSelectTopQuery(
      table,
      offset,
      limit,
      orderBy,
      filters,
      "total",
      columns,
      selects
    );

    const { query, params } = queries;

    const result = await this.driverExecuteSingle(query, { params });
    return {
      result: result.data,
      fields: Object.keys(result.data[0] || {}),
    };
  }

  async selectTopSql(
    table: string,
    offset: number,
    limit: number,
    orderBy: OrderBy[],
    filters: string | TableFilter[],
    _schema?: string,
    selects?: string[]
  ): Promise<string> {
    const columns = await this.listTableColumns(table);
    const { query, params } = buildSelectTopQuery(
      table,
      offset,
      limit,
      orderBy,
      filters,
      "total",
      columns,
      selects
    );
    return knex.raw(query, params).toQuery();
  }

  async selectTopStream(
    table: string,
    orderBy: OrderBy[],
    filters: string | TableFilter[],
    chunkSize: number,
    _schema?: string
  ): Promise<StreamResults> {
    const qs = buildSelectTopQuery(table, null, null, orderBy, filters);
    const columns = await this.listTableColumns(table);
    const rowCount = await this.driverExecuteSingle(qs.countQuery);
    // TODO: DEBUG HERE
    const { query, params } = qs;

    return {
      totalRows: Number(rowCount.data[0].total),
      columns,
      cursor: new MysqlCursor(this.conn, query, params, chunkSize),
    };
  }

  /**
   * Get quick and approximate record count. For slow and precise count, use
   * `SELECT COUNT(*)`.
   **/
  async getTableLength(table: string, _schema?: string): Promise<number> {
    const tableCheck =
      "SELECT TABLE_TYPE as tt FROM INFORMATION_SCHEMA.TABLES where table_schema = database() and TABLE_NAME = ?";
    const tcResult = await this.driverExecuteSingle(tableCheck, {
      params: [table],
    });
    const isTable = tcResult.data[0] && tcResult.data[0]["tt"] === "BASE TABLE";

    const queries = buildSelectTopQuery(table, 1, 1, [], []);
    let title = "total";
    if (isTable) {
      queries.countQuery = `show table status like '${MysqlData.wrapLiteral(table)}'`;
      title = "Rows";
    }
    const { countQuery, params } = queries;
    const countResults = await this.driverExecuteSingle(countQuery, {
      params,
    });
    const rowWithTotal = countResults.data.find((row) => {
      return row[title];
    });
    const totalRecords = rowWithTotal ? rowWithTotal[title] : 0;
    return Number(totalRecords);
  }

  async getTableKeys(
    table: string,
    _schema?: string
  ): Promise<TableKey[]> {
    const sql = `
    SELECT
      cu.constraint_name as 'constraint_name',
      cu.column_name as 'column_name',
      cu.referenced_table_name as 'referenced_table_name',
      IF(cu.referenced_table_name IS NOT NULL, 'FOREIGN', cu.constraint_name) as key_type,
      cu.REFERENCED_TABLE_NAME as referenced_table,
      cu.REFERENCED_COLUMN_NAME as referenced_column,
      rc.UPDATE_RULE as on_update,
      rc.DELETE_RULE as on_delete
    FROM information_schema.key_column_usage cu
    JOIN information_schema.referential_constraints rc
      on cu.constraint_name = rc.constraint_name
      and cu.constraint_schema = rc.constraint_schema
    WHERE table_schema = database()
    AND cu.table_name = ?
    AND cu.referenced_table_name IS NOT NULL
  `;

    const params = [table];

    const { data } = await this.driverExecuteSingle(sql, { params });

    return data.map((row) => ({
      constraintName: `${row.constraint_name}`,
      toTable: row.referenced_table,
      toColumn: row.referenced_column,
      fromTable: table,
      fromColumn: row.column_name,
      referencedTable: row.referenced_table_name,
      keyType: `${row.key_type} KEY`,
      onDelete: row.on_delete,
      onUpdate: row.on_update,
      toSchema: "",
      fromSchema: "",
    }));
  }

  async getTableProperties(
    table: string,
    _schema?: string
  ): Promise<TableProperties> {
    const propsSql = `
      SELECT
        table_comment as description,
        data_length as data_size,
        index_length as index_size
      FROM INFORMATION_SCHEMA.tables
      where table_schema = database()
      and table_name = ?
    `;

    const { data } = await this.driverExecuteSingle(propsSql, {
      params: [table],
    });

    // eslint-disable-next-line
    // @ts-ignore
    const { description, data_size, index_size } =
      data.length > 0 ? data[0] : {};

    // const length = await this.getTableLength(table, []);
    const relations = await this.getTableKeys(table);
    const triggers = await this.listTableTriggers(table);
    const indexes = await this.listTableIndexes(table);

    return {
      description: description || undefined,
      indexSize: Number(index_size),
      size: Number(data_size),
      // length,
      indexes,
      relations,
      triggers,
      partitions: []
    };
  }

  async createDatabase(
    databaseName: string,
    charset: string,
    collation: string
  ): Promise<void> {
    const sql = `
      create database ${this.wrapIdentifier(databaseName)}
        character set ${this.wrapIdentifier(charset)}
        collate ${this.wrapIdentifier(collation)}
    `;

    await this.driverExecuteSingle(sql);
  }

  async applyChanges(changes: TableChanges): Promise<any[]> {
    let results = [];

    await this.runWithConnection(async (connection) => {
      await this.driverExecuteSingle("START TRANSACTION", { connection });

      try {
        if (changes.inserts) {
          await this.insertRows(changes.inserts, connection);
        }

        if (changes.updates) {
          results = await this.updateValues(changes.updates, connection);
        }

        if (changes.deletes) {
          await this.deleteRows(changes.deletes, connection);
        }

        await this.driverExecuteSingle("COMMIT", { connection });
      } catch (ex) {
        logger().error("query exception: ", ex);
        await this.driverExecuteSingle("ROLLBACK", { connection });
        throw ex;
      }
    });

    return results;
  }

  async applyChangesSql(changes: TableChanges): Promise<string> {
    return applyChangesSql(changes, knex);
  }

  async insertRows(inserts: TableInsert[], connection: mysql.PoolConnection) {
    for (const insert of inserts) {
      const columns = await this.listTableColumns(
        insert.table,
        undefined,
        connection
      );
      const command = buildInsertQuery(this.knex, insert, columns);
      await this.driverExecuteSingle(command, { connection });
    }
    return true;
  }

  async updateValues(updates: TableUpdate[], connection: mysql.PoolConnection) {
    const commands = updates.map((update) => {
      let value = update.value;
      if (update.columnType && update.columnType === "bit(1)") {
        value = _.toNumber(update.value);
      } else if (update.columnType && update.columnType.startsWith("bit(")) {
        // value looks like this: b'00000001'
        value = parseInt(update.value.split("'")[1], 2);
      }

      const params = [value];
      const whereList = [];
      update.primaryKeys.forEach(({ column, value }) => {
        whereList.push(`${this.wrapIdentifier(column)} = ?`);
        params.push(value);
      });

      const where = whereList.join(" AND ");

      return {
        query: `
          UPDATE ${this.wrapIdentifier(update.table)}
            SET ${this.wrapIdentifier(update.column)} = ?
            WHERE ${where}
        `,
        params: params,
      };
    });

    const results = [];
    // TODO: this should probably return the updated values
    for (let index = 0; index < commands.length; index++) {
      const blob = commands[index];
      await this.driverExecuteSingle(blob.query, {
        params: blob.params,
        connection,
      });
    }

    const returnQueries = updates.map((update) => {
      const params = [];
      const whereList = [];
      update.primaryKeys.forEach(({ column, value }) => {
        whereList.push(`${this.wrapIdentifier(column)} = ?`);
        params.push(value);
      });

      const where = whereList.join(" AND ");

      return {
        query: `
          select * from ${this.wrapIdentifier(update.table)} where ${where}
        `,
        params,
      };
    });

    for (let index = 0; index < returnQueries.length; index++) {
      const blob = returnQueries[index];
      const r = await this.driverExecuteSingle(blob.query, {
        params: blob.params,
        connection,
      });
      if (r.data[0]) results.push(r.data[0]);
    }

    return results;
  }

  async deleteRows(deletes: TableDelete[], connection: mysql.PoolConnection) {
    for (const command of buildDeleteQueries(this.knex, deletes)) {
      await this.driverExecuteSingle(command, { connection });
    }
    return true;
  }

  async truncateElementSql(elementName: string, typeOfElement: DatabaseElement) {
    return `TRUNCATE ${MysqlData.wrapLiteral(typeOfElement)} ${this.wrapIdentifier(elementName)}`;
  }

  async truncateElement(elementName: string, typeOfElement: DatabaseElement): Promise<void> {
    await this.runWithConnection(async (connection) => {
      await this.driverExecuteSingle(await this.truncateElementSql(elementName, typeOfElement), { connection });
    });
  }

  async setElementNameSql(
    elementName: string,
    newElementName: string,
    typeOfElement: DatabaseElement
  ): Promise<string> {
    elementName = this.wrapIdentifier(elementName);
    newElementName = this.wrapIdentifier(newElementName);

    let sql = ''

    if (typeOfElement === DatabaseElement.TABLE || typeOfElement === DatabaseElement.VIEW) {
      sql = `RENAME TABLE ${elementName} TO ${newElementName};`;
    }

    return sql
  }

  async dropElement(
    elementName: string,
    typeOfElement: DatabaseElement,
    _schema?: string
  ): Promise<void> {
    await this.runWithConnection(async (connection) => {
      const sql = `
        DROP ${MysqlData.wrapLiteral(typeOfElement)}
          ${this.wrapIdentifier(elementName)}
      `;
      await this.driverExecuteSingle(sql, { connection });
    });
  }

  async duplicateTable(
    tableName: string,
    duplicateTableName: string,
    _schema?: string
  ): Promise<void> {
    const sql = await this.duplicateTableSql(tableName, duplicateTableName);
    await this.driverExecuteSingle(sql);
  }

  async duplicateTableSql(
    tableName: string,
    duplicateTableName: string,
    _schema?: string
  ): Promise<string> {
    let sql = `
      CREATE TABLE ${this.wrapIdentifier(duplicateTableName)}
        LIKE ${this.wrapIdentifier(tableName)};
    `;
    sql += `
      INSERT INTO ${this.wrapIdentifier(duplicateTableName)}
        SELECT * FROM ${this.wrapIdentifier(tableName)};
    `;
    return sql;
  }

  async query(queryText: string): Promise<CancelableQuery> {
    let pid = null;
    let canceling = false;
    const cancelable = createCancelablePromise({
      ...errors.CANCELED_BY_USER,
      // eslint-disable-next-line
      // @ts-ignore
      sqlectronError: "CANCELED_BY_USER",
    });

    return {
      execute: () => {
        return this.runWithConnection(async (connection) => {
          const { data: dataPid } = await this.driverExecuteSingle(
            "SELECT connection_id() AS pid",
            { connection }
          );

          pid = dataPid[0].pid;

          try {
            const data: QueryResult = await Promise.race([
              cancelable.wait(),
              this.executeQuery(queryText, { rowsAsArray: true, connection }),
            ]);

            pid = null;
            return data;
          } catch (err) {
            if (canceling && err.code === mysqlErrors.CONNECTION_LOST) {
              canceling = false;
              err.sqlectronError = "CANCELED_BY_USER";
              throw err;
            } else if (
              queryText &&
              _.trim(queryText).toUpperCase().startsWith("DELIMITER")
            ) {
              const nuError = new ClientError(
                `DELIMITER is only supported in the command line client, ${err.message}`,
                "https://docs.beekeeperstudio.io/pages/troubleshooting#mysql"
              );
              throw nuError;
            } else {
              throw err;
            }
          } finally {
            cancelable.discard();
          }
        });
      },

      cancel: async () => {
        if (!pid) {
          throw new Error("Query not ready to be canceled");
        }

        canceling = true;
        try {
          await this.driverExecuteSingle(`kill ${pid};`);
          cancelable.cancel();
        } catch (err) {
          canceling = false;
          throw err;
        }
      },
    };
  }

  async executeQuery(
    queryText: string,
    options: { rowsAsArray?: boolean; connection?: mysql.PoolConnection } = {}
  ): Promise<NgQueryResult[]> {
    const { fields, data } = await this.driverExecuteSingle(queryText, {
      params: {},
      rowsAsArray: options.rowsAsArray,
      connection: options.connection,
    });

    if (!data) {
      return [];
    }

    const commands = identifyCommands(queryText).map((item) => item.type);

    if (!isMultipleQuery(fields)) {
      return [
        parseRowQueryResult(data, fields, commands[0], options.rowsAsArray),
      ];
    }

    return data.map((_, idx) =>
      parseRowQueryResult(
        data[idx],
        fields[idx],
        commands[idx],
        options.rowsAsArray
      )
    );
  }

  async rawExecuteQuery(
    query: string,
    options: {
      connection?: mysql.PoolConnection;
      rowsAsArray?: boolean;
      params?: any;
    }
  ): Promise<ResultType | ResultType[]> {
    const runQuery = (connection: mysql.PoolConnection) =>
      new Promise<{ data: any; fields: any[] }>((resolve, reject) => {
        const params =
          !options.params || _.isEmpty(options.params)
            ? undefined
            : options.params;
        logger().info(`Running Query`, query, params);
        connection.query(
          {
            sql: query,
            values: params,
            rowsAsArray: options.rowsAsArray,
          },
          (err, data, fields) => {
            if (err && err.code === mysqlErrors.EMPTY_QUERY) {
              return resolve({ data: [], fields: [] });
            }

            if (err) {
              return reject(getRealError(connection, err));
            }

            logger().info(`Running Query Finished`);
            resolve({ data, fields });
          }
        );
      });

    return options.connection
      ? runQuery(options.connection)
      : this.runWithConnection(runQuery);
  }

  async runWithConnection<T>(run: (connection: mysql.PoolConnection) => Promise<T>): Promise<T> {
    const { pool } = this.conn;
    let rejected = false;
    return new Promise((resolve, reject) => {
      const rejectErr = (err) => {
        if (!rejected) {
          rejected = true;
          reject(err);
        }
      };

      pool.getConnection((errPool, connection) => {
        if (errPool) {
          rejectErr(errPool);
          return;
        }

        connection.on("error", (error) => {
          // it will be handled later in the next query execution
          logger().error("Connection fatal error %j", error);
        });
        run(connection)
          .then((res) => resolve(res))
          .catch((ex) => rejectErr(ex))
          .finally(() => connection.release())
      });
    });
  }

  async runWithTransaction<T>(func: (c: mysql.PoolConnection) => Promise<T>): Promise<T> {
    return await this.runWithConnection(async (connection) => {
      try {
        await this.driverExecuteSingle("START TRANSACTION");
        const result = await func(connection);
        await this.driverExecuteSingle("COMMIT");
        return result;
      } catch (ex) {
        await this.driverExecuteSingle("ROLLBACK");
        log.error(ex)
        throw ex;
      }
    });
  }

  async alterTableSql(change: AlterTableSpec): Promise<string> {
    const columns = await this.listTableColumns(change.table);
    const builder = new MySqlChangeBuilder(change.table, columns);
    return builder.alterTable(change);
  }

  async alterTable(change: AlterTableSpec): Promise<void> {
    await this.runWithTransaction(async (connection) => {
      const sql = await this.alterTableSql(change);
      return await this.driverExecuteSingle(sql, { connection });
    });
  }

  getBuilder(table: string, _schema?: string): ChangeBuilderBase {
    return new MySqlChangeBuilder(table, []);
  }

  async supportedFeatures(): Promise<SupportedFeatures> {
    return {
      customRoutines: true,
      comments: true,
      properties: true,
      partitions: false,
      editPartitions: false,
      backups: true,
      backDirFormat: false,
      restore: true,
      indexNullsNotDistinct: false,
    };
  }

  async listViews(_filter?: FilterOptions): Promise<TableOrView[]> {
    const sql = `
      SELECT table_name as name
      FROM information_schema.views
      WHERE table_schema = database()
      ORDER BY table_name
    `;

    const { data } = await this.driverExecuteSingle(sql);

    return data;
  }

  async listMaterializedViewColumns(
    _table: string,
    _schema?: string
  ): Promise<TableColumn[]> {
    return [];
  }

  async listSchemas(
    _filter?: SchemaFilterOptions
  ): Promise<string[]> {
    return [];
  }

  async getTableReferences(table: string, _schema?: string): Promise<string[]> {
    const sql = `
      SELECT referenced_table_name as 'referenced_table_name'
      FROM information_schema.key_column_usage
      WHERE referenced_table_name IS NOT NULL
      AND table_schema = database()
      AND table_name = ?
    `;

    const params = [table];

    const { data } = await this.driverExecuteSingle(sql, { params });

    return data.map((row) => row.referenced_table_name);
  }

  async getQuerySelectTop(table: string, limit: number, _schema?: string): Promise<string> {
    return `SELECT * FROM ${this.wrapIdentifier(table)} LIMIT ${limit}`;
  }

  async getTableCreateScript(table: string, _schema?: string): Promise<string> {
    const sql = `SHOW CREATE TABLE ${this.wrapIdentifier(table)}`;

    const { data } = await this.driverExecuteSingle(sql);

    return data.map((row) => row["Create Table"])[0];
  }

  async getViewCreateScript(view: string, _schema?: string): Promise<string[]> {
    const sql = `SHOW CREATE VIEW ${this.wrapIdentifier(view)}`;

    const { data } = await this.driverExecuteSingle(sql);

    return data.map((row) => row["Create View"]);
  }

  async getRoutineCreateScript(
    routine: string,
    type: string,
    _schema?: string
  ): Promise<string[]> {
    const sql = `SHOW CREATE ${type.toUpperCase()} ${this.wrapIdentifier(routine)}`;
    const { data } = await this.driverExecuteSingle(sql);
    const result = data.map((row) => {
      const upperCaseIndexedRow = Object.keys(row).reduce(
        (prev, current) => ({ ...prev, [current.toUpperCase()]: row[current] }),
        {}
      );
      return upperCaseIndexedRow[`CREATE ${type.toUpperCase()}`];
    });
    return result;
  }

  async truncateAllTables(_db: string, _schema?: string): Promise<void> {
    await this.runWithConnection(async (connection) => {
      const schema = await this.getSchema(connection);

      const sql = `
        SELECT table_name as 'table_name'
        FROM information_schema.tables
        WHERE table_schema = '${schema}'
        AND table_type NOT LIKE '%VIEW%'
      `;

      const { data } = await this.driverExecuteSingle(sql, { connection });

      const truncateAll = data
        .map(
          (row) => `
            SET FOREIGN_KEY_CHECKS = 0;
            TRUNCATE TABLE
              ${this.wrapIdentifier(schema)}.${this.wrapIdentifier(
            row.table_name
          )};
            SET FOREIGN_KEY_CHECKS = 1;
          `
        )
        .join("");

      await this.driverExecuteSingle(truncateAll, { connection });
    });
  }

  async listMaterializedViews(_filter?: FilterOptions): Promise<TableOrView[]> {
    return [];
  }

  async queryStream(
    query: string,
    chunkSize: number
  ): Promise<StreamResults> {
    const theCursor = new MysqlCursor(this.conn, query, [], chunkSize);
    log.debug("results", theCursor);

    const { columns, totalRows } = await this.getColumnsAndTotalRows(query)

    return {
      totalRows,
      columns,
      cursor: theCursor,
    };
  }

  wrapIdentifier(value: string): string {
    return value !== "*" ? `\`${value.replaceAll(/`/g, "``")}\`` : "*";
  }

  async setTableDescription(
    table: string,
    description: string,
    _schema?: string
  ): Promise<string> {
    const query = `
      ALTER TABLE ${this.wrapIdentifier(table)}
        COMMENT = '${escapeString(description)}'
    `;
    await this.driverExecuteSingle(query);
    const result = await this.getTableProperties(table);
    return result.description;
  }

  async listCharsets(): Promise<string[]> {
    const sql = "show character set";
    const { data } = await this.driverExecuteSingle(sql);
    return data.map((row) => row.Charset).sort();
  }

  async getDefaultCharset(): Promise<string> {
    const sql = "SHOW VARIABLES LIKE 'character_set_server'";
    const { data } = await this.driverExecuteSingle(sql);
    return data[0].Value;
  }

  async listCollations(charset: string): Promise<string[]> {
    const sql = "show collation where charset = ?";
    const params = [charset];
    const { data } = await this.driverExecuteSingle(sql, { params });
    return data.map((row) => row.Collation).sort();
  }

  async createDatabaseSQL(): Promise<string> {
    const sql = `
      create database "mydatabase"
        character set "utf8mb4"
        collate "utf8mb4_general_ci"
    `;
    return sql;
  }

  async getSchema(connection?: mysql.PoolConnection) {
    const sql = "SELECT database() AS 'schema'";
    const { data } = await this.driverExecuteSingle(sql, { connection });
    return data[0].schema;
  }

  hasDefaultValue(defaultValue: string|null, extraValue: string|null): boolean {
    return !_.isNil(defaultValue) || !_.isNil(extraValue) && ['auto_increment', 'default_generated'].includes(extraValue.toLowerCase())
  }

  resolveDefault(defaultValue: string) {
    return defaultValue;
  }

  async importBeginCommand(_table: TableOrView, { executeOptions }: ImportFuncOptions): Promise<any> {
    return this.rawExecuteQuery('START TRANSACTION;', executeOptions)
  }

  async importTruncateCommand (table: TableOrView, { executeOptions }: ImportFuncOptions): Promise<any> {
    const { name } = table
    return this.rawExecuteQuery(`TRUNCATE TABLE ${this.wrapIdentifier(name)};`, executeOptions)
  }

  async importLineReadCommand (_table: TableOrView, sqlString: string, { executeOptions }: ImportFuncOptions): Promise<any> {
    return this.rawExecuteQuery(sqlString, executeOptions)
  }

  async importCommitCommand (_table: TableOrView, { executeOptions }: ImportFuncOptions): Promise<any> {
    return this.rawExecuteQuery('COMMIT;', executeOptions)
  }

  async importRollbackCommand (_table: TableOrView, { executeOptions }: ImportFuncOptions): Promise<any> {
    return this.rawExecuteQuery('ROLLBACK;', executeOptions)
  }
<<<<<<< HEAD

  async getImportScripts(table: TableOrView): Promise<ImportScriptFunctions> {
    const { name } = table

    return {
      beginCommand: (executeOptions: any): Promise<any> => this.rawExecuteQuery('START TRANSACTION;', executeOptions),
      truncateCommand: (executeOptions: any): Promise<any> => this.rawExecuteQuery(`TRUNCATE TABLE ${this.wrapIdentifier(name)};`, executeOptions),
      lineReadCommand: (sql: string, executeOptions: any): Promise<any> => this.rawExecuteQuery(sql, executeOptions),
      commitCommand: (executeOptions: any): Promise<any> => this.rawExecuteQuery('COMMIT;', executeOptions),
      rollbackCommand: (executeOptions: any): Promise<any> => {
        console.log('in rollback')
        return this.rawExecuteQuery('ROLLBACK;', executeOptions)
      }
    }
  }
=======
>>>>>>> 52a433d4
}

export const testOnly = {
  parseFields,
};<|MERGE_RESOLUTION|>--- conflicted
+++ resolved
@@ -1365,7 +1365,6 @@
   async importRollbackCommand (_table: TableOrView, { executeOptions }: ImportFuncOptions): Promise<any> {
     return this.rawExecuteQuery('ROLLBACK;', executeOptions)
   }
-<<<<<<< HEAD
 
   async getImportScripts(table: TableOrView): Promise<ImportScriptFunctions> {
     const { name } = table
@@ -1381,8 +1380,6 @@
       }
     }
   }
-=======
->>>>>>> 52a433d4
 }
 
 export const testOnly = {
