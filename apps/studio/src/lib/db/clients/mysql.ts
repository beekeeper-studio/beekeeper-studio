// Copyright (c) 2015 The SQLECTRON Team

import {
  AppContextProvider,
  BasicDatabaseClient,
  ExecutionContext,
  QueryLogOptions,
} from "./BasicDatabaseClient";
import mysql, { Connection } from "mysql2";
import rawLog from "@bksLogger";
import ed25519AuthPlugin from "@coresql/mysql2-auth-ed25519";
import knexlib from "knex";
import { readFileSync } from "fs";
import _ from "lodash";
import {
  buildDeleteQueries,
  buildInsertQuery,
  buildSelectTopQuery,
  escapeString,
  getIAMPassword,
  ClientError, refreshTokenIfNeeded
} from "./utils";
import {
  IDbConnectionDatabase,
  DatabaseElement,
} from "../types";
import { MysqlCursor } from "./mysql/MySqlCursor";
import {createCancelablePromise} from "@/common/utils";
import { errors } from "@/lib/errors";
import { identify } from "sql-query-identifier";
import { MySqlChangeBuilder } from "@shared/lib/sql/change_builder/MysqlChangeBuilder";
import { AlterTableSpec, IndexColumn, TableKey } from "@shared/lib/dialects/models";
import { MysqlData } from "@shared/lib/dialects/mysql";
import {
  CancelableQuery,
  DatabaseFilterOptions,
  ExtendedTableColumn,
  FilterOptions,
  ImportFuncOptions,
  NgQueryResult,
  OrderBy,
  PrimaryKeyColumn,
  QueryResult,
  Routine,
  SchemaFilterOptions,
  StreamResults,
  SupportedFeatures,
  TableChanges,
  TableColumn,
  TableDelete,
  BksField,
  BksFieldType,
  TableFilter,
  TableIndex,
  TableInsert,
  TableOrView,
  TableProperties,
  TableResult,
  TableTrigger,
  TableUpdate,
} from "../models";
import { ChangeBuilderBase } from "@shared/lib/sql/change_builder/ChangeBuilderBase";
import { BkConfig } from "@/lib/bkConfig";
import { uuidv4 } from "@/lib/uuid";
import { IDbConnectionServer } from "../backendTypes";
import { GenericBinaryTranscoder } from "../serialization/transcoders";
import { Version, isVersionLessThanOrEqual, parseVersion } from "@/common/version";
import globals from '../../../common/globals';

type ResultType = {
  tableName?: string
  rows: any[];
  columns: mysql.FieldPacket[];
  arrayMode: boolean;
};

const log = rawLog.scope("mysql");
const logger = () => log;

const context: AppContextProvider = {
  getExecutionContext(): ExecutionContext {
    return null;
  },
  logQuery(
    _query: string,
    _options: QueryLogOptions,
    _context: ExecutionContext
  ): Promise<number | string> {
    return null;
  },
};

const mysqlErrors = {
  EMPTY_QUERY: "ER_EMPTY_QUERY",
  CONNECTION_LOST: "PROTOCOL_CONNECTION_LOST",
};

const knex = knexlib({ client: "mysql2" });

function getRealError(conn, err) {
  /* eslint no-underscore-dangle:0 */
  if (conn && conn._protocol && conn._protocol._fatalError) {
    logger().warn("Query error", err, conn._protocol._fatalError);
    return conn._protocol._fatalError;
  }
  return err;
}

<<<<<<< HEAD
=======
const binaryTypes = [
  mysql.Types.STRING, // aka CHAR or BINARY
  mysql.Types.VAR_STRING, // aka VARCHAR or VARBINARY
  mysql.Types.TINY_BLOB,
  mysql.Types.BLOB,
  mysql.Types.MEDIUM_BLOB,
  mysql.Types.LONG_BLOB,
]

const binaryDataTypes = [
  'binary',
  'varbinary',
  'tinyblob',
  'blob',
  'mediumblob',
  'longblob',
]

// Ref: https://github.com/sidorares/node-mysql2/blob/master/lib/constants/field_flags.js
const FieldFlags = {
  BINARY: 128,
};

async function configDatabase(
  server: IDbConnectionServer,
  database: IDbConnectionDatabase
): Promise<mysql.PoolOptions> {

  const config: mysql.PoolOptions = {
    authPlugins: {
      'client_ed25519': ed25519AuthPlugin(),
    },
    host: server.config.host,
    port: server.config.port,
    user: server.config.user,
    password: await refreshTokenIfNeeded(server.config.redshiftOptions, server, server.config.port || 3306) || server.config.password || undefined,
    database: database.database,
    multipleStatements: true,
    dateStrings: true,
    supportBigNumbers: true,
    bigNumberStrings: true,
    connectTimeout: 60 * 60 * 1000,
  };

  if (server.config.socketPathEnabled) {
    config.socketPath = server.config.socketPath;
    config.host = null;
    config.port = null;
    return config;
  }

  if (server.sshTunnel) {
    config.host = server.config.localHost;
    config.port = server.config.localPort;
  }

  if (
    server.config.redshiftOptions?.iamAuthenticationEnabled
  ){
    server.config.ssl = true
  }

  if (server.config.ssl) {
    config.ssl = {};

    if (server.config.sslCaFile) {
      /* eslint-disable-next-line */
      // @ts-ignore
      config.ssl.ca = readFileSync(server.config.sslCaFile);
    }

    if (server.config.sslCertFile) {
      /* eslint-disable-next-line */
      // @ts-ignore
      config.ssl.cert = readFileSync(server.config.sslCertFile);
    }

    if (server.config.sslKeyFile) {
      /* eslint-disable-next-line */
      // @ts-ignore
      config.ssl.key = readFileSync(server.config.sslKeyFile);
    }

    if (!config.ssl.key && !config.ssl.ca && !config.ssl.cert) {
      // TODO: provide this as an option in settings
      // or per-connection as 'reject self-signed certs'
      // How it works:
      // if false, cert can be self-signed
      // if true, has to be from a public CA
      // Heroku certs are self-signed.
      // if you provide ca/cert/key files, it overrides this
      config.ssl.rejectUnauthorized = false;
    } else {
      config.ssl.rejectUnauthorized = server.config.sslRejectUnauthorized;
    }
  }

  return config;
}

>>>>>>> 46204797
function identifyCommands(queryText: string) {
  try {
    return identify(queryText);
  } catch (err) {
    return [];
  }
}

function isMultipleQuery(fields: any[]) {
  if (!fields) {
    return false;
  }
  if (!fields.length) {
    return false;
  }
  return Array.isArray(fields[0]) || fields[0] === undefined;
}

function parseFields(fields: any[], rowsAsArray?: boolean) {
  if (!fields) return [];
  return fields.map((field, idx) => {
    return { id: rowsAsArray ? `c${idx}` : field.name, ...field };
  });
}

function parseRowQueryResult(
  data: any,
  rawFields: any[],
  command: string,
  rowsAsArray = false
) {
  // Fallback in case the identifier could not reconize the command
  const fields = parseFields(rawFields, rowsAsArray);
  const fieldIds = fields.map((f) => f.id);
  const isSelect = Array.isArray(data);
  return {
    command: command || (isSelect && "SELECT"),
    rows: isSelect
      ? data.map((r: any) => (rowsAsArray ? _.zipObject(fieldIds, r) : r))
      : [],
    fields: fields,
    rowCount: isSelect ? (data || []).length : undefined,
    affectedRows: !isSelect ? data.affectedRows : undefined,
  };
}

function filterDatabase(
  item: Record<string, any>,
  { database }: DatabaseFilterOptions = {},
  databaseField: string
) {
  if (!database) {
    return true;
  }

  const value = item[databaseField];
  if (typeof database === "string") {
    return database === value;
  }

  const { only, ignore } = database;

  /* eslint-disable-next-line */
  // @ts-ignore
  if (only && only.length && !~only.indexOf(value)) {
    return false;
  }

  /* eslint-disable-next-line */
  // @ts-ignore
  if (ignore && ignore.length && ~ignore.indexOf(value)) {
    return false;
  }

  return true;
}

export class MysqlClient extends BasicDatabaseClient<ResultType> {
  versionInfo: Version & {
    versionString: string;
    version: number;
  };
  conn: {
    pool: mysql.Pool;
  };
  transcoders = [GenericBinaryTranscoder];

  interval: NodeJS.Timeout

  clientId: string

  constructor(server: IDbConnectionServer, database: IDbConnectionDatabase) {
    super(knex, context, server, database);
    this.clientId = uuidv4();

    this.dialect = 'mysql';
    this.readOnlyMode = server?.config?.readOnlyMode || false;
  }

  async connect() {
    await super.connect();
<<<<<<< HEAD

    const dbConfig = this.configDatabase(this.server, this.database);
=======
    const dbConfig = await configDatabase(this.server, this.database);
>>>>>>> 46204797
    logger().debug("create driver client for mysql with config %j", dbConfig);

    this.conn = {
      pool: mysql.createPool(dbConfig),
    };

    if(this.server.config.redshiftOptions?.iamAuthenticationEnabled){
      this.interval = setInterval(async () => {
        try {
          this.conn.pool.getConnection(async (err, connection) => {
            if(err) throw err;
            connection.config.password = await refreshTokenIfNeeded(this.server.config.redshiftOptions, this.server, this.server.config.port || 3306)
            connection.release();
            log.info('Token refreshed successfully.')
          });
        } catch (err) {
          log.error('Could not refresh token!')
        }
      }, globals.iamRefreshTime);
    }

    this.conn.pool.on('acquire', (connection) => {
      log.debug('Pool connection %d acquired on %s', connection.threadId, this.clientId);
    });

    this.conn.pool.on('release', (connection) => {
      log.debug('Pool connection %d released on %s', connection.threadId, this.clientId);
    });


    this.versionInfo = await this.getVersion();
  }

  async disconnect() {
    if(this.interval){
      clearInterval(this.interval);
    }
    this.conn?.pool.end();

    await super.disconnect();
  }

  async versionString() {
    return this.versionInfo?.versionString;
  }

  async getVersion() {
    const { rows } = await this.driverExecuteSingle("SELECT VERSION() as v");
    const version = rows[0]["v"];
    if (!version) {
      return {
        versionString: "",
        version: 5.7,
        major: 5,
        minor: 7,
        patch: 0,
      };
    }

    const stuff = version.split("-");
    const { major, minor, patch } = parseVersion(stuff[0]);

    return {
      versionString: version,
      version: Number(stuff[0] || 0),
      major,
      minor,
      patch,
    };
  }

  async listDatabases(filter?: DatabaseFilterOptions): Promise<string[]> {
    const sql = "show databases";

    const { rows } = await this.driverExecuteSingle(sql);

    return rows
      .filter((item) => filterDatabase(item, filter, "Database"))
      .map((row) => row.Database);
  }

  async listTables(
    _filter?: FilterOptions
  ): Promise<TableOrView[]> {
    const sql = `
      SELECT table_name as name
      FROM information_schema.tables
      WHERE table_schema = database()
      AND table_type NOT LIKE '%VIEW%'
      ORDER BY table_name
    `;
    const { rows } = await this.driverExecuteSingle(sql);
    return rows;
  }

  async listTableIndexes(
    table: string,
    _schema?: string
  ): Promise<TableIndex[]> {
    const sql = `SHOW INDEX FROM ${this.wrapIdentifier(table)}`;

    const { rows } = await this.driverExecuteSingle(sql);

    const grouped = _.groupBy(rows, "Key_name");

    return Object.keys(grouped).map((key, idx) => {
      const row = grouped[key][0];

      const columns: IndexColumn[] = grouped[key].map((r) => ({
        name: r.Column_name,
        order: r.Collation === "A" ? "ASC" : "DESC",
        prefix: r.Sub_part, // Also called index prefix length.
      }));

      return {
        id: idx.toString(),
        table,
        schema: "",
        name: row.Key_name as string,
        columns,
        unique: row.Non_unique === "0" || row.Non_unique === 0,
        primary: row.Key_name === "PRIMARY",
      };
    });
  }

  async listTableColumns(
    table?: string,
    _schema?: string,
    connection?: Connection
  ): Promise<ExtendedTableColumn[]> {
    const clause = table ? `AND table_name = ?` : "";
    const sql = `
      SELECT
        table_name AS 'table_name',
        column_name AS 'column_name',
        column_type AS 'column_type',
        data_type AS 'data_type',
        is_nullable AS 'is_nullable',
        column_default as 'column_default',
        ordinal_position as 'ordinal_position',
        COLUMN_COMMENT as 'column_comment',
        extra as 'extra'
      FROM information_schema.columns
      WHERE table_schema = database()
      ${clause}
      ORDER BY ordinal_position
    `;

    const params = table ? [table] : [];

    const { rows } = await this.driverExecuteSingle(sql, {
      params,
      connection,
    });

    return rows.map((row) => ({
      tableName: row.table_name,
      columnName: row.column_name,
      dataType: row.column_type,
      ordinalPosition: Number(row.ordinal_position),
      nullable: row.is_nullable === "YES",
      defaultValue: this.resolveDefault(row.column_default),
      extra: _.isEmpty(row.extra) ? null : row.extra,
      hasDefault: this.hasDefaultValue(this.resolveDefault(row.column_default), _.isEmpty(row.extra) ? null : row.extra),
      comment: _.isEmpty(row.column_comment) ? null : row.column_comment,
      generated: /^(STORED|VIRTUAL) GENERATED$/.test(row.extra || ""),
      bksField: this.parseTableColumn(row),
    }));
  }

  async listTableTriggers(
    table: string,
    _schema?: string
  ): Promise<TableTrigger[]> {
    const sql = `
      SELECT
        trigger_name as name,
        event_object_schema as table_schema,
        event_object_table as table_name,
        event_manipulation as trigger_manipulation,
        action_statement as trigger_action,
        action_timing as trigger_timing,
        action_condition as trigger_condition
      FROM information_schema.triggers
      WHERE event_object_schema = database()
      AND event_object_table = ?
    `;

    const params = [table];

    const { rows } = await this.driverExecuteSingle(sql, { params });

    return rows.map((row) => ({
      name: row.name,
      timing: row.trigger_timing,
      manipulation: row.trigger_manipulation,
      action: row.trigger_action,
      condition: row.trigger_condition,
      table: row.table_name,
      schema: null,
    }));
  }

  async listRoutines(_filter?: FilterOptions): Promise<Routine[]> {
    const oldMysql = isVersionLessThanOrEqual(this.versionInfo, { major: 5, minor: 4, patch: Infinity })
    const routinesSQL = `
      select
        r.specific_name as specific_name,
        r.routine_name as routine_name,
        r.routine_type as routine_type,
        ${oldMysql ? 'NULL' : 'r.data_type' } as data_type,
        ${oldMysql ? 'NULL' : 'r.character_maximum_length' } as length
      from information_schema.routines r
      where r.routine_schema not in ('sys', 'information_schema',
                                 'mysql', 'performance_schema')
      and r.routine_schema = database()
      order by r.specific_name
    `;

    // this gives one row by parameter, so have to do a grouping
    const routinesResult = await this.driverExecuteSingle(routinesSQL);

    let grouped = {}
    if (!oldMysql) {
      const paramsSQL = `
        select
               r.routine_schema as routine_schema,
               r.specific_name as specific_name,
               p.parameter_name as parameter_name,
               p.character_maximum_length as char_length,
               p.data_type as data_type
        from information_schema.routines r
        left join information_schema.parameters p
                  on p.specific_schema = r.routine_schema
                  and p.specific_name = r.specific_name
        where r.routine_schema not in ('sys', 'information_schema',
                                       'mysql', 'performance_schema')
            AND p.parameter_mode is not null
            and r.routine_schema = database()
        order by r.routine_schema,
                 r.specific_name,
                 p.ordinal_position;
      `;

      const paramsResult = await this.driverExecuteSingle(paramsSQL);
      grouped = _.groupBy(paramsResult.rows, "specific_name");
    }

    return routinesResult.rows.map((r) => {
      const params = grouped[r.specific_name] || [];
      return {
        id: r.specific_name,
        name: r.specific_name,
        returnType: r.data_type,
        returnTypeLength: r.length || undefined,
        entityType: "routine",
        type: r.routine_type ? r.routine_type.toLowerCase() : "function",
        routineParams: params.map((p) => {
          return {
            name: p.parameter_name,
            type: p.data_type,
            length: p.char_length || undefined,
          };
        }),
      };
    });
  }

  async getPrimaryKeys(
    table: string,
    _schema?: string
  ): Promise<PrimaryKeyColumn[]> {
    logger().debug("finding primary keys for", this.db, table);
    const sql = `SHOW KEYS FROM ${this.wrapIdentifier(table)} WHERE Key_name = 'PRIMARY'`;
    const { rows } = await this.driverExecuteSingle(sql);

    if (!rows || rows.length === 0) return [];

    return rows.map((r) => ({
      columnName: r.Column_name,
      position: r.Seq_in_index,
    }));
  }

  async getPrimaryKey(
    table: string,
    _schema?: string
  ): Promise<string | null> {
    const res = await this.getPrimaryKeys(table);
    return res.length === 1 ? res[0].columnName : null;
  }

  async selectTop(
    table: string,
    offset: number,
    limit: number,
    orderBy: OrderBy[],
    filters: string | TableFilter[],
    _schema?: string,
    selects?: string[]
  ): Promise<TableResult> {
    const columns = await this.listTableColumns(table);
    const queries = buildSelectTopQuery(
      table,
      offset,
      limit,
      orderBy,
      filters,
      "total",
      columns,
      selects
    );
    const { query, params } = queries;
    const result = await this.driverExecuteSingle(query, { params });
    const fields = columns.map((v) => v.bksField).filter((v) => selects && selects.length > 0 ? selects.includes(v.name) : true);
    const rows = await this.serializeQueryResult(result, fields);
    return { result: rows, fields };
  }

  async selectTopSql(
    table: string,
    offset: number,
    limit: number,
    orderBy: OrderBy[],
    filters: string | TableFilter[],
    _schema?: string,
    selects?: string[]
  ): Promise<string> {
    const columns = await this.listTableColumns(table);
    const { query, params } = buildSelectTopQuery(
      table,
      offset,
      limit,
      orderBy,
      filters,
      "total",
      columns,
      selects
    );
    return knex.raw(query, params).toQuery();
  }

  async selectTopStream(
    table: string,
    orderBy: OrderBy[],
    filters: string | TableFilter[],
    chunkSize: number,
    _schema?: string
  ): Promise<StreamResults> {
    const qs = buildSelectTopQuery(table, null, null, orderBy, filters);
    const columns = await this.listTableColumns(table);
    const rowCount = await this.driverExecuteSingle(qs.countQuery);
    // TODO: DEBUG HERE
    const { query, params } = qs;

    return {
      totalRows: Number(rowCount.rows[0].total),
      columns,
      cursor: new MysqlCursor(this.conn, query, params, chunkSize),
    };
  }

  /**
   * Get quick and approximate record count. For slow and precise count, use
   * `SELECT COUNT(*)`.
   **/
  async getTableLength(table: string, _schema?: string): Promise<number> {
    const tableCheck =
      "SELECT TABLE_TYPE as tt FROM INFORMATION_SCHEMA.TABLES where table_schema = database() and TABLE_NAME = ?";
    const tcResult = await this.driverExecuteSingle(tableCheck, {
      params: [table],
    });
    const isTable = tcResult.rows[0] && tcResult.rows[0]["tt"] === "BASE TABLE";

    const queries = buildSelectTopQuery(table, 1, 1, [], []);
    let title = "total";
    if (isTable) {
      queries.countQuery = `show table status like '${MysqlData.wrapLiteral(table)}'`;
      title = "Rows";
    }
    const { countQuery, params } = queries;
    const countResults = await this.driverExecuteSingle(countQuery, {
      params,
    });
    const rowWithTotal = countResults.rows.find((row) => {
      return row[title];
    });
    const totalRecords = rowWithTotal ? rowWithTotal[title] : 0;
    return Number(totalRecords);
  }

  async getTableKeys(
    table: string,
    _schema?: string
  ): Promise<TableKey[]> {
    const sql = `
    SELECT
      cu.constraint_name as 'constraint_name',
      cu.column_name as 'column_name',
      cu.referenced_table_name as 'referenced_table_name',
      IF(cu.referenced_table_name IS NOT NULL, 'FOREIGN', cu.constraint_name) as key_type,
      cu.REFERENCED_TABLE_NAME as referenced_table,
      cu.REFERENCED_COLUMN_NAME as referenced_column,
      rc.UPDATE_RULE as on_update,
      rc.DELETE_RULE as on_delete
    FROM information_schema.key_column_usage cu
    JOIN information_schema.referential_constraints rc
      on cu.constraint_name = rc.constraint_name
      and cu.constraint_schema = rc.constraint_schema
    WHERE table_schema = database()
    AND cu.table_name = ?
    AND cu.referenced_table_name IS NOT NULL
  `;

    const params = [table];

    const { rows } = await this.driverExecuteSingle(sql, { params });

    return rows.map((row) => ({
      constraintName: `${row.constraint_name}`,
      toTable: row.referenced_table,
      toColumn: row.referenced_column,
      fromTable: table,
      fromColumn: row.column_name,
      referencedTable: row.referenced_table_name,
      keyType: `${row.key_type} KEY`,
      onDelete: row.on_delete,
      onUpdate: row.on_update,
      toSchema: "",
      fromSchema: "",
    }));
  }

  async getTableProperties(
    table: string,
    _schema?: string
  ): Promise<TableProperties> {
    const propsSql = `
      SELECT
        table_comment as description,
        data_length as data_size,
        index_length as index_size
      FROM INFORMATION_SCHEMA.tables
      where table_schema = database()
      and table_name = ?
    `;

    const { rows } = await this.driverExecuteSingle(propsSql, {
      params: [table],
    });

    // eslint-disable-next-line
    // @ts-ignore
    const { description, data_size, index_size } =
      rows.length > 0 ? rows[0] : {};

    // const length = await this.getTableLength(table, []);
    const relations = await this.getTableKeys(table);
    const triggers = await this.listTableTriggers(table);
    const indexes = await this.listTableIndexes(table);

    return {
      description: description || undefined,
      indexSize: Number(index_size),
      size: Number(data_size),
      // length,
      indexes,
      relations,
      triggers,
      partitions: []
    };
  }

  async createDatabase(
    databaseName: string,
    charset: string,
    collation: string
  ): Promise<void> {
    const sql = `
      create database ${this.wrapIdentifier(databaseName)}
        character set ${this.wrapIdentifier(charset)}
        collate ${this.wrapIdentifier(collation)}
    `;

    await this.driverExecuteSingle(sql);
  }

  async executeApplyChanges(changes: TableChanges): Promise<any[]> {
    let results = [];

    await this.runWithConnection(async (connection) => {
      await this.driverExecuteSingle("START TRANSACTION", { connection });

      try {
        if (changes.inserts) {
          await this.insertRows(changes.inserts, connection);
        }

        if (changes.updates) {
          results = await this.updateValues(changes.updates, connection);
        }

        if (changes.deletes) {
          await this.deleteRows(changes.deletes, connection);
        }

        await this.driverExecuteSingle("COMMIT", { connection });
      } catch (ex) {
        logger().error("query exception: ", ex);
        await this.driverExecuteSingle("ROLLBACK", { connection });
        throw ex;
      }
    });

    return results;
  }

  async insertRows(inserts: TableInsert[], connection: mysql.PoolConnection) {
    for (const insert of inserts) {
      const columns = await this.listTableColumns(
        insert.table,
        undefined,
        connection
      );
      const command = buildInsertQuery(this.knex, insert, columns);
      await this.driverExecuteSingle(command, { connection });
    }
    return true;
  }

  async updateValues(updates: TableUpdate[], connection: mysql.PoolConnection) {
    const commands = updates.map((update) => {
      let value = update.value;
      if (update.columnType && update.columnType === "bit(1)") {
        value = _.toNumber(update.value);
      } else if (update.columnType && update.columnType.startsWith("bit(")) {
        // value looks like this: b'00000001'
        value = parseInt(update.value.split("'")[1], 2);
      }

      const params = [value];
      const whereList = [];
      update.primaryKeys.forEach(({ column, value }) => {
        whereList.push(`${this.wrapIdentifier(column)} = ?`);
        params.push(value);
      });

      const where = whereList.join(" AND ");

      return {
        query: `
          UPDATE ${this.wrapIdentifier(update.table)}
            SET ${this.wrapIdentifier(update.column)} = ?
            WHERE ${where}
        `,
        params: params,
      };
    });

    const results = [];
    // TODO: this should probably return the updated values
    for (let index = 0; index < commands.length; index++) {
      const blob = commands[index];
      await this.driverExecuteSingle(blob.query, {
        params: blob.params,
        connection,
      });
    }

    const returnQueries = updates.map((update) => {
      const params = [];
      const whereList = [];
      update.primaryKeys.forEach(({ column, value }) => {
        whereList.push(`${this.wrapIdentifier(column)} = ?`);
        params.push(value);
      });

      const where = whereList.join(" AND ");

      return {
        query: `
          select * from ${this.wrapIdentifier(update.table)} where ${where}
        `,
        params,
      };
    });

    for (let index = 0; index < returnQueries.length; index++) {
      const blob = returnQueries[index];
      const r = await this.driverExecuteSingle(blob.query, {
        params: blob.params,
        connection,
      });
      if (r.rows[0]) results.push(r.rows[0]);
    }

    return results;
  }

  async deleteRows(deletes: TableDelete[], connection: mysql.PoolConnection) {
    for (const command of buildDeleteQueries(this.knex, deletes)) {
      await this.driverExecuteSingle(command, { connection });
    }
    return true;
  }

  async truncateElementSql(elementName: string, typeOfElement: DatabaseElement) {
    return `TRUNCATE ${MysqlData.wrapLiteral(typeOfElement)} ${this.wrapIdentifier(elementName)}`;
  }

  async truncateElement(elementName: string, typeOfElement: DatabaseElement): Promise<void> {
    await this.runWithConnection(async (connection) => {
      await this.driverExecuteSingle(await this.truncateElementSql(elementName, typeOfElement), { connection });
    });
  }

  async setElementNameSql(
    elementName: string,
    newElementName: string,
    typeOfElement: DatabaseElement
  ): Promise<string> {
    elementName = this.wrapIdentifier(elementName);
    newElementName = this.wrapIdentifier(newElementName);

    let sql = ''

    if (typeOfElement === DatabaseElement.TABLE || typeOfElement === DatabaseElement.VIEW) {
      sql = `RENAME TABLE ${elementName} TO ${newElementName};`;
    }

    return sql
  }

  async dropElement(
    elementName: string,
    typeOfElement: DatabaseElement,
    _schema?: string
  ): Promise<void> {
    await this.runWithConnection(async (connection) => {
      const sql = `
        DROP ${MysqlData.wrapLiteral(typeOfElement)}
          ${this.wrapIdentifier(elementName)}
      `;
      await this.driverExecuteSingle(sql, { connection });
    });
  }

  async duplicateTable(
    tableName: string,
    duplicateTableName: string,
    _schema?: string
  ): Promise<void> {
    const sql = await this.duplicateTableSql(tableName, duplicateTableName);
    await this.driverExecuteSingle(sql);
  }

  async duplicateTableSql(
    tableName: string,
    duplicateTableName: string,
    _schema?: string
  ): Promise<string> {
    let sql = `
      CREATE TABLE ${this.wrapIdentifier(duplicateTableName)}
        LIKE ${this.wrapIdentifier(tableName)};
    `;
    sql += `
      INSERT INTO ${this.wrapIdentifier(duplicateTableName)}
        SELECT * FROM ${this.wrapIdentifier(tableName)};
    `;
    return sql;
  }

  async query(queryText: string): Promise<CancelableQuery> {
    let pid = null;
    let canceling = false;
    const cancelable = createCancelablePromise({
      ...errors.CANCELED_BY_USER,
      // eslint-disable-next-line
      // @ts-ignore
      sqlectronError: "CANCELED_BY_USER",
    });

    return {
      execute: () => {
        return this.runWithConnection(async (connection) => {
          const { rows: dataPid } = await this.driverExecuteSingle(
            "SELECT connection_id() AS pid",
            { connection }
          );

          pid = dataPid[0].pid;

          try {
            const data: QueryResult = await Promise.race([
              cancelable.wait(),
              this.executeQuery(queryText, { rowsAsArray: true, connection }),
            ]);

            pid = null;
            return data;
          } catch (err) {
            if (canceling && err.code === mysqlErrors.CONNECTION_LOST) {
              canceling = false;
              err.sqlectronError = "CANCELED_BY_USER";
              throw err;
            } else if (
              queryText &&
              _.trim(queryText).toUpperCase().startsWith("DELIMITER")
            ) {
              const nuError = new ClientError(
                `DELIMITER is only supported in the command line client, ${err.message}`,
                "https://docs.beekeeperstudio.io/pages/troubleshooting#mysql"
              );
              throw nuError;
            } else {
              throw err;
            }
          } finally {
            cancelable.discard();
          }
        });
      },

      cancel: async () => {
        if (!pid) {
          throw new Error("Query not ready to be canceled");
        }

        canceling = true;
        try {
          await this.driverExecuteSingle(`kill ${pid};`);
          cancelable.cancel();
        } catch (err) {
          canceling = false;
          throw err;
        }
      },
    };
  }

  async executeQuery(
    queryText: string,
    options: { rowsAsArray?: boolean; connection?: mysql.PoolConnection } = {}
  ): Promise<NgQueryResult[]> {
    const { columns: fields, rows } = await this.driverExecuteSingle(queryText, {
      params: {},
      rowsAsArray: options.rowsAsArray,
      connection: options.connection,
    });

    if (!rows) {
      return [];
    }

    const commands = identifyCommands(queryText).map((item) => item.type);

    if (!isMultipleQuery(fields)) {
      return [
        parseRowQueryResult(rows, fields, commands[0], options.rowsAsArray),
      ];
    }

    return rows.map((_, idx) =>
      parseRowQueryResult(
        rows[idx],
        fields[idx],
        commands[idx],
        options.rowsAsArray
      )
    );
  }

  async rawExecuteQuery(
    query: string,
    options: {
      connection?: mysql.PoolConnection;
      rowsAsArray?: boolean;
      params?: any;
    }
  ): Promise<ResultType | ResultType[]> {
    const runQuery = (connection: mysql.PoolConnection) =>
      new Promise<ResultType>((resolve, reject) => {
        const params =
          !options.params || _.isEmpty(options.params)
            ? undefined
            : options.params;
        logger().info(`Running Query`, query, params);
        connection.query(
          {
            sql: query,
            values: params,
            rowsAsArray: options.rowsAsArray,
          },
          (err, data, fields) => {
            if (err && err.code === mysqlErrors.EMPTY_QUERY) {
              return resolve({ rows: [], columns: [] });
            }

            if (err) {
              return reject(getRealError(connection, err));
            }

            logger().info(`Running Query Finished`);
            resolve({ rows: data as any[], columns: fields, arrayMode: options.rowsAsArray });
          }
        );
      });

    return options.connection
      ? runQuery(options.connection)
      : this.runWithConnection(runQuery);
  }

  async runWithConnection<T>(run: (connection: mysql.PoolConnection) => Promise<T>): Promise<T> {
    const { pool } = this.conn;
    let rejected = false;
    return new Promise((resolve, reject) => {
      const rejectErr = (err) => {
        if (!rejected) {
          rejected = true;
          reject(err);
        }
      };

      pool.getConnection((errPool, connection) => {
        if (errPool) {
          rejectErr(errPool);
          return;
        }

        connection.on("error", (error) => {
          // it will be handled later in the next query execution
          logger().error("Connection fatal error %j", error);
        });
        run(connection)
          .then((res) => resolve(res))
          .catch((ex) => rejectErr(ex))
          .finally(() => connection.release())
      });
    });
  }

  async runWithTransaction<T>(func: (c: mysql.PoolConnection) => Promise<T>): Promise<T> {
    return await this.runWithConnection(async (connection) => {
      try {
        await this.driverExecuteSingle("START TRANSACTION");
        const result = await func(connection);
        await this.driverExecuteSingle("COMMIT");
        return result;
      } catch (ex) {
        await this.driverExecuteSingle("ROLLBACK");
        log.error(ex)
        throw ex;
      }
    });
  }

  async alterTableSql(change: AlterTableSpec): Promise<string> {
    const columns = await this.listTableColumns(change.table);
    const builder = new MySqlChangeBuilder(change.table, columns);
    return builder.alterTable(change);
  }

  async alterTable(change: AlterTableSpec): Promise<void> {
    await this.runWithTransaction(async (connection) => {
      const sql = await this.alterTableSql(change);
      return await this.driverExecuteSingle(sql, { connection });
    });
  }

  getBuilder(table: string, _schema?: string): ChangeBuilderBase {
    return new MySqlChangeBuilder(table, []);
  }

  async supportedFeatures(): Promise<SupportedFeatures> {
    return {
      customRoutines: true,
      comments: true,
      properties: true,
      partitions: false,
      editPartitions: false,
      backups: true,
      backDirFormat: false,
      restore: true,
      indexNullsNotDistinct: false,
      transactions: true
    };
  }

  async listViews(_filter?: FilterOptions): Promise<TableOrView[]> {
    const sql = `
      SELECT table_name as name
      FROM information_schema.views
      WHERE table_schema = database()
      ORDER BY table_name
    `;

    const { rows } = await this.driverExecuteSingle(sql);

    return rows;
  }

  async listMaterializedViewColumns(
    _table: string,
    _schema?: string
  ): Promise<TableColumn[]> {
    return [];
  }

  async listSchemas(
    _filter?: SchemaFilterOptions
  ): Promise<string[]> {
    return [];
  }

  async getTableReferences(table: string, _schema?: string): Promise<string[]> {
    const sql = `
      SELECT referenced_table_name as 'referenced_table_name'
      FROM information_schema.key_column_usage
      WHERE referenced_table_name IS NOT NULL
      AND table_schema = database()
      AND table_name = ?
    `;

    const params = [table];

    const { rows } = await this.driverExecuteSingle(sql, { params });

    return rows.map((row) => row.referenced_table_name);
  }

  async getQuerySelectTop(table: string, limit: number, _schema?: string): Promise<string> {
    return `SELECT * FROM ${this.wrapIdentifier(table)} LIMIT ${limit}`;
  }

  async getTableCreateScript(table: string, _schema?: string): Promise<string> {
    const sql = `SHOW CREATE TABLE ${this.wrapIdentifier(table)}`;

    const { rows } = await this.driverExecuteSingle(sql);

    return rows.map((row) => row["Create Table"])[0];
  }

  async getViewCreateScript(view: string, _schema?: string): Promise<string[]> {
    const sql = `SHOW CREATE VIEW ${this.wrapIdentifier(view)}`;

    const { rows } = await this.driverExecuteSingle(sql);

    return rows.map((row) => row["Create View"]);
  }

  async getRoutineCreateScript(
    routine: string,
    type: string,
    _schema?: string
  ): Promise<string[]> {
    const sql = `SHOW CREATE ${type.toUpperCase()} ${this.wrapIdentifier(routine)}`;
    const { rows } = await this.driverExecuteSingle(sql);
    const result = rows.map((row) => {
      const upperCaseIndexedRow = Object.keys(row).reduce(
        (prev, current) => ({ ...prev, [current.toUpperCase()]: row[current] }),
        {}
      );
      return upperCaseIndexedRow[`CREATE ${type.toUpperCase()}`];
    });
    return result;
  }

  async truncateAllTables(_db: string, _schema?: string): Promise<void> {
    await this.runWithConnection(async (connection) => {
      const schema = await this.getSchema(connection);

      const sql = `
        SELECT table_name as 'table_name'
        FROM information_schema.tables
        WHERE table_schema = '${schema}'
        AND table_type NOT LIKE '%VIEW%'
      `;

      const { rows } = await this.driverExecuteSingle(sql, { connection });

      const truncateAll = rows
        .map(
          (row) => `
            SET FOREIGN_KEY_CHECKS = 0;
            TRUNCATE TABLE
              ${this.wrapIdentifier(schema)}.${this.wrapIdentifier(
            row.table_name
          )};
            SET FOREIGN_KEY_CHECKS = 1;
          `
        )
        .join("");

      await this.driverExecuteSingle(truncateAll, { connection });
    });
  }

  async listMaterializedViews(_filter?: FilterOptions): Promise<TableOrView[]> {
    return [];
  }

  async queryStream(
    query: string,
    chunkSize: number
  ): Promise<StreamResults> {
    const theCursor = new MysqlCursor(this.conn, query, [], chunkSize);
    log.debug("results", theCursor);

    const { columns, totalRows } = await this.getColumnsAndTotalRows(query)

    return {
      totalRows,
      columns,
      cursor: theCursor,
    };
  }

  wrapIdentifier(value: string): string {
    return value !== "*" ? `\`${value.replaceAll(/`/g, "``")}\`` : "*";
  }

  async setTableDescription(
    table: string,
    description: string,
    _schema?: string
  ): Promise<string> {
    const query = `
      ALTER TABLE ${this.wrapIdentifier(table)}
        COMMENT = '${escapeString(description)}'
    `;
    await this.driverExecuteSingle(query);
    const result = await this.getTableProperties(table);
    return result.description;
  }

  async listCharsets(): Promise<string[]> {
    const sql = "show character set";
    const { rows } = await this.driverExecuteSingle(sql);
    return rows.map((row) => row.Charset).sort();
  }

  async getDefaultCharset(): Promise<string> {
    const sql = "SHOW VARIABLES LIKE 'character_set_server'";
    const { rows } = await this.driverExecuteSingle(sql);
    return rows[0].Value;
  }

  async listCollations(charset: string): Promise<string[]> {
    const sql = "show collation where charset = ?";
    const params = [charset];
    const { rows } = await this.driverExecuteSingle(sql, { params });
    return rows.map((row) => row.Collation).sort();
  }

  async createDatabaseSQL(): Promise<string> {
    const sql = `
      create database "mydatabase"
        character set "utf8mb4"
        collate "utf8mb4_general_ci"
    `;
    return sql;
  }

  async getSchema(connection?: mysql.PoolConnection) {
    const sql = "SELECT database() AS 'schema'";
    const { rows } = await this.driverExecuteSingle(sql, { connection });
    return rows[0].schema;
  }

  hasDefaultValue(defaultValue: string|null, extraValue: string|null): boolean {
    return !_.isNil(defaultValue) || !_.isNil(extraValue) && ['auto_increment', 'default_generated'].includes(extraValue.toLowerCase())
  }

  resolveDefault(defaultValue: string) {
    return defaultValue;
  }

<<<<<<< HEAD
  protected configDatabase(
    server: IDbConnectionServer,
    database: IDbConnectionDatabase
  ): mysql.PoolOptions {
    const config: mysql.PoolOptions = {
      host: server.config.host,
      port: server.config.port,
      user: server.config.user,
      password: server.config.password,
      database: database.database,
      multipleStatements: true,
      dateStrings: true,
      supportBigNumbers: true,
      bigNumberStrings: true,
      connectTimeout: BkConfig.db.mysql.connectTimeout,
    };

    if (server.config.socketPathEnabled) {
      config.socketPath = server.config.socketPath;
      config.host = null;
      config.port = null;
      return config;
    }

    if (server.sshTunnel) {
      config.host = server.config.localHost;
      config.port = server.config.localPort;
    }

    if (server.config.ssl) {
      config.ssl = {};

      if (server.config.sslCaFile) {
        /* eslint-disable-next-line */
        // @ts-ignore
        config.ssl.ca = readFileSync(server.config.sslCaFile);
      }

      if (server.config.sslCertFile) {
        /* eslint-disable-next-line */
        // @ts-ignore
        config.ssl.cert = readFileSync(server.config.sslCertFile);
      }

      if (server.config.sslKeyFile) {
        /* eslint-disable-next-line */
        // @ts-ignore
        config.ssl.key = readFileSync(server.config.sslKeyFile);
      }

      if (!config.ssl.key && !config.ssl.ca && !config.ssl.cert) {
        // TODO: provide this as an option in settings
        // or per-connection as 'reject self-signed certs'
        // How it works:
        // if false, cert can be self-signed
        // if true, has to be from a public CA
        // Heroku certs are self-signed.
        // if you provide ca/cert/key files, it overrides this
        config.ssl.rejectUnauthorized = false;
      } else {
        config.ssl.rejectUnauthorized = server.config.sslRejectUnauthorized;
      }
    }

    return config;
  }

  async importData(sql: string): Promise<any> {
    const fullQuery = joinQueries([
      'START TRANSACTION', sql, 'COMMIT'
    ]);
    try {
      return await this.driverExecuteSingle(fullQuery)
    } catch (ex) {
      log.error("importData", fullQuery, ex)
      await this.driverExecuteSingle('ROLLBACK');
      throw ex;
    }
=======
  async importBeginCommand(_table: TableOrView, { executeOptions }: ImportFuncOptions): Promise<any> {
    return this.rawExecuteQuery('START TRANSACTION;', executeOptions)
>>>>>>> 46204797
  }

  async importTruncateCommand (table: TableOrView, { executeOptions }: ImportFuncOptions): Promise<any> {
    const { name } = table
    return this.rawExecuteQuery(`TRUNCATE TABLE ${this.wrapIdentifier(name)};`, executeOptions)
  }

  async importLineReadCommand (_table: TableOrView, sqlString: string, { executeOptions }: ImportFuncOptions): Promise<any> {
    return this.rawExecuteQuery(sqlString, executeOptions)
  }

  async importCommitCommand (_table: TableOrView, { executeOptions }: ImportFuncOptions): Promise<any> {
    return this.rawExecuteQuery('COMMIT;', executeOptions)
  }

  async importRollbackCommand (_table: TableOrView, { executeOptions }: ImportFuncOptions): Promise<any> {
    return this.rawExecuteQuery('ROLLBACK;', executeOptions)
  }

  parseTableColumn(column: { column_name: string; data_type: string }): BksField {
    return {
      name: column.column_name,
      bksType: binaryDataTypes.includes(column.data_type) ? 'BINARY' : 'UNKNOWN',
    };
  }
}

export const testOnly = {
  parseFields,
};<|MERGE_RESOLUTION|>--- conflicted
+++ resolved
@@ -106,8 +106,6 @@
   return err;
 }
 
-<<<<<<< HEAD
-=======
 const binaryTypes = [
   mysql.Types.STRING, // aka CHAR or BINARY
   mysql.Types.VAR_STRING, // aka VARCHAR or VARBINARY
@@ -149,7 +147,7 @@
     dateStrings: true,
     supportBigNumbers: true,
     bigNumberStrings: true,
-    connectTimeout: 60 * 60 * 1000,
+    connectTimeout: BkConfig.db.mysql.connectTimeout,
   };
 
   if (server.config.socketPathEnabled) {
@@ -208,7 +206,6 @@
   return config;
 }
 
->>>>>>> 46204797
 function identifyCommands(queryText: string) {
   try {
     return identify(queryText);
@@ -310,12 +307,7 @@
 
   async connect() {
     await super.connect();
-<<<<<<< HEAD
-
-    const dbConfig = this.configDatabase(this.server, this.database);
-=======
     const dbConfig = await configDatabase(this.server, this.database);
->>>>>>> 46204797
     logger().debug("create driver client for mysql with config %j", dbConfig);
 
     this.conn = {
@@ -1395,89 +1387,8 @@
     return defaultValue;
   }
 
-<<<<<<< HEAD
-  protected configDatabase(
-    server: IDbConnectionServer,
-    database: IDbConnectionDatabase
-  ): mysql.PoolOptions {
-    const config: mysql.PoolOptions = {
-      host: server.config.host,
-      port: server.config.port,
-      user: server.config.user,
-      password: server.config.password,
-      database: database.database,
-      multipleStatements: true,
-      dateStrings: true,
-      supportBigNumbers: true,
-      bigNumberStrings: true,
-      connectTimeout: BkConfig.db.mysql.connectTimeout,
-    };
-
-    if (server.config.socketPathEnabled) {
-      config.socketPath = server.config.socketPath;
-      config.host = null;
-      config.port = null;
-      return config;
-    }
-
-    if (server.sshTunnel) {
-      config.host = server.config.localHost;
-      config.port = server.config.localPort;
-    }
-
-    if (server.config.ssl) {
-      config.ssl = {};
-
-      if (server.config.sslCaFile) {
-        /* eslint-disable-next-line */
-        // @ts-ignore
-        config.ssl.ca = readFileSync(server.config.sslCaFile);
-      }
-
-      if (server.config.sslCertFile) {
-        /* eslint-disable-next-line */
-        // @ts-ignore
-        config.ssl.cert = readFileSync(server.config.sslCertFile);
-      }
-
-      if (server.config.sslKeyFile) {
-        /* eslint-disable-next-line */
-        // @ts-ignore
-        config.ssl.key = readFileSync(server.config.sslKeyFile);
-      }
-
-      if (!config.ssl.key && !config.ssl.ca && !config.ssl.cert) {
-        // TODO: provide this as an option in settings
-        // or per-connection as 'reject self-signed certs'
-        // How it works:
-        // if false, cert can be self-signed
-        // if true, has to be from a public CA
-        // Heroku certs are self-signed.
-        // if you provide ca/cert/key files, it overrides this
-        config.ssl.rejectUnauthorized = false;
-      } else {
-        config.ssl.rejectUnauthorized = server.config.sslRejectUnauthorized;
-      }
-    }
-
-    return config;
-  }
-
-  async importData(sql: string): Promise<any> {
-    const fullQuery = joinQueries([
-      'START TRANSACTION', sql, 'COMMIT'
-    ]);
-    try {
-      return await this.driverExecuteSingle(fullQuery)
-    } catch (ex) {
-      log.error("importData", fullQuery, ex)
-      await this.driverExecuteSingle('ROLLBACK');
-      throw ex;
-    }
-=======
   async importBeginCommand(_table: TableOrView, { executeOptions }: ImportFuncOptions): Promise<any> {
     return this.rawExecuteQuery('START TRANSACTION;', executeOptions)
->>>>>>> 46204797
   }
 
   async importTruncateCommand (table: TableOrView, { executeOptions }: ImportFuncOptions): Promise<any> {
