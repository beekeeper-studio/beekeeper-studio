// Copyright (c) 2015 The SQLECTRON Team

import {
  AppContextProvider,
  BasicDatabaseClient,
  ExecutionContext,
  QueryLogOptions,
} from "./BasicDatabaseClient";
import mysql, { Connection } from "mysql2";
import rawLog from "@bksLogger";
import ed25519AuthPlugin from "@coresql/mysql2-auth-ed25519";
import knexlib from "knex";
import { readFileSync } from "fs";
import _ from "lodash";
import {
  buildDeleteQueries,
  buildInsertQuery,
  buildSelectTopQuery,
  escapeString,
  ClientError, refreshTokenIfNeeded
} from "./utils";
import {
  IDbConnectionDatabase,
  DatabaseElement,
} from "../types";
import { MysqlCursor } from "./mysql/MySqlCursor";
import {createCancelablePromise} from "@/common/utils";
import { errors } from "@/lib/errors";
import { identify } from "sql-query-identifier";
import { MySqlChangeBuilder } from "@shared/lib/sql/change_builder/MysqlChangeBuilder";
import { AlterTableSpec, IndexColumn, TableKey } from "@shared/lib/dialects/models";
import { MysqlData } from "@shared/lib/dialects/mysql";
import {
  CancelableQuery,
  DatabaseFilterOptions,
  ExtendedTableColumn,
  FilterOptions,
  ImportFuncOptions,
  NgQueryResult,
  OrderBy,
  PrimaryKeyColumn,
  QueryResult,
  Routine,
  SchemaFilterOptions,
  StreamResults,
  SupportedFeatures,
  TableChanges,
  TableColumn,
  TableDelete,
  BksField,
  TableFilter,
  TableIndex,
  TableInsert,
  TableOrView,
  TableProperties,
  TableResult,
  TableTrigger,
  TableUpdate,
} from "../models";
import { ChangeBuilderBase } from "@shared/lib/sql/change_builder/ChangeBuilderBase";
import BksConfig from "@/common/bksConfig";
import { uuidv4 } from "@/lib/uuid";
import { IDbConnectionServer } from "../backendTypes";
import { GenericBinaryTranscoder } from "../serialization/transcoders";
import { Version, isVersionLessThanOrEqual, parseVersion } from "@/common/version";
import globals from '../../../common/globals';
import {AzureAuthService} from "@/lib/db/authentication/azure";

type ResultType = {
  tableName?: string
  rows: any[];
  columns: mysql.FieldPacket[];
  arrayMode: boolean;
};

const log = rawLog.scope("mysql");
const logger = () => log;

const context: AppContextProvider = {
  getExecutionContext(): ExecutionContext {
    return null;
  },
  logQuery(
    _query: string,
    _options: QueryLogOptions,
    _context: ExecutionContext
  ): Promise<number | string> {
    return null;
  },
};

const mysqlErrors = {
  EMPTY_QUERY: "ER_EMPTY_QUERY",
  CONNECTION_LOST: "PROTOCOL_CONNECTION_LOST",
};

const knex = knexlib({ client: "mysql2" });

function getRealError(conn, err) {
  /* eslint no-underscore-dangle:0 */
  if (conn && conn._protocol && conn._protocol._fatalError) {
    logger().warn("Query error", err, conn._protocol._fatalError);
    return conn._protocol._fatalError;
  }
  return err;
}

const binaryTypes = [
  mysql.Types.STRING, // aka CHAR or BINARY
  mysql.Types.VAR_STRING, // aka VARCHAR or VARBINARY
  mysql.Types.TINY_BLOB,
  mysql.Types.BLOB,
  mysql.Types.MEDIUM_BLOB,
  mysql.Types.LONG_BLOB,
]

const binaryDataTypes = [
  'binary',
  'varbinary',
  'tinyblob',
  'blob',
  'mediumblob',
  'longblob',
]

// Ref: https://github.com/sidorares/node-mysql2/blob/master/lib/constants/field_flags.js
const FieldFlags = {
  BINARY: 128,
};

async function configDatabase(
  server: IDbConnectionServer,
  database: IDbConnectionDatabase
): Promise<mysql.PoolOptions> {

  const config: mysql.PoolOptions = {
    authPlugins: {
      'client_ed25519': ed25519AuthPlugin(),
    },
    host: server.config.host,
    port: server.config.port,
    user: server.config.user,
    password: await refreshTokenIfNeeded(server.config.redshiftOptions, server, server.config.port || 3306) || server.config.password || undefined,
    database: database.database,
    multipleStatements: true,
    dateStrings: true,
    supportBigNumbers: true,
    bigNumberStrings: true,
<<<<<<< HEAD
    connectTimeout: 60 * 60 * 1000
=======
    connectTimeout: BksConfig.db.mysql.connectTimeout,
>>>>>>> fe33fe00
  };

  if (server.config.azureAuthOptions?.azureAuthEnabled) {
    const authService = new AzureAuthService();
    return authService.configDB(server, config)
  }

  if (server.config.socketPathEnabled) {
    config.socketPath = server.config.socketPath;
    config.host = null;
    config.port = null;
    return config;
  }

  if (server.sshTunnel) {
    config.host = server.config.localHost;
    config.port = server.config.localPort;
  }

  if (
    server.config.redshiftOptions?.iamAuthenticationEnabled
  ){
    server.config.ssl = true
  }

  if (server.config.ssl) {
    config.ssl = {};

    if (server.config.sslCaFile) {
      /* eslint-disable-next-line */
      // @ts-ignore
      config.ssl.ca = readFileSync(server.config.sslCaFile);
    }

    if (server.config.sslCertFile) {
      /* eslint-disable-next-line */
      // @ts-ignore
      config.ssl.cert = readFileSync(server.config.sslCertFile);
    }

    if (server.config.sslKeyFile) {
      /* eslint-disable-next-line */
      // @ts-ignore
      config.ssl.key = readFileSync(server.config.sslKeyFile);
    }

    if (!config.ssl.key && !config.ssl.ca && !config.ssl.cert) {
      // TODO: provide this as an option in settings
      // or per-connection as 'reject self-signed certs'
      // How it works:
      // if false, cert can be self-signed
      // if true, has to be from a public CA
      // Heroku certs are self-signed.
      // if you provide ca/cert/key files, it overrides this
      config.ssl.rejectUnauthorized = false;
    } else {
      config.ssl.rejectUnauthorized = server.config.sslRejectUnauthorized;
    }
  }

  return config;
}

function identifyCommands(queryText: string) {
  try {
    return identify(queryText);
  } catch (err) {
    return [];
  }
}

function isMultipleQuery(fields: any[]) {
  if (!fields) {
    return false;
  }
  if (!fields.length) {
    return false;
  }
  return Array.isArray(fields[0]) || fields[0] === undefined;
}

function parseFields(fields: any[], rowsAsArray?: boolean) {
  if (!fields) return [];
  return fields.map((field, idx) => {
    return { id: rowsAsArray ? `c${idx}` : field.name, ...field };
  });
}

function parseRowQueryResult(
  data: any,
  rawFields: any[],
  command: string,
  rowsAsArray = false
) {
  // Fallback in case the identifier could not reconize the command
  const fields = parseFields(rawFields, rowsAsArray);
  const fieldIds = fields.map((f) => f.id);
  const isSelect = Array.isArray(data);
  return {
    command: command || (isSelect && "SELECT"),
    rows: isSelect
      ? data.map((r: any) => (rowsAsArray ? _.zipObject(fieldIds, r) : r))
      : [],
    fields: fields,
    rowCount: isSelect ? (data || []).length : undefined,
    affectedRows: !isSelect ? data.affectedRows : undefined,
  };
}

function filterDatabase(
  item: Record<string, any>,
  { database }: DatabaseFilterOptions = {},
  databaseField: string
) {
  if (!database) {
    return true;
  }

  const value = item[databaseField];
  if (typeof database === "string") {
    return database === value;
  }

  const { only, ignore } = database;

  /* eslint-disable-next-line */
  // @ts-ignore
  if (only && only.length && !~only.indexOf(value)) {
    return false;
  }

  /* eslint-disable-next-line */
  // @ts-ignore
  if (ignore && ignore.length && ~ignore.indexOf(value)) {
    return false;
  }

  return true;
}

export class MysqlClient extends BasicDatabaseClient<ResultType> {
  versionInfo: Version & {
    versionString: string;
    version: number;
  };
  conn: {
    pool: mysql.Pool;
  };
  transcoders = [GenericBinaryTranscoder];

  interval: NodeJS.Timeout

  clientId: string

  constructor(server: IDbConnectionServer, database: IDbConnectionDatabase) {
    super(knex, context, server, database);
    this.clientId = uuidv4();

    this.dialect = 'mysql';
    this.readOnlyMode = server?.config?.readOnlyMode || false;
  }

  async connect() {
    await super.connect();
    const dbConfig = await configDatabase(this.server, this.database);
    logger().debug("create driver client for mysql with config %j", dbConfig);
    this.conn = {
      pool: mysql.createPool(dbConfig),
    };

    if(this.server.config.redshiftOptions?.iamAuthenticationEnabled){
      this.interval = setInterval(async () => {
        try {
          this.conn.pool.getConnection(async (err, connection) => {
            if(err) throw err;
            connection.config.password = await refreshTokenIfNeeded(this.server.config.redshiftOptions, this.server, this.server.config.port || 3306)
            connection.release();
            log.info('Token refreshed successfully.')
          });
        } catch (err) {
          log.error('Could not refresh token!')
        }
      }, globals.iamRefreshTime);
    }

    this.conn.pool.on('acquire', (connection) => {
      log.debug('Pool connection %d acquired on %s', connection.threadId, this.clientId);
    });

    this.conn.pool.on('release', (connection) => {
      log.debug('Pool connection %d released on %s', connection.threadId, this.clientId);
    });


    this.versionInfo = await this.getVersion();
  }

  async disconnect() {
    if(this.interval){
      clearInterval(this.interval);
    }
    this.conn?.pool.end();

    await super.disconnect();
  }

  async versionString() {
    return this.versionInfo?.versionString;
  }

  async getVersion() {
    const { rows } = await this.driverExecuteSingle("SELECT VERSION() as v");
    const version = rows[0]["v"];
    if (!version) {
      return {
        versionString: "",
        version: 5.7,
        major: 5,
        minor: 7,
        patch: 0,
      };
    }

    const stuff = version.split("-");
    const { major, minor, patch } = parseVersion(stuff[0]);

    return {
      versionString: version,
      version: Number(stuff[0] || 0),
      major,
      minor,
      patch,
    };
  }

  async listDatabases(filter?: DatabaseFilterOptions): Promise<string[]> {
    const sql = "show databases";

    const { rows } = await this.driverExecuteSingle(sql);

    return rows
      .filter((item) => filterDatabase(item, filter, "Database"))
      .map((row) => row.Database);
  }

  async listTables(
    _filter?: FilterOptions
  ): Promise<TableOrView[]> {
    const sql = `
      SELECT table_name as name
      FROM information_schema.tables
      WHERE table_schema = database()
      AND table_type NOT LIKE '%VIEW%'
      ORDER BY table_name
    `;
    const { rows } = await this.driverExecuteSingle(sql);
    return rows;
  }

  async listTableIndexes(
    table: string,
    _schema?: string
  ): Promise<TableIndex[]> {
    const sql = `SHOW INDEX FROM ${this.wrapIdentifier(table)}`;

    const { rows } = await this.driverExecuteSingle(sql);

    const grouped = _.groupBy(rows, "Key_name");

    return Object.keys(grouped).map((key, idx) => {
      const row = grouped[key][0];

      const columns: IndexColumn[] = grouped[key].map((r) => ({
        name: r.Column_name,
        order: r.Collation === "A" ? "ASC" : "DESC",
        prefix: r.Sub_part, // Also called index prefix length.
      }));

      return {
        id: idx.toString(),
        table,
        schema: "",
        name: row.Key_name as string,
        columns,
        unique: row.Non_unique === "0" || row.Non_unique === 0,
        primary: row.Key_name === "PRIMARY",
      };
    });
  }

  async listTableColumns(
    table?: string,
    _schema?: string,
    connection?: Connection
  ): Promise<ExtendedTableColumn[]> {
    const clause = table ? `AND table_name = ?` : "";
    const sql = `
      SELECT
        table_name AS 'table_name',
        column_name AS 'column_name',
        column_type AS 'column_type',
        data_type AS 'data_type',
        is_nullable AS 'is_nullable',
        column_default as 'column_default',
        ordinal_position as 'ordinal_position',
        COLUMN_COMMENT as 'column_comment',
        extra as 'extra'
      FROM information_schema.columns
      WHERE table_schema = database()
      ${clause}
      ORDER BY ordinal_position
    `;

    const params = table ? [table] : [];

    const { rows } = await this.driverExecuteSingle(sql, {
      params,
      connection,
    });

    return rows.map((row) => ({
      tableName: row.table_name,
      columnName: row.column_name,
      dataType: row.column_type,
      ordinalPosition: Number(row.ordinal_position),
      nullable: row.is_nullable === "YES",
      defaultValue: this.resolveDefault(row.column_default),
      extra: _.isEmpty(row.extra) ? null : row.extra,
      hasDefault: this.hasDefaultValue(this.resolveDefault(row.column_default), _.isEmpty(row.extra) ? null : row.extra),
      comment: _.isEmpty(row.column_comment) ? null : row.column_comment,
      generated: /^(STORED|VIRTUAL) GENERATED$/.test(row.extra || ""),
      bksField: this.parseTableColumn(row),
    }));
  }

  async listTableTriggers(
    table: string,
    _schema?: string
  ): Promise<TableTrigger[]> {
    const sql = `
      SELECT
        trigger_name as name,
        event_object_schema as table_schema,
        event_object_table as table_name,
        event_manipulation as trigger_manipulation,
        action_statement as trigger_action,
        action_timing as trigger_timing,
        action_condition as trigger_condition
      FROM information_schema.triggers
      WHERE event_object_schema = database()
      AND event_object_table = ?
    `;

    const params = [table];

    const { rows } = await this.driverExecuteSingle(sql, { params });

    return rows.map((row) => ({
      name: row.name,
      timing: row.trigger_timing,
      manipulation: row.trigger_manipulation,
      action: row.trigger_action,
      condition: row.trigger_condition,
      table: row.table_name,
      schema: null,
    }));
  }

  async listRoutines(_filter?: FilterOptions): Promise<Routine[]> {
    const oldMysql = isVersionLessThanOrEqual(this.versionInfo, { major: 5, minor: 4, patch: Infinity })
    const routinesSQL = `
      select
        r.specific_name as specific_name,
        r.routine_name as routine_name,
        r.routine_type as routine_type,
        ${oldMysql ? 'NULL' : 'r.data_type' } as data_type,
        ${oldMysql ? 'NULL' : 'r.character_maximum_length' } as length
      from information_schema.routines r
      where r.routine_schema not in ('sys', 'information_schema',
                                 'mysql', 'performance_schema')
      and r.routine_schema = database()
      order by r.specific_name
    `;

    // this gives one row by parameter, so have to do a grouping
    const routinesResult = await this.driverExecuteSingle(routinesSQL);

    let grouped = {}
    if (!oldMysql) {
      const paramsSQL = `
        select
               r.routine_schema as routine_schema,
               r.specific_name as specific_name,
               p.parameter_name as parameter_name,
               p.character_maximum_length as char_length,
               p.data_type as data_type
        from information_schema.routines r
        left join information_schema.parameters p
                  on p.specific_schema = r.routine_schema
                  and p.specific_name = r.specific_name
        where r.routine_schema not in ('sys', 'information_schema',
                                       'mysql', 'performance_schema')
            AND p.parameter_mode is not null
            and r.routine_schema = database()
        order by r.routine_schema,
                 r.specific_name,
                 p.ordinal_position;
      `;

      const paramsResult = await this.driverExecuteSingle(paramsSQL);
      grouped = _.groupBy(paramsResult.rows, "specific_name");
    }

    return routinesResult.rows.map((r) => {
      const params = grouped[r.specific_name] || [];
      return {
        id: r.specific_name,
        name: r.specific_name,
        returnType: r.data_type,
        returnTypeLength: r.length || undefined,
        entityType: "routine",
        type: r.routine_type ? r.routine_type.toLowerCase() : "function",
        routineParams: params.map((p) => {
          return {
            name: p.parameter_name,
            type: p.data_type,
            length: p.char_length || undefined,
          };
        }),
      };
    });
  }

  async getPrimaryKeys(
    table: string,
    _schema?: string
  ): Promise<PrimaryKeyColumn[]> {
    logger().debug("finding primary keys for", this.db, table);
    const sql = `SHOW KEYS FROM ${this.wrapIdentifier(table)} WHERE Key_name = 'PRIMARY'`;
    const { rows } = await this.driverExecuteSingle(sql);

    if (!rows || rows.length === 0) return [];

    return rows.map((r) => ({
      columnName: r.Column_name,
      position: r.Seq_in_index,
    }));
  }

  async getPrimaryKey(
    table: string,
    _schema?: string
  ): Promise<string | null> {
    const res = await this.getPrimaryKeys(table);
    return res.length === 1 ? res[0].columnName : null;
  }

  async selectTop(
    table: string,
    offset: number,
    limit: number,
    orderBy: OrderBy[],
    filters: string | TableFilter[],
    _schema?: string,
    selects?: string[]
  ): Promise<TableResult> {
    const columns = await this.listTableColumns(table);
    const queries = buildSelectTopQuery(
      table,
      offset,
      limit,
      orderBy,
      filters,
      "total",
      columns,
      selects
    );
    const { query, params } = queries;
    const result = await this.driverExecuteSingle(query, { params });
    const fields = columns.map((v) => v.bksField).filter((v) => selects && selects.length > 0 ? selects.includes(v.name) : true);
    const rows = await this.serializeQueryResult(result, fields);
    return { result: rows, fields };
  }

  async selectTopSql(
    table: string,
    offset: number,
    limit: number,
    orderBy: OrderBy[],
    filters: string | TableFilter[],
    _schema?: string,
    selects?: string[]
  ): Promise<string> {
    const columns = await this.listTableColumns(table);
    const { query, params } = buildSelectTopQuery(
      table,
      offset,
      limit,
      orderBy,
      filters,
      "total",
      columns,
      selects
    );
    return knex.raw(query, params).toQuery();
  }

  async selectTopStream(
    table: string,
    orderBy: OrderBy[],
    filters: string | TableFilter[],
    chunkSize: number,
    _schema?: string
  ): Promise<StreamResults> {
    const { countQuery, query, params } = buildSelectTopQuery(table, null, null, orderBy, filters);
    const columns = await this.listTableColumns(table);
    const rowCount = await this.driverExecuteSingle(countQuery, { params });

    return {
      totalRows: Number(rowCount.rows[0].total),
      columns,
      cursor: new MysqlCursor(this.conn, query, params, chunkSize),
    };
  }

  /**
   * Get quick and approximate record count. For slow and precise count, use
   * `SELECT COUNT(*)`.
   **/
  async getTableLength(table: string, _schema?: string): Promise<number> {
    const tableCheck =
      "SELECT TABLE_TYPE as tt FROM INFORMATION_SCHEMA.TABLES where table_schema = database() and TABLE_NAME = ?";
    const tcResult = await this.driverExecuteSingle(tableCheck, {
      params: [table],
    });
    const isTable = tcResult.rows[0] && tcResult.rows[0]["tt"] === "BASE TABLE";

    const queries = buildSelectTopQuery(table, 1, 1, [], []);
    let title = "total";
    if (isTable) {
      queries.countQuery = `show table status like '${MysqlData.wrapLiteral(table)}'`;
      title = "Rows";
    }
    const { countQuery, params } = queries;
    const countResults = await this.driverExecuteSingle(countQuery, {
      params,
    });
    const rowWithTotal = countResults.rows.find((row) => {
      return row[title];
    });
    const totalRecords = rowWithTotal ? rowWithTotal[title] : 0;
    return Number(totalRecords);
  }

  async getTableKeys(
    table: string,
    _schema?: string
  ): Promise<TableKey[]> {
    const sql = `
    SELECT
      cu.constraint_name as 'constraint_name',
      cu.column_name as 'column_name',
      cu.referenced_table_name as 'referenced_table_name',
      IF(cu.referenced_table_name IS NOT NULL, 'FOREIGN', cu.constraint_name) as key_type,
      cu.REFERENCED_TABLE_NAME as referenced_table,
      cu.REFERENCED_COLUMN_NAME as referenced_column,
      rc.UPDATE_RULE as on_update,
      rc.DELETE_RULE as on_delete
    FROM information_schema.key_column_usage cu
    JOIN information_schema.referential_constraints rc
      on cu.constraint_name = rc.constraint_name
      and cu.constraint_schema = rc.constraint_schema
    WHERE table_schema = database()
    AND cu.table_name = ?
    AND cu.referenced_table_name IS NOT NULL
  `;

    const params = [table];

    const { rows } = await this.driverExecuteSingle(sql, { params });

    return rows.map((row) => ({
      constraintName: `${row.constraint_name}`,
      toTable: row.referenced_table,
      toColumn: row.referenced_column,
      fromTable: table,
      fromColumn: row.column_name,
      referencedTable: row.referenced_table_name,
      keyType: `${row.key_type} KEY`,
      onDelete: row.on_delete,
      onUpdate: row.on_update,
      toSchema: "",
      fromSchema: "",
    }));
  }

  async getTableProperties(
    table: string,
    _schema?: string
  ): Promise<TableProperties> {
    const propsSql = `
      SELECT
        table_comment as description,
        data_length as data_size,
        index_length as index_size
      FROM INFORMATION_SCHEMA.tables
      where table_schema = database()
      and table_name = ?
    `;

    const { rows } = await this.driverExecuteSingle(propsSql, {
      params: [table],
    });

    // eslint-disable-next-line
    // @ts-ignore
    const { description, data_size, index_size } =
      rows.length > 0 ? rows[0] : {};

    // const length = await this.getTableLength(table, []);
    const relations = await this.getTableKeys(table);
    const triggers = await this.listTableTriggers(table);
    const indexes = await this.listTableIndexes(table);

    return {
      description: description || undefined,
      indexSize: Number(index_size),
      size: Number(data_size),
      // length,
      indexes,
      relations,
      triggers,
      partitions: []
    };
  }

  async createDatabase(
    databaseName: string,
    charset: string,
    collation: string
  ): Promise<string> {
    const sql = `
      create database ${this.wrapIdentifier(databaseName)}
        character set ${this.wrapIdentifier(charset)}
        collate ${this.wrapIdentifier(collation)}
    `;

    await this.driverExecuteSingle(sql);
    return databaseName;
  }

  async executeApplyChanges(changes: TableChanges): Promise<any[]> {
    let results = [];

    await this.runWithConnection(async (connection) => {
      await this.driverExecuteSingle("START TRANSACTION", { connection });

      try {
        if (changes.inserts) {
          await this.insertRows(changes.inserts, connection);
        }

        if (changes.updates) {
          results = await this.updateValues(changes.updates, connection);
        }

        if (changes.deletes) {
          await this.deleteRows(changes.deletes, connection);
        }

        await this.driverExecuteSingle("COMMIT", { connection });
      } catch (ex) {
        logger().error("query exception: ", ex);
        await this.driverExecuteSingle("ROLLBACK", { connection });
        throw ex;
      }
    });

    return results;
  }

  async insertRows(inserts: TableInsert[], connection: mysql.PoolConnection) {
    for (const insert of inserts) {
      const columns = await this.listTableColumns(
        insert.table,
        undefined,
        connection
      );
      const command = buildInsertQuery(this.knex, insert, { columns });
      await this.driverExecuteSingle(command, { connection });
    }
    return true;
  }

  async updateValues(updates: TableUpdate[], connection: mysql.PoolConnection) {
    const commands = updates.map((update) => {
      let value = update.value;
      if (update.columnType && update.columnType === "bit(1)") {
        value = _.toNumber(update.value);
      } else if (update.columnType && update.columnType.startsWith("bit(")) {
        // value looks like this: b'00000001'
        value = parseInt(update.value.split("'")[1], 2);
      }

      const params = [value];
      const whereList = [];
      update.primaryKeys.forEach(({ column, value }) => {
        whereList.push(`${this.wrapIdentifier(column)} = ?`);
        params.push(value);
      });

      const where = whereList.join(" AND ");

      return {
        query: `
          UPDATE ${this.wrapIdentifier(update.table)}
            SET ${this.wrapIdentifier(update.column)} = ?
            WHERE ${where}
        `,
        params: params,
      };
    });

    const results = [];
    // TODO: this should probably return the updated values
    for (let index = 0; index < commands.length; index++) {
      const blob = commands[index];
      await this.driverExecuteSingle(blob.query, {
        params: blob.params,
        connection,
      });
    }

    const returnQueries = updates.map((update) => {
      const params = [];
      const whereList = [];
      update.primaryKeys.forEach(({ column, value }) => {
        whereList.push(`${this.wrapIdentifier(column)} = ?`);
        params.push(value);
      });

      const where = whereList.join(" AND ");

      return {
        query: `
          select * from ${this.wrapIdentifier(update.table)} where ${where}
        `,
        params,
      };
    });

    for (let index = 0; index < returnQueries.length; index++) {
      const blob = returnQueries[index];
      const r = await this.driverExecuteSingle(blob.query, {
        params: blob.params,
        connection,
      });
      if (r.rows[0]) results.push(r.rows[0]);
    }

    return results;
  }

  async deleteRows(deletes: TableDelete[], connection: mysql.PoolConnection) {
    for (const command of buildDeleteQueries(this.knex, deletes)) {
      await this.driverExecuteSingle(command, { connection });
    }
    return true;
  }

  async truncateElementSql(elementName: string, typeOfElement: DatabaseElement) {
    return `TRUNCATE ${MysqlData.wrapLiteral(typeOfElement)} ${this.wrapIdentifier(elementName)}`;
  }

  async truncateElement(elementName: string, typeOfElement: DatabaseElement): Promise<void> {
    await this.runWithConnection(async (connection) => {
      await this.driverExecuteSingle(await this.truncateElementSql(elementName, typeOfElement), { connection });
    });
  }

  async setElementNameSql(
    elementName: string,
    newElementName: string,
    typeOfElement: DatabaseElement
  ): Promise<string> {
    elementName = this.wrapIdentifier(elementName);
    newElementName = this.wrapIdentifier(newElementName);

    let sql = ''

    if (typeOfElement === DatabaseElement.TABLE || typeOfElement === DatabaseElement.VIEW) {
      sql = `RENAME TABLE ${elementName} TO ${newElementName};`;
    }

    return sql
  }

  async dropElement(
    elementName: string,
    typeOfElement: DatabaseElement,
    _schema?: string
  ): Promise<void> {
    await this.runWithConnection(async (connection) => {
      const sql = `
        DROP ${MysqlData.wrapLiteral(typeOfElement)}
          ${this.wrapIdentifier(elementName)}
      `;
      await this.driverExecuteSingle(sql, { connection });
    });
  }

  async duplicateTable(
    tableName: string,
    duplicateTableName: string,
    _schema?: string
  ): Promise<void> {
    const sql = await this.duplicateTableSql(tableName, duplicateTableName);
    await this.driverExecuteSingle(sql);
  }

  async duplicateTableSql(
    tableName: string,
    duplicateTableName: string,
    _schema?: string
  ): Promise<string> {
    let sql = `
      CREATE TABLE ${this.wrapIdentifier(duplicateTableName)}
        LIKE ${this.wrapIdentifier(tableName)};
    `;
    sql += `
      INSERT INTO ${this.wrapIdentifier(duplicateTableName)}
        SELECT * FROM ${this.wrapIdentifier(tableName)};
    `;
    return sql;
  }

  async query(queryText: string): Promise<CancelableQuery> {
    let pid = null;
    let canceling = false;
    const cancelable = createCancelablePromise({
      ...errors.CANCELED_BY_USER,
      // eslint-disable-next-line
      // @ts-ignore
      sqlectronError: "CANCELED_BY_USER",
    });

    return {
      execute: () => {
        return this.runWithConnection(async (connection) => {
          const { rows: dataPid } = await this.driverExecuteSingle(
            "SELECT connection_id() AS pid",
            { connection }
          );

          pid = dataPid[0].pid;

          try {
            const data: QueryResult = await Promise.race([
              cancelable.wait(),
              this.executeQuery(queryText, { rowsAsArray: true, connection }),
            ]);

            pid = null;
            return data;
          } catch (err) {
            if (canceling && err.code === mysqlErrors.CONNECTION_LOST) {
              canceling = false;
              err.sqlectronError = "CANCELED_BY_USER";
              throw err;
            } else if (
              queryText &&
              _.trim(queryText).toUpperCase().startsWith("DELIMITER")
            ) {
              const nuError = new ClientError(
                `DELIMITER is only supported in the command line client, ${err.message}`,
                "https://docs.beekeeperstudio.io/pages/troubleshooting#mysql"
              );
              throw nuError;
            } else {
              throw err;
            }
          } finally {
            cancelable.discard();
          }
        });
      },

      cancel: async () => {
        if (!pid) {
          throw new Error("Query not ready to be canceled");
        }

        canceling = true;
        try {
          await this.driverExecuteSingle(`kill ${pid};`);
          cancelable.cancel();
        } catch (err) {
          canceling = false;
          throw err;
        }
      },
    };
  }

  async executeQuery(
    queryText: string,
    options: { rowsAsArray?: boolean; connection?: mysql.PoolConnection } = {}
  ): Promise<NgQueryResult[]> {
    const { columns: fields, rows } = await this.driverExecuteSingle(queryText, {
      params: {},
      rowsAsArray: options.rowsAsArray,
      connection: options.connection,
    });

    if (!rows) {
      return [];
    }

    const commands = identifyCommands(queryText).map((item) => item.type);

    if (!isMultipleQuery(fields)) {
      return [
        parseRowQueryResult(rows, fields, commands[0], options.rowsAsArray),
      ];
    }

    return rows.map((_, idx) =>
      parseRowQueryResult(
        rows[idx],
        fields[idx],
        commands[idx],
        options.rowsAsArray
      )
    );
  }

  async rawExecuteQuery(
    query: string,
    options: {
      connection?: mysql.PoolConnection;
      rowsAsArray?: boolean;
      params?: any;
    }
  ): Promise<ResultType | ResultType[]> {
    const runQuery = (connection: mysql.PoolConnection) =>
      new Promise<ResultType>((resolve, reject) => {
        const params =
          !options.params || _.isEmpty(options.params)
            ? undefined
            : options.params;
        logger().info(`Running Query`, query, params);
        connection.query(
          {
            sql: query,
            values: params,
            rowsAsArray: options.rowsAsArray,
          },
          (err, data, fields) => {
            if (err && err.code === mysqlErrors.EMPTY_QUERY) {
              return resolve({ rows: [], columns: [] });
            }

            if (err) {
              return reject(getRealError(connection, err));
            }

            logger().info(`Running Query Finished`);
            resolve({ rows: data as any[], columns: fields, arrayMode: options.rowsAsArray });
          }
        );
      });

    return options.connection
      ? runQuery(options.connection)
      : this.runWithConnection(runQuery);
  }

  async runWithConnection<T>(run: (connection: mysql.PoolConnection) => Promise<T>): Promise<T> {
    const { pool } = this.conn;
    let rejected = false;
    return new Promise((resolve, reject) => {
      const rejectErr = (err) => {
        if (!rejected) {
          rejected = true;
          reject(err);
        }
      };

      pool.getConnection((errPool, connection) => {
        if (errPool) {
          rejectErr(errPool);
          return;
        }

        connection.on("error", (error) => {
          // it will be handled later in the next query execution
          logger().error("Connection fatal error %j", error);
        });
        run(connection)
          .then((res) => resolve(res))
          .catch((ex) => rejectErr(ex))
          .finally(() => connection.release())
      });
    });
  }

  async runWithTransaction<T>(func: (c: mysql.PoolConnection) => Promise<T>): Promise<T> {
    return await this.runWithConnection(async (connection) => {
      try {
        await this.driverExecuteSingle("START TRANSACTION");
        const result = await func(connection);
        await this.driverExecuteSingle("COMMIT");
        return result;
      } catch (ex) {
        await this.driverExecuteSingle("ROLLBACK");
        log.error(ex)
        throw ex;
      }
    });
  }

  async alterTableSql(change: AlterTableSpec): Promise<string> {
    const columns = await this.listTableColumns(change.table);
    const builder = new MySqlChangeBuilder(change.table, columns);
    return builder.alterTable(change);
  }

  async alterTable(change: AlterTableSpec): Promise<void> {
    await this.runWithTransaction(async (connection) => {
      const sql = await this.alterTableSql(change);
      return await this.driverExecuteSingle(sql, { connection });
    });
  }

  getBuilder(table: string, _schema?: string): ChangeBuilderBase {
    return new MySqlChangeBuilder(table, []);
  }

  async supportedFeatures(): Promise<SupportedFeatures> {
    return {
      customRoutines: true,
      comments: true,
      properties: true,
      partitions: false,
      editPartitions: false,
      backups: true,
      backDirFormat: false,
      restore: true,
      indexNullsNotDistinct: false,
      transactions: true
    };
  }

  async listViews(_filter?: FilterOptions): Promise<TableOrView[]> {
    const sql = `
      SELECT table_name as name
      FROM information_schema.views
      WHERE table_schema = database()
      ORDER BY table_name
    `;

    const { rows } = await this.driverExecuteSingle(sql);

    return rows;
  }

  async listMaterializedViewColumns(
    _table: string,
    _schema?: string
  ): Promise<TableColumn[]> {
    return [];
  }

  async listSchemas(
    _filter?: SchemaFilterOptions
  ): Promise<string[]> {
    return [];
  }

  async getTableReferences(table: string, _schema?: string): Promise<string[]> {
    const sql = `
      SELECT referenced_table_name as 'referenced_table_name'
      FROM information_schema.key_column_usage
      WHERE referenced_table_name IS NOT NULL
      AND table_schema = database()
      AND table_name = ?
    `;

    const params = [table];

    const { rows } = await this.driverExecuteSingle(sql, { params });

    return rows.map((row) => row.referenced_table_name);
  }

  async getQuerySelectTop(table: string, limit: number, _schema?: string): Promise<string> {
    return `SELECT * FROM ${this.wrapIdentifier(table)} LIMIT ${limit}`;
  }

  async getTableCreateScript(table: string, _schema?: string): Promise<string> {
    const sql = `SHOW CREATE TABLE ${this.wrapIdentifier(table)}`;

    const { rows } = await this.driverExecuteSingle(sql);

    return rows.map((row) => row["Create Table"])[0];
  }

  async getViewCreateScript(view: string, _schema?: string): Promise<string[]> {
    const sql = `SHOW CREATE VIEW ${this.wrapIdentifier(view)}`;

    const { rows } = await this.driverExecuteSingle(sql);

    return rows.map((row) => row["Create View"]);
  }

  async getRoutineCreateScript(
    routine: string,
    type: string,
    _schema?: string
  ): Promise<string[]> {
    const sql = `SHOW CREATE ${type.toUpperCase()} ${this.wrapIdentifier(routine)}`;
    const { rows } = await this.driverExecuteSingle(sql);
    const result = rows.map((row) => {
      const upperCaseIndexedRow = Object.keys(row).reduce(
        (prev, current) => ({ ...prev, [current.toUpperCase()]: row[current] }),
        {}
      );
      return upperCaseIndexedRow[`CREATE ${type.toUpperCase()}`];
    });
    return result;
  }

  async truncateAllTables(_db: string, _schema?: string): Promise<void> {
    await this.runWithConnection(async (connection) => {
      const schema = await this.getSchema(connection);

      const sql = `
        SELECT table_name as 'table_name'
        FROM information_schema.tables
        WHERE table_schema = '${schema}'
        AND table_type NOT LIKE '%VIEW%'
      `;

      const { rows } = await this.driverExecuteSingle(sql, { connection });

      const truncateAll = rows
        .map(
          (row) => `
            SET FOREIGN_KEY_CHECKS = 0;
            TRUNCATE TABLE
              ${this.wrapIdentifier(schema)}.${this.wrapIdentifier(
            row.table_name
          )};
            SET FOREIGN_KEY_CHECKS = 1;
          `
        )
        .join("");

      await this.driverExecuteSingle(truncateAll, { connection });
    });
  }

  async listMaterializedViews(_filter?: FilterOptions): Promise<TableOrView[]> {
    return [];
  }

  async queryStream(
    query: string,
    chunkSize: number
  ): Promise<StreamResults> {
    const theCursor = new MysqlCursor(this.conn, query, [], chunkSize);
    log.debug("results", theCursor);

    const { columns, totalRows } = await this.getColumnsAndTotalRows(query)

    return {
      totalRows,
      columns,
      cursor: theCursor,
    };
  }

  wrapIdentifier(value: string): string {
    return value !== "*" ? `\`${value.replaceAll(/`/g, "``")}\`` : "*";
  }

  async setTableDescription(
    table: string,
    description: string,
    _schema?: string
  ): Promise<string> {
    const query = `
      ALTER TABLE ${this.wrapIdentifier(table)}
        COMMENT = '${escapeString(description)}'
    `;
    await this.driverExecuteSingle(query);
    const result = await this.getTableProperties(table);
    return result.description;
  }

  async listCharsets(): Promise<string[]> {
    const sql = "show character set";
    const { rows } = await this.driverExecuteSingle(sql);
    return rows.map((row) => row.Charset).sort();
  }

  async getDefaultCharset(): Promise<string> {
    const sql = "SHOW VARIABLES LIKE 'character_set_server'";
    const { rows } = await this.driverExecuteSingle(sql);
    return rows[0].Value;
  }

  async listCollations(charset: string): Promise<string[]> {
    const sql = "show collation where charset = ?";
    const params = [charset];
    const { rows } = await this.driverExecuteSingle(sql, { params });
    return rows.map((row) => row.Collation).sort();
  }

  async createDatabaseSQL(): Promise<string> {
    const sql = `
      create database "mydatabase"
        character set "utf8mb4"
        collate "utf8mb4_general_ci"
    `;
    return sql;
  }

  async getSchema(connection?: mysql.PoolConnection) {
    const sql = "SELECT database() AS 'schema'";
    const { rows } = await this.driverExecuteSingle(sql, { connection });
    return rows[0].schema;
  }

  hasDefaultValue(defaultValue: string|null, extraValue: string|null): boolean {
    return !_.isNil(defaultValue) || !_.isNil(extraValue) && ['auto_increment', 'default_generated'].includes(extraValue.toLowerCase())
  }

  resolveDefault(defaultValue: string) {
    return defaultValue;
  }

  async importBeginCommand(_table: TableOrView, { executeOptions }: ImportFuncOptions): Promise<any> {
    return this.rawExecuteQuery('START TRANSACTION;', executeOptions)
  }

  async importTruncateCommand (table: TableOrView, { executeOptions }: ImportFuncOptions): Promise<any> {
    const { name } = table
    return this.rawExecuteQuery(`TRUNCATE TABLE ${this.wrapIdentifier(name)};`, executeOptions)
  }

  async importLineReadCommand (_table: TableOrView, sqlString: string, { executeOptions }: ImportFuncOptions): Promise<any> {
    return this.rawExecuteQuery(sqlString, executeOptions)
  }

  async importCommitCommand (_table: TableOrView, { executeOptions }: ImportFuncOptions): Promise<any> {
    return this.rawExecuteQuery('COMMIT;', executeOptions)
  }

  async importRollbackCommand (_table: TableOrView, { executeOptions }: ImportFuncOptions): Promise<any> {
    return this.rawExecuteQuery('ROLLBACK;', executeOptions)
  }

  parseTableColumn(column: { column_name: string; data_type: string }): BksField {
    return {
      name: column.column_name,
      bksType: binaryDataTypes.includes(column.data_type) ? 'BINARY' : 'UNKNOWN',
    };
  }
}

export const testOnly = {
  parseFields,
};<|MERGE_RESOLUTION|>--- conflicted
+++ resolved
@@ -146,11 +146,7 @@
     dateStrings: true,
     supportBigNumbers: true,
     bigNumberStrings: true,
-<<<<<<< HEAD
-    connectTimeout: 60 * 60 * 1000
-=======
     connectTimeout: BksConfig.db.mysql.connectTimeout,
->>>>>>> fe33fe00
   };
 
   if (server.config.azureAuthOptions?.azureAuthEnabled) {
