--- conflicted
+++ resolved
@@ -15,12 +15,9 @@
 import { SqliteCursor } from "./sqlite/SqliteCursor";
 import { createSQLiteKnex } from "./sqlite/utils";
 import { IDbConnectionServer } from "../backendTypes";
-<<<<<<< HEAD
+import { GenericBinaryTranscoder } from "../serialization/transcoders";
 
 import rawLog from '@bksLogger'
-=======
-import { GenericBinaryTranscoder } from "../serialization/transcoders";
->>>>>>> e52c29ff
 const log = rawLog.scope('sqlite');
 
 const knex = createSQLiteKnex();
