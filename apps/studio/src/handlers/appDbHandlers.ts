import { PinnedConnection } from "@/common/appdb/models/PinnedConnection";
import { SavedConnection } from "@/common/appdb/models/saved_connection"
import { UsedConnection } from "@/common/appdb/models/used_connection"
import { IConnection } from "@/common/interfaces/IConnection"
import { Transport, TransportCloudCredential, TransportFavoriteQuery, TransportLicenseKey, TransportPinnedConn, TransportUsedQuery } from "@/common/transport";
import { FindManyOptions, FindOneOptions, In, SaveOptions } from "typeorm";
import _ from 'lodash';
import { FavoriteQuery } from "@/common/appdb/models/favorite_query";
import { UsedQuery } from "@/common/appdb/models/used_query";
import { PinnedEntity } from "@/common/appdb/models/PinnedEntity";
import { OpenTab } from "@/common/appdb/models/OpenTab";
import { HiddenEntity } from "@/common/appdb/models/HiddenEntity";
import { HiddenSchema } from "@/common/appdb/models/HiddenSchema";
import { TransportOpenTab } from "@/common/transport/TransportOpenTab";
import { TransportHiddenEntity, TransportHiddenSchema } from "@/common/transport/TransportHidden";
import { TransportPinnedEntity } from "@/common/transport/TransportPinnedEntity";
import { TransportUserSetting } from "@/common/transport/TransportUserSetting";
import { UserSetting } from "@/common/appdb/models/user_setting";
import { TokenCache } from "@/common/appdb/models/token_cache";
import { CloudCredential } from "@/common/appdb/models/CloudCredential";
import { LicenseKey } from "@/common/appdb/models/LicenseKey";
import rawLog from "@bksLogger"

const log = rawLog.scope('Appdb handlers');

function defaultTransform<T extends Transport>(obj: T, cls: any) {
  if (_.isNil(obj)) {
    return null
  }
  const newObj = {} as unknown as T;
  return cls.merge(newObj, obj);
}

function handlersFor<T extends Transport>(name: string, cls: any, transform: (obj: T, cls: any) => T = defaultTransform) {

  return {
    // this is so we can get defaults on objects
    [`appdb/${name}/new`]: async function({ init }: { init?: any }) {
      return transform(new cls().withProps(init), cls);
    },
    [`appdb/${name}/save`]: async function({ obj, options }: { obj: T | T[], options: SaveOptions }) {
      if (_.isArray(obj)) {
          const ids = obj.map((e) => e.id);
          const dbEntities = await cls.findBy({
            id: In(ids)
          });
          const newEnts = obj.map((e) => {
            const dbEnt = dbEntities.find((v) => v.id === e.id);

            if (dbEnt) {
              return cls.merge(dbEnt, e);
            }

            return new cls().withProps(e);
          });
          return (await cls.save(newEnts, options)).map((e) => transform(e, cls));
      } else {
        let dbObj: any = obj.id ? await cls.findOneBy({ id: obj.id }) : new cls().withProps(obj);
        if (dbObj && obj.id) {
          cls.merge(dbObj, obj);
        } else if (!dbObj) {
          dbObj = new cls().withProps(obj);
        }
        log.info(`Saving ${name}: `, dbObj);
        await dbObj.save();
        return transform(dbObj, cls);
      }
    },
    [`appdb/${name}/remove`]: async function({ obj }: { obj: T | T[] }) {
      if (_.isArray(obj)) {
        const ids = obj.map((e) => e.id);
        const dbEntities = await cls.findBy({
          id: In(ids)
        });
        await cls.remove(dbEntities)
      } else {
        const dbObj = await cls.findOneBy({ id: obj.id });
        log.info(`Removing ${name}: `, dbObj);
        await dbObj?.remove();
      }
    },
    [`appdb/${name}/find`]: async function({ options }: { options?: FindManyOptions<any> }) {
      return (await cls.find(options)).map((value) => {
        return transform(value, cls);
      })
    },
    [`appdb/${name}/findOne`]: async function({ options }: { options: FindOneOptions<any> | string | number }) {
      return transform(await cls.findOneBy(options), cls)
    },
    [`appdb/${name}/count`]: async function(args: FindManyOptions<any> | { options?: FindManyOptions<any> }) {
      // Support both direct options or wrapped in { options: ... }
      const options = 'options' in args ? args.options : args;
      return await cls.count(options);
<<<<<<< HEAD
    },
=======
    }
>>>>>>> bd5824d2
  }
}

function transformSetting(obj: UserSetting, _cls: any): TransportUserSetting {
  if (_.isNil(obj)) {
    return null
  }

  return {
    ...obj,
    value: obj?.value
  };
}

function transformLicense(obj: LicenseKey, _cls: any): TransportLicenseKey {
  if (_.isNil(obj)) return null
  return {
    ...obj,
    active: obj?.active ?? false
  };
}

export const AppDbHandlers = {
  ...handlersFor<IConnection>('saved', SavedConnection),
  ...handlersFor<IConnection>('used', UsedConnection),
  ...handlersFor<TransportPinnedConn>('pinconn', PinnedConnection),
  ...handlersFor<TransportPinnedEntity>('pins', PinnedEntity),
  ...handlersFor<TransportFavoriteQuery>('query', FavoriteQuery),
  ...handlersFor<TransportUsedQuery>('usedQuery', UsedQuery),
  ...handlersFor<TransportOpenTab>('tabs', OpenTab),
  ...handlersFor<TransportHiddenEntity>('hiddenEntity', HiddenEntity),
  ...handlersFor<TransportHiddenSchema>('hiddenSchema', HiddenSchema),
  ...handlersFor<TransportUserSetting>('setting', UserSetting, transformSetting),
  ...handlersFor<TransportCloudCredential>('credential', CloudCredential),
  ...handlersFor<TransportLicenseKey>('license', LicenseKey, transformLicense),
  'appdb/saved/parseUrl': async function({ url }: { url: string }) {
    const conn = new SavedConnection();
    if (!conn.parse(url)) {
      throw `Unable to parse ${url}`;
    }
    return defaultTransform(conn, SavedConnection);
  },
  'appdb/setting/set': async function({ key, value }: { key: string, value: string }) {
    let existing = await UserSetting.findOneBy({ key });
    if (!existing) {
      existing = new UserSetting();
      existing.key = key;
      existing.defaultValue = value;
    }
    existing.userValue = value;
    await existing.save();
  },
  'appdb/setting/get': async function({ key }: { key: string }) {
    return transformSetting(await UserSetting.findOneBy({key}), UserSetting);
  },
  'appdb/cache/remove': async function({ authId }: { authId: number }) {
    const cache = await TokenCache.findOneBy({ id: authId });
    await cache.remove();
  },
  'appdb/cache/new': async function() {
    let cache = new TokenCache();
    cache = await cache.save();
    return cache.id;
  },
};<|MERGE_RESOLUTION|>--- conflicted
+++ resolved
@@ -91,11 +91,7 @@
       // Support both direct options or wrapped in { options: ... }
       const options = 'options' in args ? args.options : args;
       return await cls.count(options);
-<<<<<<< HEAD
-    },
-=======
     }
->>>>>>> bd5824d2
   }
 }
 
