import { IBackupHandlers } from "./backupHandlers";
import { IConnectionHandlers } from "./connHandlers";
import { IExportHandlers } from "./exportHandlers";
import { IFileHandlers } from "./fileHandlers";
import { IGeneratorHandlers } from "./generatorHandlers";
import { IQueryHandlers } from "./queryHandlers";

export interface Handlers extends
  IConnectionHandlers,
  IQueryHandlers,
  IGeneratorHandlers,
  IExportHandlers,
<<<<<<< HEAD
  IBackupHandlers
=======
  IFileHandlers
>>>>>>> 5e573e3d
   {};<|MERGE_RESOLUTION|>--- conflicted
+++ resolved
@@ -10,9 +10,6 @@
   IQueryHandlers,
   IGeneratorHandlers,
   IExportHandlers,
-<<<<<<< HEAD
-  IBackupHandlers
-=======
+  IBackupHandlers,
   IFileHandlers
->>>>>>> 5e573e3d
    {};