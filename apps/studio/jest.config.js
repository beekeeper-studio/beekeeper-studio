/* eslint-disable */
const path = require('path')
const { resolve } = require('path')
const merge = require('lodash/merge')
/* eslint-enable */

/** @type {import('@jest/types').Config.InitialOptions} */
module.exports = {
  moduleNameMapper: {
    '^@shared/(.*)': resolve(__dirname, './src/shared/$1'),
    '^@/(.*)': resolve(__dirname, './src/$1'),
    "^axios$": "axios/dist/node/axios.cjs",
    '^@libsql/core/(.*)': resolve(__dirname, '../../node_modules/@libsql/core/lib-cjs/$1'),
  },
<<<<<<< HEAD
  setupFilesAfterEnv: [resolve(__dirname, './tests/setupTests.js')],
  setupFiles: ['./jest.polyfills.js'],
  transform: merge(
    // eslint-disable-next-line
    require('@vue/cli-plugin-unit-jest/presets/typescript-and-babel/jest-preset').transform,
    { '^.+\\.mjs$': 'babel-jest' }
  ),
=======
  maxWorkers: 1,

  moduleFileExtensions: [
    'js',
    'jsx',
    'json',
    // tell Jest to handle *.vue files
    'vue',
    'ts',
  ],
  transformIgnorePatterns: ['node_modules/(?!uuid)/'],
  modulePathIgnorePatterns: [
    '<rootDir>/dist/',
    '<rootDir>/dist_electron/',
  ],
  // support the same @ -> src alias mapping in source code
  moduleNameMapper: {
    '^@/(.*)$': '<rootDir>/src/$1',
    '^@shared(.*)$': '<rootDir>/src/shared/$1',
    '^@commercial(.*)$': '<rootDir>/src-commercial/$1',
    '^@bksLogger$': '<rootDir>/src/lib/log/bksLogger.ts',
    '^@tests(.*)$': '<rootDir>/tests/$1',
  },
  // serializer for snapshots
  snapshotSerializers: [
    'jest-serializer-vue'
  ],
  testMatch: [
    '**/tests/unit/**/*.spec.[jt]s?(x)',
    '**/__tests__/*.[jt]s?(x)'
  ],
  // https://github.com/facebook/jest/issues/6766
  watchPlugins: [
    require.resolve('jest-watch-typeahead/filename'),
    require.resolve('jest-watch-typeahead/testname')
  ],
  transform: {
    // NOTE (@day): this won't work anymore, need to switch to vite
    // '^.+\\.vue$': require.resolve('@vue/vue2-jest'),
    '^.+\\.vue$': require.resolve('@vue/vue2-jest'),
    '.+\\.(css|styl|less|sass|scss|jpg|jpeg|png|svg|gif|eot|otf|webp|ttf|woff|woff2|mp4|webm|wav|mp3|m4a|aac|oga|avif)$':
      require.resolve('jest-transform-stub'),
    '^.+\\.jsx?$': require.resolve('babel-jest'),
    '^.+\\.tsx?$': [require.resolve('ts-jest'), { babelConfig: true, isolatedModules: true}]
  },
  setupFilesAfterEnv: ['./tests/init/setup.js'],
  setupFiles: ['./tests/init/env-setup.js'],
  testEnvironment: 'jsdom',
  testEnvironmentOptions: {
    url: "http://localhost",
    "browsers": [
      "chrome",
    ]
  },

>>>>>>> 46204797
}<|MERGE_RESOLUTION|>--- conflicted
+++ resolved
@@ -1,7 +1,6 @@
 /* eslint-disable */
 const path = require('path')
 const { resolve } = require('path')
-const merge = require('lodash/merge')
 /* eslint-enable */
 
 /** @type {import('@jest/types').Config.InitialOptions} */
@@ -12,15 +11,6 @@
     "^axios$": "axios/dist/node/axios.cjs",
     '^@libsql/core/(.*)': resolve(__dirname, '../../node_modules/@libsql/core/lib-cjs/$1'),
   },
-<<<<<<< HEAD
-  setupFilesAfterEnv: [resolve(__dirname, './tests/setupTests.js')],
-  setupFiles: ['./jest.polyfills.js'],
-  transform: merge(
-    // eslint-disable-next-line
-    require('@vue/cli-plugin-unit-jest/presets/typescript-and-babel/jest-preset').transform,
-    { '^.+\\.mjs$': 'babel-jest' }
-  ),
-=======
   maxWorkers: 1,
 
   moduleFileExtensions: [
@@ -76,5 +66,4 @@
     ]
   },
 
->>>>>>> 46204797
 }