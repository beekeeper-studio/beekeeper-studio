/* eslint-disable */
const path = require('path')
const { resolve } = require('path')
/* eslint-enable */

/** @type {import('@jest/types').Config.InitialOptions} */
module.exports = {
  moduleNameMapper: {
<<<<<<< HEAD
    '^@shared/(.*)': resolve(__dirname, '../../apps/studio/src/shared/$1'),
=======
    '^@shared/(.*)': resolve(__dirname, './src/shared/$1'),
>>>>>>> d4ad6956
    '^@/(.*)': resolve(__dirname, './src/$1'),
    "^axios$": "axios/dist/node/axios.cjs",
    '^@libsql/core/(.*)': resolve(__dirname, '../../node_modules/@libsql/core/lib-cjs/$1'),
  },
  maxWorkers: 1,

  moduleFileExtensions: [
    'js',
    'jsx',
    'json',
    // tell Jest to handle *.vue files
    'vue',
    'ts',
  ],
  transformIgnorePatterns: ['node_modules/(?!uuid)/'],
  modulePathIgnorePatterns: [
    '<rootDir>/dist/',
    '<rootDir>/dist_electron/',
  ],
  // support the same @ -> src alias mapping in source code
  moduleNameMapper: {
    '^@/(.*)$': '<rootDir>/src/$1',
<<<<<<< HEAD
    '^@shared(.*)$': '<rootDir>/../../apps/studio/src/shared/$1'
=======
    '^@shared(.*)$': '<rootDir>/src/shared/$1'
>>>>>>> d4ad6956
  },
  // serializer for snapshots
  snapshotSerializers: [
    'jest-serializer-vue'
  ],
  testMatch: [
    '**/tests/unit/**/*.spec.[jt]s?(x)',
    '**/__tests__/*.[jt]s?(x)'
  ],
  // https://github.com/facebook/jest/issues/6766
  watchPlugins: [
    require.resolve('jest-watch-typeahead/filename'),
    require.resolve('jest-watch-typeahead/testname')
  ],
  transform: {
    // NOTE (@day): this won't work anymore, need to switch to vite
    // '^.+\\.vue$': require.resolve('@vue/vue2-jest'),
    '^.+\\.vue$': require.resolve('@vue/vue2-jest'),
    '.+\\.(css|styl|less|sass|scss|jpg|jpeg|png|svg|gif|eot|otf|webp|ttf|woff|woff2|mp4|webm|wav|mp3|m4a|aac|oga|avif)$':
      require.resolve('jest-transform-stub'),
    '^.+\\.jsx?$': require.resolve('babel-jest'),
    '^.+\\.tsx?$': [require.resolve('ts-jest'), { babelConfig: true, isolatedModules: true}]
  },
  setupFilesAfterEnv: [resolve(__dirname, './tests/setupTests.js')],
  setupFiles: ['./jest.polyfills.js'],
  testEnvironment: 'jsdom',
  testEnvironmentOptions: {
    url: "http://localhost",
    "browsers": [
      "chrome",
    ]
  },

}<|MERGE_RESOLUTION|>--- conflicted
+++ resolved
@@ -6,11 +6,7 @@
 /** @type {import('@jest/types').Config.InitialOptions} */
 module.exports = {
   moduleNameMapper: {
-<<<<<<< HEAD
-    '^@shared/(.*)': resolve(__dirname, '../../apps/studio/src/shared/$1'),
-=======
     '^@shared/(.*)': resolve(__dirname, './src/shared/$1'),
->>>>>>> d4ad6956
     '^@/(.*)': resolve(__dirname, './src/$1'),
     "^axios$": "axios/dist/node/axios.cjs",
     '^@libsql/core/(.*)': resolve(__dirname, '../../node_modules/@libsql/core/lib-cjs/$1'),
@@ -33,11 +29,7 @@
   // support the same @ -> src alias mapping in source code
   moduleNameMapper: {
     '^@/(.*)$': '<rootDir>/src/$1',
-<<<<<<< HEAD
-    '^@shared(.*)$': '<rootDir>/../../apps/studio/src/shared/$1'
-=======
     '^@shared(.*)$': '<rootDir>/src/shared/$1'
->>>>>>> d4ad6956
   },
   // serializer for snapshots
   snapshotSerializers: [
