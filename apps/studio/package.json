{
  "name": "beekeeper-studio",
  "version": "5.3.0-beta.1",
  "private": true,
  "description": "An easy-to use SQL query editor and database UI for Mac, Windows, and Linux",
  "author": {
    "name": "Beekeeper Studio Team",
    "email": "matthew@rathbonelabs.com",
    "url": "https://beekeeperstudio.io"
  },
  "scripts": {
    "build:esbuild": "node ./esbuild.mjs",
    "build:vite": "vite build",
    "build": "concurrently -n esbuild,vite \"yarn build:esbuild\" \"yarn build:vite\"",
    "test:codemirror": "cross-env TEST_MODE=1 ELECTRON_RUN_AS_NODE=1 yarn electron ../../node_modules/jest/bin/jest.js --config ./jest.codemirror.config.js",
    "test:ci": "cross-env TEST_MODE=1 ELECTRON_RUN_AS_NODE=1 yarn electron ../../node_modules/jest/bin/jest.js --config ./jest.ci.config.js",
    "test:unit": "cross-env TEST_MODE=1 ELECTRON_RUN_AS_NODE=1 yarn electron ../../node_modules/jest/bin/jest.js --config ./jest.config.js",
    "test:e2e": "xvfb-maybe yarn playwright test e2e/*",
    "test:e2e:ci": "xvfb-run --auto-servernum --server-args='-screen 0 1024x768x24' yarn playwright test e2e/*",
    "lint": "eslint",
    "electron:build": "yarn build && yarn electron-builder --config ./electron-builder-config.js",
    "electron:serve": "concurrently -c blue,green -n esbuild,vite 'yarn dev:esbuild' 'yarn dev:vite'",
    "config:build": "CLI_MODE=1 node ./src/config/typesGenerator.mjs",
    "postinstall": "electron-builder install-app-deps",
    "internal:integration": "cross-env TEST_MODE=1 ELECTRON_RUN_AS_NODE=1 yarn electron ../../node_modules/jest/bin/jest.js --config ./jest.integration.config.js",
    "test:integration": "../../bin/integration-tests.sh",
    "dev:esbuild": "./esbuild.mjs watch",
    "dev:vite": "vite dev"
  },
  "main": "dist/main.js",
  "dependencies": {
    "@aws-sdk/client-redshift": "^3.651.1",
    "@aws-sdk/client-redshift-serverless": "^3.651.1",
    "@aws-sdk/credential-providers": "^3.651.0",
    "@aws-sdk/rds-signer": "^3.651.0",
    "@aws-sdk/shared-ini-file-loader": "^3.374.0",
    "@azure/msal-node": "^2.12.0",
    "@babel/plugin-transform-class-static-block": "^7.26.0",
    "@beekeeperstudio/plugin": "^1.2.2",
    "@cleverbrush/async": "^1.1.10",
    "@cleverbrush/deep": "^1.1.10",
    "@clickhouse/client": "^1.8.1",
    "@coresql/mysql2-auth-ed25519": "^1.0.0",
    "@duckdb/node-api": "1.3.1-alpha.22",
    "@electron/remote": "^2.0.10",
    "@google-cloud/bigquery": "^6.2.0",
    "@libsql/knex-libsql": "^0.1.0",
    "@mongosh/browser-runtime-electron": "^3.8.0",
    "@mongosh/service-provider-node-driver": "^3.6.0",
    "@octokit/rest": "^21.1.1",
    "@pdanpdan/vue-keyboard-trap": "^1.0.19",
    "@queryleaf/lib": "^0.2.3",
    "@types/ini": "^4.1.0",
    "@uiw/codemirror-theme-monokai": "^4.23.10",
    "ansi-to-html": "^0.7.2",
    "axios": "^1.8.2",
    "axios-retry": "^3.2.4",
    "base64-url": "^2.3.3",
<<<<<<< HEAD
    "better-sqlite3": "~11.9.1",
=======
    "bcryptjs": "^3.0.2",
    "better-sqlite3": "~11.1.2",
>>>>>>> 41b4ea5e
    "builder-util-runtime": "^9.1.1",
    "bytes": "^3.1.0",
    "cassandra-driver": "^4.6.4",
    "cassandra-knex": "beekeeper-studio/cassandra-knex#1bac17636e3451f0f7aaa62fb92c8a9539f5ee4a",
    "codemirror": "^5.63.1",
    "concurrently": "^8.2.2",
    "connection-string": "^3.4.2",
    "core-js": "^3",
    "dateformat": "^3.0.3",
    "diff-match-patch": "^1.0.5",
    "dompurify": "^3.2.4",
    "electron-devtools-installer": "^3.2.1",
    "electron-log": "^5.1.5",
    "electron-updater": "^6.3.0",
    "electron-util": "^0.14.1",
    "extract-zip": "^2.0.1",
    "flexsearch": "beekeeper-studio/flexsearch#2e6c65dc03acf378cbeef5c700658d9b26a3e09d",
    "humanize-duration": "^3.23.1",
    "indent-string": "^4.0.0",
    "ini": "^5.0.0",
    "javascript-time-ago": "^2.0.8",
    "jquery": "^3.5.0",
    "json-pointer": "^0.6.2",
    "json-source-map": "^0.6.1",
    "jsonc-parser": "^3.3.1",
    "knex": "^2.4.1",
    "knex-firebird-dialect": "1.4.6",
    "libsql": "^0.4.6",
    "lodash": "^4.17.21",
    "markdown-table": "^3.0.2",
    "marked": "^15.0.7",
    "material-icons": "^1.13.12",
    "mkdirp": "^1.0.4",
    "mock-aws-s3": "^4.0.2",
    "module-alias": "^2.2.3",
    "mongodb": "^6.12.0",
    "mssql": "^11.0.1",
    "mysql2": "~3.11.2",
    "node-firebird": "^1.1.9",
    "nodejs-file-downloader": "^4.13.0",
    "noty": "beekeeper-studio/noty#dc27550d340dd53480cf861d5ad4e7e292107ad6",
    "oracledb": "~6.7.2",
    "papaparse": "^5.3.0",
    "pg": "^8.11.3",
    "pg-cursor": "^2.5.2",
    "pg-hstore": "^2.3.3",
    "pluralize": "^8.0.0",
    "popper.js": "^1.15.0",
    "portal-vue": "^2.1.7",
    "portfinder": "^1.0.26",
    "postgres-interval": "^4.0.0",
    "query-string": "^7.0.0",
    "reflect-metadata": "^0.1.10",
    "scrollyfills": "^1.0.0",
    "simple-encryptor": "^3.0.0",
    "source-map-support": "^0.5.21",
    "split.js": "^1.6.5",
    "sql-formatter": "~10.7.2",
    "sql-query-identifier": "^2.8.0",
    "sqlanywhere": "beekeeper-studio/node-sqlanywhere#79af05a4f7f94cf6dd45ad56448ccc54356dee9a",
    "ssh2": "^1.14.0",
    "tabulator-tables": "beekeeper-studio/tabulator#137018661b71291b18f19324ef39484496da281b",
    "tinyduration": "^3.2.4",
    "typeface-roboto": "^0.0.75",
    "typeface-source-code-pro": "^1.1.3",
    "typeorm": "^0.3.20",
    "username": "^5.1.0",
    "v-hotkey": "^0.8.0",
    "v-tooltip": "^2.1.3",
    "vue": "^2.7.16",
    "vue-class-component": "^7.2.3",
    "vue-clipboard2": "^0.3.1",
    "vue-js-modal": "^1.3.33",
    "vue-property-decorator": "^8.4.2",
    "vue-select": "^3.20.0",
    "vue-virtual-scroll-list": "^2.3.5",
    "vue2-datepicker": "^3.11.1",
    "vuedraggable": "^2.24.2",
    "vuex": "^3.1.1",
    "vuex-persist": "^2.0.1",
    "xel": "beekeeper-studio/xel",
    "xlsx": "https://cdn.sheetjs.com/xlsx-0.20.3/xlsx-0.20.3.tgz",
    "yargs-parser": "^21.0.0"
  },
  "devDependencies": {
    "@aws-sdk/types": "^3.127.0",
    "@babel/core": "^7.24.7",
    "@babel/plugin-proposal-private-methods": "^7.18.6",
    "@babel/plugin-transform-private-methods": "^7.24.7",
    "@playwright/test": "^1.44.0",
    "@types/better-sqlite3": "^5.4.1",
    "@types/bytes": "^3.1.0",
    "@types/codemirror": "^0.0.97",
    "@types/dateformat": "^3.0.1",
    "@types/electron-devtools-installer": "^2.2.0",
    "@types/ini": "^4.1.0",
    "@types/javascript-time-ago": "^2.0.1",
    "@types/jest": "^29.5.13",
    "@types/jquery": "^3.5.1",
    "@types/lodash": "^4.14.159",
    "@types/mkdirp": "^1.0.1",
    "@types/mssql": "^9.1.5",
    "@types/node": "^12.12.54",
    "@types/oracledb": "^6.5.3",
    "@types/papaparse": "^5.2.5",
    "@types/pg": "^8.11.3",
    "@types/pluralize": "^0.0.30",
    "@types/sql-formatter": "^4.0.0",
    "@types/tabulator-tables": "^6.2.0",
    "@types/tmp": "^0.2.6",
    "@typescript-eslint/eslint-plugin": "^4.18.0",
    "@typescript-eslint/parser": "^4.18.0",
    "@vitejs/plugin-vue2": "^2.3.1",
    "@vue/babel-preset-app": "^5.0.8",
    "@vue/test-utils": "^1.3.0",
    "@vue/vue2-jest": "^29.2.6",
    "babel-eslint": "^10.0.1",
    "babel-jest": "^29.7.0",
    "concurrently": "^8.2.2",
    "cross-env": "^7.0.3",
    "dts-gen": "0.7.4",
    "electron": "35.1.5",
    "electron-builder": "~26.0.12",
    "esbuild": "^0.21.2",
    "esbuild-node-externals": "^1.13.1",
    "eslint": "^6.7.2",
    "eslint-plugin-vue": "^6.2.2",
    "execa": "npm:@esm2cjs/execa",
    "jest": "^29.7.0",
    "jest-environment-jsdom": "^29.7.0",
    "jest-serializer-vue": "^3.1.0",
    "jest-transform-stub": "^2.0.0",
    "jest-watch-typeahead": "^2.2.2",
    "node-abi": "^3.65.0",
    "node-gyp": "^10.1.0",
    "sass": "~1.77.1",
    "sass-embedded": "^1.77.1",
    "testcontainers": "~10.25.0",
    "tmp": "^0.2.3",
    "ts-jest": "^29.1.5",
    "typescript": "~5.8.3",
    "vite": "~5.4.19",
    "vite-plugin-commonjs": "^0.10.1",
    "vue-template-compiler": "^2.7.16",
    "xvfb-maybe": "^0.2.1"
  },
  "eslintConfig": {
    "ignorePatterns": [
      "node_modules",
      "../**/dist",
      "bksConfig.d.ts$"
    ]
  },
  "browserslist": [
    "> 1%",
    "last 2 versions"
  ],
  "repository": "git@github.com:beekeeper-studio/beekeeper-studio.git",
  "resolutions": {
    "cpu-features": "file:./.yarn/packages/empty-package"
  }
}<|MERGE_RESOLUTION|>--- conflicted
+++ resolved
@@ -56,12 +56,8 @@
     "axios": "^1.8.2",
     "axios-retry": "^3.2.4",
     "base64-url": "^2.3.3",
-<<<<<<< HEAD
     "better-sqlite3": "~11.9.1",
-=======
     "bcryptjs": "^3.0.2",
-    "better-sqlite3": "~11.1.2",
->>>>>>> 41b4ea5e
     "builder-util-runtime": "^9.1.1",
     "bytes": "^3.1.0",
     "cassandra-driver": "^4.6.4",
