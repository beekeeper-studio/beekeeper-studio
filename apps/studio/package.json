{
  "name": "beekeeper-studio",
  "version": "5.0.9",
  "private": true,
  "description": "An easy-to use SQL query editor and database UI for Mac, Windows, and Linux",
  "author": {
    "name": "Beekeeper Studio Team",
    "email": "matthew@rathbonelabs.com",
    "url": "https://beekeeperstudio.io"
  },
  "scripts": {
    "build:esbuild": "node ./esbuild.mjs",
    "build:vite": "vite build",
    "build": "concurrently -n esbuild,vite \"yarn build:esbuild\" \"yarn build:vite\"",
    "test:ci": "cross-env TEST_MODE=1 ELECTRON_RUN_AS_NODE=1 yarn electron ../../node_modules/jest/bin/jest.js --config ./jest.ci.config.js",
    "test:unit": "cross-env TEST_MODE=1 ELECTRON_RUN_AS_NODE=1 yarn electron ../../node_modules/jest/bin/jest.js --config ./jest.config.js",
    "test:e2e": "xvfb-maybe yar playwright test e2e/*",
    "lint": "eslint",
    "electron:build": "yarn build && yarn electron-builder --config ./electron-builder-config.js",
    "electron:serve": "concurrently -c blue,green -n esbuild,vite 'yarn dev:esbuild' 'yarn dev:vite'",
    "postinstall": "electron-builder install-app-deps",
    "internal:integration": "cross-env TEST_MODE=1 ELECTRON_RUN_AS_NODE=1 yarn electron ../../node_modules/jest/bin/jest.js --config ./jest.integration.config.js",
    "test:integration": "../../bin/integration-tests.sh",
    "dev:esbuild": "./esbuild.mjs watch",
    "dev:vite": "vite dev"
  },
  "main": "dist/main.js",
  "dependencies": {
    "@aws-sdk/client-redshift": "^3.651.1",
    "@aws-sdk/credential-providers": "^3.651.0",
    "@aws-sdk/rds-signer": "^3.651.0",
    "@azure/msal-node": "^2.12.0",
    "@cleverbrush/async": "^1.1.10",
    "@cleverbrush/deep": "^1.1.10",
    "@clickhouse/client": "^1.8.1",
    "@duckdb/node-api": "1.1.3-alpha.10",
    "@coresql/mysql2-auth-ed25519": "^1.0.0",
    "@electron/remote": "^2.0.10",
    "@google-cloud/bigquery": "^6.2.0",
    "@libsql/knex-libsql": "^0.1.0",
    "@pdanpdan/vue-keyboard-trap": "^1.0.19",
    "axios": "^1.7.4",
    "axios-retry": "^3.2.4",
    "base64-url": "^2.3.3",
    "better-sqlite3": "~11.1.2",
    "builder-util-runtime": "^9.1.1",
    "bytes": "^3.1.0",
    "cassandra-driver": "^4.6.4",
    "cassandra-knex": "beekeeper-studio/cassandra-knex#1bac17636e3451f0f7aaa62fb92c8a9539f5ee4a",
    "codemirror": "^5.63.1",
    "concurrently": "^8.2.2",
    "connection-string": "^3.4.2",
    "core-js": "^3",
    "dateformat": "^3.0.3",
    "diff-match-patch": "^1.0.5",
    "electron-devtools-installer": "^3.2.0",
    "electron-log": "^5.1.5",
    "electron-updater": "^6.3.0",
    "electron-util": "^0.14.1",
    "flexsearch": "beekeeper-studio/flexsearch#2e6c65dc03acf378cbeef5c700658d9b26a3e09d",
    "humanize-duration": "^3.23.1",
    "indent-string": "^4.0.0",
    "javascript-time-ago": "^2.0.8",
    "jquery": "^3.5.0",
    "jsonc-parser": "^3.3.1",
    "knex": "^2.4.1",
    "knex-firebird-dialect": "1.4.6",
    "libsql": "^0.4.6",
    "lodash": "^4.17.21",
    "markdown-table": "^3.0.2",
    "marked": "^4.0.10",
    "material-icons": "^1.13.12",
    "mkdirp": "^1.0.4",
    "mock-aws-s3": "^4.0.2",
    "module-alias": "^2.2.3",
    "mssql": "^11.0.1",
    "mysql2": "~3.11.2",
    "node-firebird": "^1.1.9",
    "noty": "beekeeper-studio/noty#dc27550d340dd53480cf861d5ad4e7e292107ad6",
    "oracledb": "~6.6.0",
    "papaparse": "^5.3.0",
    "pg": "^8.11.3",
    "pg-cursor": "^2.5.2",
    "pg-hstore": "^2.3.3",
    "pluralize": "^8.0.0",
    "popper.js": "^1.15.0",
    "portal-vue": "^2.1.7",
    "portfinder": "^1.0.26",
    "postgres-interval": "^4.0.0",
    "query-string": "^7.0.0",
    "reflect-metadata": "^0.1.10",
    "scrollyfills": "^1.0.0",
    "simple-encryptor": "^3.0.0",
    "source-map-support": "^0.5.21",
    "split.js": "^1.5.11",
    "sql-formatter": "~10.7.2",
    "sql-query-identifier": "^2.8.0",
    "ssh2": "^1.14.0",
    "tabulator-tables": "beekeeper-studio/tabulator#137018661b71291b18f19324ef39484496da281b",
    "tinyduration": "^3.2.4",
    "typeface-roboto": "^0.0.75",
    "typeface-source-code-pro": "^1.1.3",
    "typeorm": "^0.3.20",
    "username": "^5.1.0",
    "v-hotkey": "^0.8.0",
    "v-tooltip": "^2.1.3",
    "vue": "^2.7.16",
    "vue-class-component": "^7.2.3",
    "vue-clipboard2": "^0.3.1",
    "vue-js-modal": "^1.3.33",
    "vue-property-decorator": "^8.4.2",
    "vue-select": "^3.20.0",
    "vue-virtual-scroll-list": "^2.3.5",
    "vue2-datepicker": "^3.11.1",
    "vuedraggable": "^2.24.2",
    "vuex": "^3.1.1",
    "vuex-persist": "^2.0.1",
    "xel": "beekeeper-studio/xel",
    "xlsx": "https://cdn.sheetjs.com/xlsx-0.20.3/xlsx-0.20.3.tgz",
    "yargs-parser": "^20.2.7",
    "@bks/ui-kit": "*"
  },
  "devDependencies": {
    "@aws-sdk/types": "^3.127.0",
    "@babel/core": "^7.24.7",
    "@babel/plugin-proposal-private-methods": "^7.18.6",
    "@babel/plugin-transform-private-methods": "^7.24.7",
    "@playwright/test": "^1.44.0",
    "@types/better-sqlite3": "^5.4.1",
    "@types/bytes": "^3.1.0",
    "@types/codemirror": "^0.0.97",
    "@types/dateformat": "^3.0.1",
    "@types/electron-devtools-installer": "^2.2.0",
    "@types/javascript-time-ago": "^2.0.1",
    "@types/jest": "^29.5.13",
    "@types/jquery": "^3.5.1",
    "@types/lodash": "^4.14.159",
    "@types/mkdirp": "^1.0.1",
    "@types/mssql": "^9.1.5",
    "@types/node": "^12.12.54",
    "@types/oracledb": "^5.2.2",
    "@types/papaparse": "^5.2.5",
    "@types/pg": "^8.11.3",
    "@types/pluralize": "^0.0.30",
    "@types/sql-formatter": "^4.0.0",
    "@types/tabulator-tables": "^6.2.0",
    "@types/tmp": "^0.2.6",
    "@typescript-eslint/eslint-plugin": "^4.18.0",
    "@typescript-eslint/parser": "^4.18.0",
    "@vitejs/plugin-vue2": "^2.3.1",
    "@vue/babel-preset-app": "^5.0.8",
    "@vue/vue2-jest": "^29.2.6",
    "babel-eslint": "^10.0.1",
    "babel-jest": "^29.7.0",
    "concurrently": "^8.2.2",
    "cross-env": "^7.0.3",
    "electron": "31.7.3",
    "electron-builder": "~25.1.8",
    "esbuild": "^0.21.2",
    "esbuild-node-externals": "^1.13.1",
    "eslint": "^6.7.2",
    "eslint-plugin-vue": "^6.2.2",
    "execa": "npm:@esm2cjs/execa",
    "jest": "^29.7.0",
    "jest-environment-jsdom": "^29.7.0",
    "jest-serializer-vue": "^3.1.0",
    "jest-transform-stub": "^2.0.0",
    "jest-watch-typeahead": "^2.2.2",
    "node-abi": "^3.65.0",
    "node-gyp": "^10.1.0",
    "sass": "~1.77.1",
    "sass-embedded": "^1.77.1",
    "testcontainers": "~9.12.0",
    "tmp": "^0.2.3",
    "ts-jest": "^29.1.5",
<<<<<<< HEAD
    "typescript": "~5.6.2",
    "vite": "~5.3.6",
=======
    "typescript": "~4.3.0",
    "vite": "^5.4.12",
>>>>>>> c94dacfc
    "vite-plugin-commonjs": "^0.10.1",
    "vue-template-compiler": "^2.7.16",
    "xvfb-maybe": "^0.2.1"
  },
  "eslintConfig": {
    "ignorePatterns": [
      "node_modules",
      "../**/dist"
    ]
  },
  "browserslist": [
    "> 1%",
    "last 2 versions"
  ],
  "repository": "git@github.com:beekeeper-studio/beekeeper-studio.git"
}<|MERGE_RESOLUTION|>--- conflicted
+++ resolved
@@ -173,13 +173,8 @@
     "testcontainers": "~9.12.0",
     "tmp": "^0.2.3",
     "ts-jest": "^29.1.5",
-<<<<<<< HEAD
-    "typescript": "~5.6.2",
-    "vite": "~5.3.6",
-=======
     "typescript": "~4.3.0",
     "vite": "^5.4.12",
->>>>>>> c94dacfc
     "vite-plugin-commonjs": "^0.10.1",
     "vue-template-compiler": "^2.7.16",
     "xvfb-maybe": "^0.2.1"
