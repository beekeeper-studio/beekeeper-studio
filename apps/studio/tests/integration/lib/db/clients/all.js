--- conflicted
+++ resolved
@@ -126,7 +126,10 @@
       await getUtil().filterTests()
     })
 
-<<<<<<< HEAD
+    test("get filtered data count", async () => {
+      await testGetFilteredDataCount(getUtil())
+    })
+
     describe("Filter Types", () => {
       test("should have correct filterTypes in supportedFeatures", async () => {
         await itShouldHaveCorrectFilterTypes(getUtil())
@@ -135,10 +138,6 @@
       test("should support ilike filter for case-insensitive search", async () => {
         await itShouldSupportIlikeFilter(getUtil())
       })
-=======
-    test("get filtered data count", async () => {
-      await testGetFilteredDataCount(getUtil())
->>>>>>> 25f0c551
     })
 
     test("table triggers", async () => {
