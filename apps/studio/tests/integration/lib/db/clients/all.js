import { errorMessages } from '../../../../../src/lib/db/clients/utils'
import { uint8 as u } from '@tests/utils'

/**
 * @typedef {import('../../../../lib/db').DBTestUtil} DBTestUtil
 * @param {() => DBTestUtil} getUtil
 **/
export function runReadOnlyTests(getUtil) {
  describe("Read Only Queries", () => {
    beforeEach(async() => {
      await prepareTestTable(getUtil())
    })

    test("list tables should work", async() => {
      await getUtil().listTableTests()
    })
  })

  describe("Read Only Can't Write", () => {
    beforeEach(async() => {
      await prepareTestTable(getUtil())
      await prepareTestTableCompositePK(getUtil())
    })

    test("Read Only Can't delete table", async () => {
      await expect(getUtil().dropTableTests()).rejects.toThrow(errorMessages.readOnly)
    })

    test("Read Only truncate table", async () => {
      await expect(getUtil().truncateTableTests()).rejects.toThrow(errorMessages.readOnly)
    })

    test("Attempt to insert data", async () => {
      await expect(itShouldInsertGoodDataCompositePK(getUtil())).rejects.toThrow(errorMessages.readOnly)
    })

    test("Get columns for the table in read only mode", async() => {
      const table = 'test_inserts_composite_pk'
      const columns = await getUtil().connection.listTableColumns(table)
      expect(columns.length).toBeGreaterThan(0)
    })

    test("Attempt to apply all types of changes", async () => {
      await expect(itShouldApplyAllTypesOfChangesCompositePK(getUtil())).rejects.toThrow(errorMessages.readOnly)
    })
  })
}

/**
 * @param {() => DBTestUtil} getUtil
 * @param {{readOnly?: boolean, dbReadOnlyMode?: boolean}} opts?
 * */
export function runCommonTests(getUtil, opts = {}) {
  const {
    readOnly = false,
    dbReadOnlyMode = false
  } = opts

  describe("RO", () => {
    test("get database version should work", async () => {
      await getUtil().databaseVersionTest()
    })

    test("list tables should work", async() => {
      await getUtil().listTableTests()
    })

    test("list indexes should work", async () => {
      if (getUtil().data.disabledFeatures?.createIndex) return
      await getUtil().listIndexTests()
    })

    test("column tests", async() => {
      await getUtil().tableColumnsTests()
    })

    test("table view tests", async () => {
      await getUtil().tableViewTests()
    })

    describe("stream tests", () => {
      beforeAll(async () => {
        if (getUtil().dbType === 'cockroachdb' || getUtil().dbType === 'clickhouse') return
        await getUtil().prepareStreamTests()
      })

      test("should get all columns", async () => {
        if (getUtil().dbType === 'cockroachdb' || getUtil().dbType === 'clickhouse') return
        await getUtil().streamColumnsTest()
      })

      test("should count exact number of rows", async () => {
        if (getUtil().dbType === 'cockroachdb' || getUtil().dbType === 'clickhouse') return
        await getUtil().streamCountTest()
      })

      test("should stop/cancel streaming", async () => {
        if (getUtil().dbType === 'cockroachdb' || getUtil().dbType === 'clickhouse') return
        await getUtil().streamStopTest()
      })

      test("should use custom chunk size", async () => {
        if (getUtil().dbType === 'cockroachdb' || getUtil().dbType === 'clickhouse') return
        await getUtil().streamChunkTest()
      })

      test("should read all rows", async () => {
        if (getUtil().dbType === 'cockroachdb' || getUtil().dbType === 'clickhouse') return
        await getUtil().streamReadTest()
      })
    })

    test("query tests", async () => {
      if (dbReadOnlyMode) {
        await expect(getUtil().queryTests()).rejects.toThrow(errorMessages.readOnly)
      } else {
        await getUtil().queryTests()
      }
    })

    test("column filter tests", async () => {
      await getUtil().columnFilterTests()
    })

    test("table filter tests", async () => {
      await getUtil().filterTests()
    })


    test("table triggers", async () => {
      if (getUtil().data.disabledFeatures?.triggers) return
      await getUtil().triggerTests()
    })

    test("primary key tests", async () => {
      await getUtil().primaryKeyTests()
    })

<<<<<<< HEAD
=======
    test("unique key tests", async () => {
      await getUtil().uniqueKeyTests()
    })

>>>>>>> ad31b187
    test("composite key tests", async () => {
      await getUtil().compositeKeyTests()
    })

    describe("Table Structure", () => {
      test("should fetch table properties", async () => {
        await getUtil().tablePropertiesTests()
      })

      test("should list generated columns", async () => {
        if (getUtil().data.disabledFeatures?.generatedColumns || getUtil().options.skipGeneratedColumns) return
        await getUtil().generatedColumnsTests()
      })
    })

  })

  describe("Drop Table Tests", () => {
    beforeEach(async() => {
      await prepareTestTable(getUtil())
    })

    test("Should delete table", async () => {
      if (dbReadOnlyMode) {
        await expect(getUtil().dropTableTests()).rejects.toThrow(errorMessages.readOnly)
      } else {
        await getUtil().dropTableTests()
      }
    })

    test("Bad input shouldn't delete table", async () => {
      await getUtil().badDropTableTests()
    })
  })

  describe("Create Database Tests", () => {
    test("Invalid database name", async () => {
      if (getUtil().dbType === 'oracle') {
        return
      }
      await getUtil().badCreateDatabaseTests()
    })

    test("Should create database", async () => {
      if (getUtil().options.skipCreateDatabase) {
        return
      }
      await getUtil().createDatabaseTests()
    })
  })

  describe("Truncate Table Tests", () => {
    beforeEach(async() => {
      await prepareTestTable(getUtil())
    })

    test("Should truncate table", async () => {
      // Firebird has no internal function to truncate a table
      if (getUtil().dbType === 'firebird') return
      if (dbReadOnlyMode) {
        await expect(getUtil().truncateTableTests()).rejects.toThrow(errorMessages.readOnly)
      } else {
        await getUtil().truncateTableTests()
      }
    })

    test("Bad input shouldn't allow table truncate", async () => {
      // Firebird has no internal function to truncate a table
      if (getUtil().dbType === 'firebird') return
      if (dbReadOnlyMode) {
        await expect(getUtil().badTruncateTableTests()).rejects.toThrow(errorMessages.readOnly)
      } else {
        await getUtil().badTruncateTableTests()
      }
    })
  })

  describe("Duplicate Table Tests", () => {

    beforeEach(async() => {
      // TODO There is no internal function to duplicate a table in firebird
      if (getUtil().dbType === 'firebird') return
      await prepareTestTable(getUtil())
    })

    test("Should duplicate table", async () => {
      if (getUtil().dbType === 'firebird') return
      await getUtil().duplicateTableTests()
    })

    test("Bad input shouldn't allow table duplication", async () => {
      if (getUtil().dbType === 'firebird') return
      await getUtil().badDuplicateTableTests()
    })

    test("Should print the duplicate table query", async () => {
      if (getUtil().dbType === 'firebird') return
      await getUtil().duplicateTableSqlTests()
    })
  })

  describe("Import Scripts", () => {
    beforeEach(async() => {
      await prepareImportTable(getUtil())
    })
    test("Import data", async ()=> {
      const importScriptConfig = await prepareImportTests(getUtil)
      await getUtil().importScriptsTests(importScriptConfig)
    })
    test("Rollback data", async ()=> {
      const importScriptConfig = await prepareImportTests(getUtil)
      await getUtil().importScriptRollbackTest(importScriptConfig)
    })
  })


  // press f for oracle.
  const f = readOnly ? describe.skip : describe
  // some of these tests have some funkiness going on inside the test itself where something is getting written and therefore more than likely
  // blocked and it's causing a whole string of sadness, so x will mark the spot to not test.
  const xTest = dbReadOnlyMode ? test.skip : test

  f("RW", () => {

    xTest("table view tests", async () => {
      await getUtil().tableViewTests(dbReadOnlyMode)
    })

    test("get insert query tests", async () => {
      await getUtil().getInsertQueryTests()
    })


    describe("Alter Table Tests", () => {
      beforeEach(async () => {
        await prepareTestTable(getUtil())
      })

      test('should pass add drop tests', async() => {
        if (dbReadOnlyMode) {
          await expect(getUtil().addDropTests()).rejects.toThrow(errorMessages.readOnly)
        } else {
          await getUtil().addDropTests()
        }
      })

      test("should pass alter table tests", async () => {
        if (dbReadOnlyMode) {
          await expect(getUtil().alterTableTests()).rejects.toThrow(errorMessages.readOnly)
        } else {
          await getUtil().alterTableTests()
        }
      })
      test("should alter indexes", async () => {
        if (dbReadOnlyMode) {
          await expect(getUtil().indexTests()).rejects.toThrow(errorMessages.readOnly)
        } else {
          await getUtil().indexTests()
        }
      })

      test("should rename database elements", async () => {
        if (dbReadOnlyMode) {
          await expect(getUtil().renameElementsTests()).rejects.toThrow(errorMessages.readOnly)
        } else {
          await getUtil().renameElementsTests()
        }
      })
    })


    describe("Data modification", () => {
      beforeEach(async () => {
        await prepareTestTable(getUtil())
      })

      test("should insert good data", async () => {
        if (dbReadOnlyMode) {
          await expect(itShouldInsertGoodData(getUtil())).rejects.toThrow(errorMessages.readOnly)
        } else {
          await itShouldInsertGoodData(getUtil())
        }
      })

      test("should not insert bad data", async () => {
        if (getUtil().data.disabledFeatures?.transactions || getUtil().options.skipTransactions) return
        await itShouldNotInsertBadData(getUtil())
      })

      test("should apply all types of changes", async () => {
        if (dbReadOnlyMode) {
          await expect(itShouldApplyAllTypesOfChanges(getUtil())).rejects.toThrow(errorMessages.readOnly)
        } else {
          await itShouldApplyAllTypesOfChanges(getUtil())
        }
      })

      test("should not commit on change error", async () => {
        if (getUtil().data.disabledFeatures?.transactions || getUtil().options.skipTransactions) return
        if (dbReadOnlyMode) {
          await expect(itShouldNotCommitOnChangeError(getUtil())).rejects.toThrow(errorMessages.readOnly)
        } else {
          await itShouldNotCommitOnChangeError(getUtil())
        }
      })
    })
  })

  describe("Data modification (with composite primary key)", () => {
    beforeEach(async () => {
      await prepareTestTableCompositePK(getUtil())
    })

    test("should insert good data", async () => {
      if (dbReadOnlyMode) {
        await expect(itShouldInsertGoodDataCompositePK(getUtil())).rejects.toThrow(errorMessages.readOnly)
      } else {
        await itShouldInsertGoodDataCompositePK(getUtil())
      }
    })

    test("should not insert bad data", async () => {
      if (getUtil().data.disabledFeatures?.transactions || getUtil().options.skipTransactions) return
      await itShouldNotInsertBadDataCompositePK(getUtil())
    })

    test("should apply all types of changes", async () => {
      if (dbReadOnlyMode) {
        await expect(itShouldApplyAllTypesOfChangesCompositePK(getUtil())).rejects.toThrow(errorMessages.readOnly)
      } else {
        await itShouldApplyAllTypesOfChangesCompositePK(getUtil())
      }
    })

    test("should not commit on change error", async () => {
      if (getUtil().data.disabledFeatures?.transactions || getUtil().options.skipTransactions) return
      if (dbReadOnlyMode) {
        await expect(itShouldNotCommitOnChangeErrorCompositePK(getUtil())).rejects.toThrow(errorMessages.readOnly)
      } else {
        await itShouldNotCommitOnChangeErrorCompositePK(getUtil())
      }
    })
  })

  describe("Get data modification SQL", () => {
    beforeEach(async () => {
      await prepareTestTable(getUtil())
    })

    test("Should generate scripts for all types of changes", async () => {
      await itShouldGenerateSQLForAllChanges(getUtil())
    })

    test("Should generate scripts for all types of changes with binary format", async () => {
      if (getUtil().data.disabledFeatures?.binaryColumn) return
      await itShouldGenerateSQLWithBinary(getUtil())
    })

    test("Should generate scripts for top selection", async () => {
      await getUtil().buildSelectTopQueryTests()
    })

    test("Is (not) null filter", async () => {
      await getUtil().buildIsNullTests()
    })
  })

  describe("SQLGenerator", () => {
    test("should generate scripts for creating a primary key with autoincrement", async () => {
      await getUtil().buildCreatePrimaryKeysAndAutoIncrementTests()
    })

    test("should generate filter query", async () => {
      await getUtil().getQueryForFilterTest()
    })
  })

  describe("Serialization", () => {
    test("should support binary", async () => {
      if (getUtil().data.disabledFeatures?.binaryColumn) return
      await getUtil().serializationBinary()
    })

    test("should resolve table columns", async () => {
      if (getUtil().data.disabledFeatures?.binaryColumn) return
      await getUtil().resolveTableColumns()
    })
  })

  describe("Manual Commit Mode (Transaction Management)", () => {
    beforeEach(async () => {
      await prepareManualCommitTestTable(getUtil())
    })

    afterEach(async () => {
      // Clean up any reserved connections
      try {
        await getUtil().connection.releaseConnection(999)
      } catch (e) {
        // Ignore errors if connection wasn't reserved
      }
      try {
        await getUtil().connection.releaseConnection(1000)
      } catch (e) {
        // Ignore errors if connection wasn't reserved
      }
    })

    test("should reserve and release connection", async () => {
      if (getUtil().data.disabledFeatures?.manualCommit || getUtil().options.skipTransactions) return
      await itShouldReserveAndReleaseConnection(getUtil())
    })

    test("should isolate changes within transaction until commit", async () => {
      if (getUtil().data.disabledFeatures?.manualCommit || getUtil().options.skipTransactions) return
      await itShouldIsolateChangesUntilCommit(getUtil())
    })

    test("should rollback uncommitted changes", async () => {
      if (getUtil().data.disabledFeatures?.manualCommit || getUtil().options.skipTransactions) return
      await itShouldRollbackUncommittedChanges(getUtil())
    })

    test("should handle multiple queries in same transaction", async () => {
      if (getUtil().data.disabledFeatures?.manualCommit || getUtil().options.skipTransactions) return
      await itShouldHandleMultipleQueriesInTransaction(getUtil())
    })

    test("should support concurrent transactions on different tabs", async () => {
      if (getUtil().data.disabledFeatures?.manualCommit || getUtil().options.skipTransactions) return
      await itShouldSupportConcurrentTransactions(getUtil())
    })
  })
}

// test functions below

const prepareTestTable = async function(util) {
  await util.knex.schema.dropTableIfExists("test_inserts")
  await util.knex.schema.createTable("test_inserts", (table) => {
    table.integer("id").primary().notNullable()
    table.specificType("first_name", "varchar(255)")
    table.specificType("last_name", "varchar(255)")
  })
}

const prepareImportTable = async function(util) {

  const tableName = (['firebird'].includes(util.dbType)) ? 'IMPORTSTUFF' : 'importstuff'

  await util.knex.schema.dropTableIfExists(tableName)
  await util.knex.schema.createTable(tableName, (t) => {
    t.string('name').primary().notNullable(),
    t.string('hat')
  })
}


export const itShouldInsertGoodData = async function(util) {

  const inserts = [
    {
      table: 'test_inserts',
      schema: util.options.defaultSchema,
      data: [{
        id: 1,
        first_name: 'Terry',
        last_name: 'Tester'
      }]
    },
    {
      table: 'test_inserts',
      schema: util.options.defaultSchema,
      data: [{
        id: 2,
        first_name: 'John',
        last_name: 'Doe'
      }]
    }
  ]
  await util.connection.applyChanges({ inserts: inserts })

  const _results = await util.knex.select().table('test_inserts')
  const results = util.dbType === 'clickhouse' ? _results[0] : _results
  expect(results.length).toBe(2)
}

export const itShouldNotInsertBadData = async function(util) {

  const inserts = [
    {
      table: 'test_inserts',
      schema: util.options.defaultSchema,
      data: [{
        id: 1,
        first_name: 'Terry',
        last_name: 'Tester'
      }]
    },
    {
      table: 'test_inserts',
      schema: util.options.defaultSchema,
      data: [{
        id: 1,
        first_name: 'John',
        last_name: 'Doe'
      }]
    }
  ]

  await expect(util.connection.applyChanges({ inserts: inserts })).rejects.toThrow()

  const results = await util.knex.select().table('test_inserts')
  expect(results.length).toBe(0)
}

export const itShouldApplyAllTypesOfChanges = async function(util) {

  const changes = {
    inserts: [
      {
        table: 'test_inserts',
        schema: util.options.defaultSchema,
        data: [{
          id: 1,
          first_name: 'Tom',
          last_name: 'Tester'
        }]
      },
      {
        table: 'test_inserts',
        schema: util.options.defaultSchema,
        data: [{
          id: 2,
          first_name: 'Jane',
          last_name: 'Doe'
        }]
      }
    ],
    updates: [
      {
        table: 'test_inserts',
        schema: util.options.defaultSchema,
        primaryKeys: [
          {
            column: 'id',
            value: 1
          }
        ],
        column: 'first_name',
        value: 'Testy'
      }
    ],
    deletes: [
      {
        table: 'test_inserts',
        schema: util.options.defaultSchema,
        primaryKeys: [{
          column: 'id', value: 2
        }],
      }
    ]
  }

  await util.connection.applyChanges(changes)

  const _results = await util.knex.select().table('test_inserts')
  const results = util.dbType === 'clickhouse' ? _results[0] : _results
  expect(results.length).toBe(1)
  const firstResult = { ...results[0] }
  // hack for cockroachdb
  firstResult.id = Number(firstResult.id)
  expect(firstResult).toStrictEqual({
    id: 1,
    first_name: 'Testy',
    last_name: 'Tester'
  })
}

export const itShouldNotCommitOnChangeError = async function(util) {

  const inserts = [
    {
      table: 'test_inserts',
      schema: util.options.defaultSchema,
      data: [{
        id: 1,
        first_name: 'Terry',
        last_name: 'Tester'
      }]
    }
  ]
  await util.connection.applyChanges({ inserts: inserts })

  const changes = {
    inserts: [
      {
        table: 'test_inserts',
        schema: util.options.defaultSchema,
        data: [{
          id: 2,
          first_name: 'Tom',
          last_name: 'Tester'
        }]
      },
      {
        table: 'test_inserts',
        schema: util.options.defaultSchema,
        data: [{
          id: 3,
          first_name: 'Jane',
          last_name: 'Doe'
        }]
      }
    ],
    updates: [
      {
        table: 'test_inserts',
        schema: util.options.defaultSchema,
        primaryKeys: [{
          column: 'id', value: 1
        }],
        column: 'id',
        value: 2
      }
    ],
    deletes: [
      {
        table: 'test_inserts',
        schema: util.options.defaultSchema,
        primaryKeys: [{
          column: 'id', value: 1
        }],
      }
    ]
  }

  await expect(util.connection.applyChanges(changes)).rejects.toThrow()

  const results = await util.knex.select().table('test_inserts')
  expect(results.length).toBe(1)
  const firstResult = { ...results[0]}
  // hack for cockroachdb
  firstResult.id = Number(firstResult.id)
  expect(firstResult).toStrictEqual({
    id: 1,
    first_name: 'Terry',
    last_name: 'Tester'
  })

}

// composite primary key

const prepareTestTableCompositePK = async function(util) {
  await util.knex.schema.dropTableIfExists("test_inserts_composite_pk")
  await util.knex.schema.createTable("test_inserts_composite_pk", (table) => {
    table.integer("id1").notNullable().unsigned()
    table.integer("id2").notNullable().unsigned()
    table.primary(["id1", "id2"])
    table.specificType("first_name", "varchar(255)")
    table.specificType("last_name", "varchar(255)")
  })
}


export const itShouldInsertGoodDataCompositePK = async function(util) {

  const inserts = [
    {
      table: 'test_inserts_composite_pk',
      schema: util.options.defaultSchema,
      data: [{
        id1: 1,
        id2: 1,
        first_name: 'Terry',
        last_name: 'Tester'
      }]
    },
    {
      table: 'test_inserts_composite_pk',
      schema: util.options.defaultSchema,
      data: [{
        id1: 1,
        id2: 2,
        first_name: 'John',
        last_name: 'Doe'
      }]
    },
    {
      table: 'test_inserts_composite_pk',
      schema: util.options.defaultSchema,
      data: [{
        id1: 2,
        id2: 1,
        first_name: 'Jane',
        last_name: 'Doe'
      }]
    }
  ]
  await util.connection.applyChanges({ inserts: inserts })

  const results = await util.knex.select().table('test_inserts_composite_pk')
  expect(results.length).toBe(3)
}

export const itShouldNotInsertBadDataCompositePK = async function(util) {

  const inserts = [
    {
      table: 'test_inserts_composite_pk',
      schema: util.options.defaultSchema,
      data: [{
        id1: 1,
        id2: 1,
        first_name: 'Terry',
        last_name: 'Tester'
      }]
    },
    {
      table: 'test_inserts_composite_pk',
      schema: util.options.defaultSchema,
      data: [{
        id1: 1,
        id2: 1,
        first_name: 'John',
        last_name: 'Doe'
      }]
    }
  ]

  await expect(util.connection.applyChanges({ inserts: inserts })).rejects.toThrow()

  const results = await util.knex.select().table('test_inserts_composite_pk')
  expect(results.length).toBe(0)
}

/** @param {DBTestUtil} util */
export const itShouldApplyAllTypesOfChangesCompositePK = async function(util) {

  const changes = {
    inserts: [
      {
        table: 'test_inserts_composite_pk',
        schema: util.options.defaultSchema,
        data: [{
          id1: 1,
          id2: 1,
          first_name: 'Tom',
          last_name: 'Tester'
        }]
      },
      {
        table: 'test_inserts_composite_pk',
        schema: util.options.defaultSchema,
        data: [{
          id1: 1,
          id2: 2,
          first_name: 'Jane',
          last_name: 'Doe'
        }]
      },
      {
        table: 'test_inserts_composite_pk',
        schema: util.options.defaultSchema,
        data: [{
          id1: 2,
          id2: 1,
          first_name: 'John',
          last_name: 'Doe'
        }]
      }
    ],
    updates: [
      {
        table: 'test_inserts_composite_pk',
        schema: util.options.defaultSchema,
        primaryKeys: [
          { column: 'id1', value: 1},
          { column: 'id2', value: 1}
        ],
        column: 'first_name',
        value: 'Testy'
      },
      {
        table: 'test_inserts_composite_pk',
        schema: util.options.defaultSchema,
        primaryKeys: [
          { column: 'id1', value: 2},
          { column: 'id2', value: 1}
        ],
        column: 'first_name',
        value: 'Tester'
      }
    ],
    deletes: [
      {
        table: 'test_inserts_composite_pk',
        schema: util.options.defaultSchema,
        primaryKeys: [
          { column: 'id1', value: 1},
          { column: 'id2', value: 2}
        ],
      }
    ]
  }

  await util.connection.applyChanges(changes)

  const _results = await util.knex.select().table('test_inserts_composite_pk').orderBy('id1', 'asc')
  const results = util.dbType === 'clickhouse' ? _results[0] : _results
  expect(results.length).toBe(2)

  const firstResult = { ...results[0] }
  const secondResult = { ...results[1] }

  // hack for cockroachdb
  firstResult.id1 = Number(firstResult.id1)
  firstResult.id2 = Number(firstResult.id2)
  secondResult.id1 = Number(secondResult.id1)
  secondResult.id2 = Number(secondResult.id2)

  expect(firstResult).toStrictEqual({
    id1: 1,
    id2: 1,
    first_name: 'Testy',
    last_name: 'Tester'
  })

  expect(secondResult).toStrictEqual({
    id1: 2,
    id2: 1,
    first_name: 'Tester',
    last_name: 'Doe'
  })
}

export const itShouldNotCommitOnChangeErrorCompositePK = async function(util) {

  const inserts = [
    {
      table: 'test_inserts_composite_pk',
      schema: util.options.defaultSchema,
      data: [{
        id1: 1,
        id2: 1,
        first_name: 'Terry',
        last_name: 'Tester'
      }]
    }
  ]
  await util.connection.applyChanges({ inserts: inserts })

  const changes = {
    inserts: [
      {
        table: 'test_inserts_composite_pk',
        schema: util.options.defaultSchema,
        data: [{
          id1: 1,
          id2: 2,
          first_name: 'Tom',
          last_name: 'Tester'
        }]
      },
      {
        table: 'test_inserts_composite_pk',
        schema: util.options.defaultSchema,
        data: [{
          id1: 2,
          id2: 1,
          first_name: 'Jane',
          last_name: 'Doe'
        }]
      }
    ],
    updates: [
      {
        table: 'test_inserts_composite_pk',
        schema: util.options.defaultSchema,
        primaryKeys: [
          { column: 'id1', value: 1},
          { column: 'id2', value: 1}
        ],
        column: 'id1',
        value: 2
      }
    ],
    deletes: [
      {
        table: 'test_inserts_composite_pk',
        schema: util.options.defaultSchema,
        primaryKeys: [
          { column: 'id1', value: 1 },
          { column: 'id2', value: 1 }
        ],
      }
    ]
  }

  await expect(util.connection.applyChanges(changes)).rejects.toThrow()

  const results = await util.knex.select().table('test_inserts_composite_pk')
  expect(results.length).toBe(1)

  const firstResult = { ...results[0]}

  // hack for cockroachdb
  firstResult.id1 = Number(firstResult.id1)
  firstResult.id2 = Number(firstResult.id2)

  expect(firstResult).toStrictEqual({
    id1: 1,
    id2: 1,
    first_name: 'Terry',
    last_name: 'Tester'
  })

}

export const itShouldGenerateSQLForAllChanges = async function(util) {
  const changes = {
    inserts: [
      {
        table: 'test_inserts',
        schema: util.options.defaultSchema,
        data: [{
          id: 1,
          first_name: 'Tom',
          last_name: 'Tester'
        }]
      },
      {
        table: 'test_inserts',
        schema: util.options.defaultSchema,
        data: [{
          id: 2,
          first_name: 'Jane',
          last_name: 'Doe'
        }]
      }
    ],
    updates: [
      {
        table: 'test_inserts',
        schema: util.options.defaultSchema,
        primaryKeys: [
          {
            column: 'id',
            value: 1
          }
        ],
        column: 'first_name',
        value: 'Testy'
      }
    ],
    deletes: [
      {
        table: 'test_inserts',
        schema: util.options.defaultSchema,
        primaryKeys: [{
          column: 'id', value: 2
        }],
      }
    ]
  };

  const sql = (await util.connection.applyChangesSql(changes)).toLowerCase();

  expect(sql.includes('insert'));
  expect(sql.includes('update'));
  expect(sql.includes('delete'));
  expect(sql.includes('test_inserts'));
  expect(sql.includes('jane'));
  expect(sql.includes('testy'));

}

/** @param {DBTestUtil} util */
export const itShouldGenerateSQLWithBinary = async function (util) {
  const sql = await util.connection.applyChangesSql({
    inserts: [
      {
        table: 'test_inserts',
        schema: util.options.defaultSchema,
        data: [{ id: u`deadbeef`, name: 'beef' }]
      },
    ],
    updates: [
      {
        table: 'test_inserts',
        schema: util.options.defaultSchema,
        primaryKeys: [{ column: 'id', value: u`deadbeef` }],
        column: 'name',
        value: 'beefy'
      }
    ],
    deletes: [
      {
        table: 'test_inserts',
        schema: util.options.defaultSchema,
        primaryKeys: [{ column: 'id', value: u`deadbeef` }],
      }
    ]
  })

  /** @type {Record<import('@/shared/lib/dialects/models').Dialect, string>} */
  const expectedQueries = {
    mysql:
      "insert into `test_inserts` (`id`, `name`) values (X'deadbeef', 'beef');" +
      "update `test_inserts` set `name` = 'beefy' where `id` = X'deadbeef';" +
      "delete from `test_inserts` where `id` = X'deadbeef';",
    sqlite:
      "insert into `test_inserts` (`id`, `name`) values (X'deadbeef', 'beef');" +
      "update `test_inserts` set `name` = 'beefy' where `id` = X'deadbeef';" +
      "delete from `test_inserts` where `id` = X'deadbeef';",
    sqlserver:
      "insert into [dbo].[test_inserts] ([id], [name]) values (0xdeadbeef, 'beef');" +
      "update [dbo].[test_inserts] set [name] = 'beefy' where [id] = 0xdeadbeef; select @@rowcount;" +
      "delete from [dbo].[test_inserts] where [id] = 0xdeadbeef; select @@rowcount;",
    postgresql:
      `insert into "public"."test_inserts" ("id", "name") values ('\\xdeadbeef', 'beef');` +
      `update "public"."test_inserts" set "name" = 'beefy' where "id" = '\\xdeadbeef';` +
      `delete from "public"."test_inserts" where "id" = '\\xdeadbeef';`,
    oracle:
      `insert into "BEEKEEPER"."test_inserts" ("id", "name") values (hextoraw('deadbeef'), 'beef');` +
      `update "BEEKEEPER"."test_inserts" set "name" = 'beefy' where "id" = hextoraw('deadbeef');` +
      `delete from "BEEKEEPER"."test_inserts" where "id" = hextoraw('deadbeef');`,
    firebird:
      `insert into test_inserts (id, name) values (X'deadbeef', 'beef');` +
      `update test_inserts set name = 'beefy' where id = X'deadbeef';` +
      `delete from test_inserts where id = X'deadbeef';`,
    duckdb:
      `insert into "main"."test_inserts" ("id", "name") values ('\\xDE\\xAD\\xBE\\xEF', 'beef');` +
      `update "main"."test_inserts" set "name" = 'beefy' where "id" = '\\xDE\\xAD\\xBE\\xEF';` +
      `delete from "main"."test_inserts" where "id" = '\\xDE\\xAD\\xBE\\xEF';`,
  }

  expect(util.fmt(sql)).toEqual(util.fmt(expectedQueries[util.dialect]))
}

export async function prepareImportTests (util) {
  const dialect = util().dialect
  const schema = util().defaultSchema ?? null
  let tableName = 'importstuff'

  const importScriptOptions = {
    executeOptions: { multiple: false },
    storeValues: {
      truncateTable: false
    }
  }

  let data = []
  let hatColumn = 'hat'

  if (['firebird', 'oracle'].includes(dialect)) {
    tableName = 'IMPORTSTUFF'
    data = [
      {
        'NAME': 'biff',
        'HAT': 'beret'
      },
      {
        'NAME': 'spud',
        'HAT': 'fez'
      },
      {
        'NAME': 'chuck',
        'HAT': 'barretina'
      },
      {
        'NAME': 'lou',
        'HAT': 'tricorne'
      }
    ]
    hatColumn = 'HAT'
  } else {
    data = [
      {
        'name': 'biff',
        'hat': 'beret'
      },
      {
        'name': 'spud',
        'hat': 'fez'
      },
      {
        'name': 'chuck',
        'hat': 'barretina'
      },
      {
        'name': 'lou',
        'hat': 'tricorne'
      }
    ]
  }
  const table = {
    schema,
    name: tableName,
    entityType: 'table'
  }
  const formattedData = data.map(d => ({
    table: tableName,
    schema,
    data: [d]
  }))

  return {
    tableName, table, formattedData, importScriptOptions, hatColumn
  }
}

// Manual Commit Tests

/**
 * Helper function to get the properly formatted table name for manual commit tests
 * @param {string} dbType - The database type
 * @returns {string} - The formatted table name
 */
function getManualCommitTableName(dbType) {
  switch (dbType) {
    case 'sqlserver':
      return '[dbo].[manual_commit_test]'
    case 'oracle':
      return 'BEEKEEPER."manual_commit_test"'
    default:
      return 'manual_commit_test'
  }
}

/**
 * Helper function to wrap column names for specific database types
 * @param {string} dbType - The database type
 * @param {string} columnName - The column name to wrap
 * @returns {string} - The wrapped column name
 */
function wrapColumn(dbType, columnName) {
  if (dbType === 'oracle') {
    return `"${columnName}"`
  }
  return columnName
}

/**
 * Helper function to build INSERT query for manual commit tests
 * @param {string} dbType - The database type
 * @param {number} id - The ID value
 * @param {string} name - The name value
 * @returns {string} - The INSERT query
 */
function buildInsertQuery(dbType, id, name) {
  const tableName = getManualCommitTableName(dbType)
  const idCol = wrapColumn(dbType, 'id')
  const nameCol = wrapColumn(dbType, 'name')
  return `INSERT INTO ${tableName} (${idCol}, ${nameCol}) VALUES (${id}, '${name}')`
}

/**
 * Helper function to build SELECT query for manual commit tests
 * @param {string} dbType - The database type
 * @param {string} [orderBy] - Optional ORDER BY clause
 * @returns {string} - The SELECT query
 */
function buildSelectQuery(dbType, orderBy = '') {
  const tableName = getManualCommitTableName(dbType)
  const orderColumn = orderBy ? wrapColumn(dbType, orderBy) : ''
  const orderClause = orderBy ? ` ORDER BY ${orderColumn}` : ''
  return `SELECT * FROM ${tableName}${orderClause}`
}

/**
 * Helper function to build UPDATE query for manual commit tests
 * @param {string} dbType - The database type
 * @param {number} id - The ID value to match
 * @param {string} name - The new name value
 * @returns {string} - The UPDATE query
 */
function buildUpdateQuery(dbType, id, name) {
  const tableName = getManualCommitTableName(dbType)
  const idCol = wrapColumn(dbType, 'id')
  const nameCol = wrapColumn(dbType, 'name')
  return `UPDATE ${tableName} SET ${nameCol} = '${name}' WHERE ${idCol} = ${id}`
}

const prepareManualCommitTestTable = async function(util) {
  await util.knex.schema.dropTableIfExists("manual_commit_test")
  await util.knex.schema.createTable("manual_commit_test", (table) => {
    table.integer("id").primary().notNullable()
    table.specificType("name", "varchar(255)")
  })
}

export const itShouldReserveAndReleaseConnection = async function(util) {
  const tabId = 999

  // Reserve a connection
  await util.connection.reserveConnection(tabId)

  // Verify connection is reserved by attempting to reserve again (should throw)
  await expect(util.connection.reserveConnection(tabId)).rejects.toThrow()

  // Release the connection
  await util.connection.releaseConnection(tabId)

  // Should be able to reserve again after release
  await util.connection.reserveConnection(tabId)
  await util.connection.releaseConnection(tabId)
}

export const itShouldIsolateChangesUntilCommit = async function(util) {
  const tabId = 999

  // Reserve connection and start transaction
  await util.connection.reserveConnection(tabId)
  await util.connection.startTransaction(tabId)

  // Insert data within the transaction
  const insertQuery = buildInsertQuery(util.dbType, 1, 'Test User')

  const query = await util.connection.query(insertQuery, tabId)
  await query.execute();

  // Query from outside the transaction (simulate user checking from another tab) - should NOT see the data
  const selectQuery = buildSelectQuery(util.dbType)

  const queryBeforeCommit = await util.connection.query(selectQuery)
  const resultsBeforeCommit = await queryBeforeCommit.execute()
  expect(resultsBeforeCommit[0].rows.length).toBe(0)

  // Commit the transaction
  await util.connection.commitTransaction(tabId)

  // Now query from outside - should see the data
  const queryAfterCommit = await util.connection.query(selectQuery)
  const resultsAfterCommit = await queryAfterCommit.execute()
  expect(resultsAfterCommit[0].rows.length).toBe(1)

  // Clean up
  await util.connection.releaseConnection(tabId)
}

export const itShouldRollbackUncommittedChanges = async function(util) {
  const tabId = 999

  // Reserve connection and start transaction
  await util.connection.reserveConnection(tabId)
  await util.connection.startTransaction(tabId)

  // Insert data within the transaction
  const insertQuery = buildInsertQuery(util.dbType, 2, 'Rollback Test')

  const query = await util.connection.query(insertQuery, tabId)
  await query.execute();

  // Rollback the transaction
  await util.connection.rollbackTransaction(tabId)

  // Query from outside - should NOT see the rolled back data
  const selectQuery = buildSelectQuery(util.dbType)

  const queryAfterRollback = await util.connection.query(selectQuery)
  const results = await queryAfterRollback.execute()
  expect(results[0].rows.length).toBe(0)

  // Clean up
  await util.connection.releaseConnection(tabId)
}

export const itShouldHandleMultipleQueriesInTransaction = async function(util) {
  const tabId = 999

  // Reserve connection and start transaction
  await util.connection.reserveConnection(tabId)
  await util.connection.startTransaction(tabId)

  // Execute multiple queries in the same transaction
  const insertQuery1 = buildInsertQuery(util.dbType, 3, 'User 1')
  const insertQuery2 = buildInsertQuery(util.dbType, 4, 'User 2')
  const updateQuery = buildUpdateQuery(util.dbType, 3, 'Updated User')

  const query1 = await util.connection.query(insertQuery1, tabId)
  await query1.execute()
  const query2 = await util.connection.query(insertQuery2, tabId)
  await query2.execute()
  const query3 = await util.connection.query(updateQuery, tabId)
  await query3.execute()

  // Verify from outside transaction - should see nothing
  const selectQuery = buildSelectQuery(util.dbType, 'id')

  const queryBeforeCommit = await util.connection.query(selectQuery)
  const resultsBeforeCommit = await queryBeforeCommit.execute()
  expect(resultsBeforeCommit[0].rows.length).toBe(0)

  // Commit the transaction
  await util.connection.commitTransaction(tabId)

  // Now verify all changes are committed
  const queryAfterCommit = await util.connection.query(selectQuery)
  const resultsAfterCommit = await queryAfterCommit.execute()
  expect(resultsAfterCommit[0].rows.length).toBe(2)

  // Clean up
  await util.connection.releaseConnection(tabId)
}

export const itShouldSupportConcurrentTransactions = async function(util) {
  const tabId1 = 999
  const tabId2 = 1000

  // Reserve two separate connections for two different tabs
  await util.connection.reserveConnection(tabId1)
  await util.connection.reserveConnection(tabId2)

  // Start transactions on both
  await util.connection.startTransaction(tabId1)
  await util.connection.startTransaction(tabId2)

  // Insert different data in each transaction
  const insertQuery1 = buildInsertQuery(util.dbType, 5, 'Tab 1 User')
  const insertQuery2 = buildInsertQuery(util.dbType, 6, 'Tab 2 User')

  const query1 = await util.connection.query(insertQuery1, tabId1)
  await query1.execute()
  const query2 = await util.connection.query(insertQuery2, tabId2)
  await query2.execute()

  // Commit only the first transaction
  await util.connection.commitTransaction(tabId1)

  // Check that only tab1's data is visible outside transactions
  const selectQuery = buildSelectQuery(util.dbType, 'id')

  const queryAfterFirstCommit = await util.connection.query(selectQuery)
  const resultsAfterFirstCommit = await queryAfterFirstCommit.execute()
  expect(resultsAfterFirstCommit[0].rows.length).toBe(1)

  // Rollback the second transaction
  await util.connection.rollbackTransaction(tabId2)

  // Verify only tab1's data remains
  const queryFinal = await util.connection.query(selectQuery)
  const finalResults = await queryFinal.execute()
  expect(finalResults[0].rows.length).toBe(1)

  // Clean up
  await util.connection.releaseConnection(tabId1)
  await util.connection.releaseConnection(tabId2)
}<|MERGE_RESOLUTION|>--- conflicted
+++ resolved
@@ -136,13 +136,10 @@
       await getUtil().primaryKeyTests()
     })
 
-<<<<<<< HEAD
-=======
     test("unique key tests", async () => {
       await getUtil().uniqueKeyTests()
     })
 
->>>>>>> ad31b187
     test("composite key tests", async () => {
       await getUtil().compositeKeyTests()
     })
