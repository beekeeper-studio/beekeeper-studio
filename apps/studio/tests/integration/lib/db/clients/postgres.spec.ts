import { GenericContainer, StartedTestContainer, Wait } from 'testcontainers'
import { DBTestUtil, dbtimeout, Options } from '../../../../lib/db'
import { runCommonTests, runReadOnlyTests } from './all'
import { IDbConnectionServerConfig } from '@/lib/db/types'
import { TableInsert } from '../../../../../src/lib/db/models'
import os from 'os'
import fs from 'fs'
import path from 'path'
import { errorMessages } from '../../../../../src/lib/db/clients/utils'
import { PostgresClient, STQOptions } from '../../../../../src/lib/db/clients/postgresql'
import { safeSqlFormat } from '@/common/utils';
import _ from 'lodash';
import { createServer } from '@commercial/backend/lib/db/server'
import { PostgresTestDriver } from './postgres/container'

const TEST_VERSIONS = [
  { version: '9.3', socket: false, readonly: false },
  { version: '9.3', socket: false, readonly: true },
  { version: '9.4', socket: false, readonly: false },
  { version: '9.4', socket: false, readonly: true },
  { version: '16.4', socket: true, readonly: false },
  { version: '16.4', socket: false, readonly: true },
  { version: '16.4', socket: false, readonly: false },
] as const

type TestVersion = typeof TEST_VERSIONS[number]['version']
let configUsed = null

function testWith(dockerTag: TestVersion, socket = false, readonly = false) {
  describe(`Postgres [${dockerTag} - socket? ${socket} - database read-only mode? ${readonly}]`, () => {
    jest.setTimeout(dbtimeout)

    let container: StartedTestContainer;
    let util: DBTestUtil

    beforeAll(async () => {
      // environment = await new DockerComposeEnvironment(composeFilePath, composeFile).up();
      // container = environment.getContainer("psql_1")

      await PostgresTestDriver.start(dockerTag, socket, readonly)

      container = PostgresTestDriver.container
      util = new DBTestUtil(PostgresTestDriver.config, "banana", PostgresTestDriver.utilOptions)
      await util.setupdb()
      configUsed = PostgresTestDriver.config

      await util.knex.schema.createTable('witharrays', (table) => {
        table.integer("id").primary()
        table.specificType('names', 'TEXT []')
        table.text("normal")
      })

      await util.knex.raw(
        `CREATE TYPE this_is_a_mood AS ENUM ('sad', 'ok', 'happy');`
      )

      await util.knex.raw(`
        CREATE TABLE
          public.moody_people (
            id serial NOT NULL,
            current_mood this_is_a_mood NULL DEFAULT 'sad'::this_is_a_mood
          );
      `)

      await util.knex.raw(`
        CREATE TABLE
          public.extra_moody_people (
            id serial NOT NULL,
            current_moods this_is_a_mood[] NULL DEFAULT '{sad, happy}'
          );
      `)

      if (dockerTag == '16.4') {
        await util.knex.raw(`
          CREATE TABLE partitionedtable (
            recordId SERIAL,
            number INT
          ) PARTITION BY RANGE(number);
          CREATE TABLE partition_1 PARTITION OF partitionedtable
          FOR VALUES FROM (0) TO (10);
          CREATE TABLE another_partition PARTITION OF partitionedtable
          FOR VALUES FROM (11) TO (20);
          CREATE TABLE party PARTITION OF partitionedtable
          FOR VALUES FROM (21) TO (30);

          CREATE TABLE parent (
            id INTEGER PRIMARY KEY
          );
          CREATE TABLE child (
            name VARCHAR(100)
          ) INHERITS (parent);
        `);
      }

      await util.knex.raw(`
          CREATE SCHEMA schema1;
          CREATE TABLE schema1.duptable (
            "id" INTEGER PRIMARY KEY
          );
          CREATE SCHEMA schema2;
          CREATE TABLE schema2.duptable (
            "id" INTEGER PRIMARY KEY
          );
        `);

      await util.knex.raw(`
          CREATE SCHEMA "1234";
          CREATE TABLE "1234"."5678" (
            "id" SERIAL PRIMARY KEY,
            "9101" INTEGER
          );
        `);

      await util.knex("witharrays").insert({ id: 1, names: ['a', 'b', 'c'], normal: 'foo' })

      // test table for issue-1442 "BUG: INTERVAL columns receive wrong value when cloning row"
      await util.knex.schema.createTable('test_intervals', (table) => {
        table.integer('id').primary()
        table.specificType('amount_of_time', 'interval')
      })

      await util.knex.raw(`
       CREATE TABLE public.test_pk_script (
          first_key character varying(255) NOT NULL,
          second_key character varying(255) NOT NULL,
          PRIMARY KEY (first_key, second_key)
        );
      `)


      await util.knex.raw(`
        CREATE TABLE public.test_indexes (
          first_name text NOT NULL,
          last_name text NOT NULL,
          data jsonb NOT NULL DEFAULT '{"a": {"b": ["foo", "bar"]}}'::jsonb
        );

        CREATE INDEX single_column ON test_indexes (first_name);
        CREATE INDEX multi_column ON test_indexes (first_name, last_name);
        CREATE INDEX single_expression ON test_indexes (lower(first_name));
        CREATE INDEX multi_expression ON test_indexes (lower(first_name), lower(last_name));
        CREATE INDEX expression_with_comma ON test_indexes ((lower(first_name) || ', ' || lower(last_name)));
        CREATE INDEX expression_with_double_quote ON test_indexes (('"' || first_name));
        CREATE INDEX expression_with_jsonb_operator ON test_indexes ((data #>> '{a,b,1}'));
      `);
    })

    afterAll(async () => {
      await util.disconnect()
      if (container) {
        await container.stop()
      }

    })

    it("Should connect to localhost without SSL even if redshiftOptions isn't empty", async () => {
      configUsed.redshiftOptions = { iamAuthenticationEnabled: false }
      const server = createServer(configUsed)
      const connection = server.createConnection('banana')
      await connection.connect()
      await connection.listTables()
    })

    it("Should allow me to update rows with an empty array", async () => {
      const columns = await util.connection.listTableColumns("witharrays")
      const nameColumn = columns.find((c) => c.columnName === "names")
      const updates = [
        {
          value: "[]",
          column: "names",
          primaryKeys: [{
            column: 'id', value: 1
          }],
          columnType: "_text",
          columnObject: nameColumn,
          table: "witharrays"
        }
      ]

      if (util.connection.readOnlyMode) {
        await expect(util.connection.applyChanges({ updates, inserts: [], deletes: [] })).rejects.toThrow(errorMessages.readOnly)
      } else {
        const result = await util.connection.applyChanges({ updates, inserts: [], deletes: [] })
        expect(result).toMatchObject([
          { id: 1, names: [], normal: 'foo' }
        ])
      }
    })

    it("Should be able to get a table create script without erroring", async () => {
      // checking that create table script with a custom type can be retrieved.
      const result = await util.connection.getTableCreateScript("moody_people")
      expect(result).not.toBeNull()
    })

    it("Should be able to get a table create script with more than a column as primary key", async () => {
      const result = await util.connection.getTableCreateScript("test_pk_script")

      expect(result).not.toBeNull()
      expect(result).toStrictEqual('CREATE TABLE public.test_pk_script (\n' +
        '  first_key character varying(255) NOT NULL,\n' +
        '  second_key character varying(255) NOT NULL\n' +
        ');\n' +
        '\n' +
        'ALTER TABLE public.test_pk_script ADD CONSTRAINT test_pk_script_pkey PRIMARY KEY (first_key, second_key)')
    });

    it("Should allow me to insert a row with an array", async () => {
      const newRow: TableInsert = {
        table: 'witharrays',
        schema: 'public',
        data: [
          { names: [], id: 2, normal: 'xyz' }
        ]
      }

      if (util.connection.readOnlyMode) {
        await expect(util.connection.applyChanges(
          { updates: [], inserts: [newRow], deletes: [] }
        )).rejects.toThrow(errorMessages.readOnly)
      } else {
        const result = await util.connection.applyChanges(
          { updates: [], inserts: [newRow], deletes: [] }
        )
        expect(result).not.toBeNull()
      }
    })

    it("Should allow me to update rows with array types", async () => {
      const columns = await util.connection.listTableColumns("witharrays")
      const nameColumn = columns.find((c) => c.columnName === "names")

      const updates = [{
        value: ["x", "y", "z"],
        column: "names",
        columnObject: nameColumn,
        primaryKeys: [
          { column: 'id', value: 1 }
        ],
        columnType: "_text",
        table: "witharrays",
      },
      {
        value: 'Bananas',
        table: 'witharrays',
        column: 'normal',
        primaryKeys: [
          { column: 'id', value: 1 }
        ],
        columnType: 'text',
      }
      ]
      if (util.connection.readOnlyMode) {
        await expect(util.connection.applyChanges({ updates, inserts: [], deletes: [] })).rejects.toThrow(errorMessages.readOnly)
      } else {
        const result = await util.connection.applyChanges({ updates, inserts: [], deletes: [] })
        expect(result).toMatchObject([{ id: 1, names: ['x', 'y', 'z'], normal: 'Bananas' }])
      }

    })


    it("Should allow me to update rows with array types when passed as string", async () => {
      const columns = await util.connection.listTableColumns("witharrays")
      const nameColumn = columns.find((c) => c.columnName === "names")

      const updates = [{
        value: '["x", "y", "z"]',
        column: "names",
        columnObject: nameColumn,
        primaryKeys: [
          { column: 'id', value: 1 }
        ],
        columnType: "_text",
        table: "witharrays",
      },
      {
        value: 'Bananas',
        table: 'witharrays',
        column: 'normal',
        primaryKeys: [
          { column: 'id', value: 1 }
        ],
        columnType: 'text',
      }
      ]

      if (util.connection.readOnlyMode) {
        await expect(util.connection.applyChanges({ updates, inserts: [], deletes: [] })).rejects.toThrow(errorMessages.readOnly)
      } else {
        const result = await util.connection.applyChanges({ updates, inserts: [], deletes: [] })
        expect(result).toMatchObject([{ id: 1, names: ['x', 'y', 'z'], normal: 'Bananas' }])
      }
    })

    // regression test for Bug #1442 "BUG: INTERVAL columns receive wrong value when cloning row"
    it("Should clone interval values in pg-intervalStyle format not json (issue-1442)", async () => {

      // insert a valid pg interval value as a "postgres IntervalStyle" string
      // https://www.postgresql.org/docs/15/datatype-datetime.html#DATATYPE-INTERVAL-INPUT
      const insertedValue = "00:15:00";

      const insertedData = {
        id: 1,
        amount_of_time: insertedValue
      };
      console.info('inserted data: ', insertedData)
      await util.knex("test_intervals").insert(insertedData)

      // select the inserted row back out
      const results = await util.knex.select().table('test_intervals')
      expect(results.length).toBe(1)
      const retrievedData = results[0]
      console.log('retrieved data: ', retrievedData)

      // retrieved interval value should be the same interval (string) "00:15:00"
      expect(retrievedData).toStrictEqual({
        id: 1,
        amount_of_time: insertedValue // should still be the string not an object
      })
    })

    it("Should be able to list partitions for a table", async () => {
      if (dockerTag == 'latest') {
        const partitions = await util.connection.listTablePartitions('partitionedtable');

        expect(partitions.length).toBe(3);
      }
    })


    // regression test for Bug #1564 "BUG: Tables appear twice in UI"
    it("Should not have duplicate tables for tables with the same name in different schemas", async () => {
      const tables = await util.connection.listTables({ schema: null });
      const schema1 = tables.filter((t) => t.schema == "schema1");
      const schema2 = tables.filter((t) => t.schema == "schema2");

      expect(schema1.length).toBe(1);
      expect(schema2.length).toBe(1);
    });

    // regression test for Bug #1572 "Only schemas that show are now information_schema and pg_catalog"
    it("Numeric names should still be pulled back in queries", async () => {
      const tables = await util.connection.listTables({ schema: '1234' });
      const columns = await util.connection.listTableColumns('5678', '1234');

      expect(tables.length).toBe(1);
      expect(tables[0].name).toBe('5678');
      expect(columns.map((c) => c.columnName).includes('9101'));
    });

    // regression tests for Bug #1583 "Only parent table shows in UI when using INHERITS"
    it("Inherited tables should NOT behave like partitioned tables", async () => {
      if (dockerTag == 'latest') {
        const tables = await util.connection.listTables({ schema: 'public', tables: ['parent', 'child'] });
        const partitions = await util.connection.listTablePartitions('parent');
        const parent = tables.find((value) => value.name == 'parent');
        const child = tables.find((value) => value.name == 'child');

        expect(partitions.length).toBe(0);
        expect(parent.parenttype).toBe(null);
        expect(child.parenttype).toBe('r');
      }
    })

    it("Partitions should have parenttype 'p'", async () => {
      if (dockerTag == 'latest') {
        const tables = await util.connection.listTables({ schema: 'public', tables: ['partition_1', 'another_partition', 'party'] });
        const partition1 = tables.find((value) => value.name == 'partition_1');
        const another = tables.find((value) => value.name == 'another_partition');
        const party = tables.find((value) => value.name == 'party');

        expect(partition1.parenttype).toBe('p');
        expect(another.parenttype).toBe('p');
        expect(party.parenttype).toBe('p');
      }
    })
    // END regression tests for Bug #1583

    it("should build select top query with inline parameters", async () => {
      const client = new PostgresClient(null, null);
      const fmt = (sql: string) =>
        safeSqlFormat(sql, { language: 'postgresql' })

      const options: STQOptions = {
        table: "jobs",
        offset: 0,
        limit: 100,
        orderBy: [{ field: "hourly_rate", dir: "ASC" }],
        filters: [
          {
            field: "job_name",
            type: "in",
            value: ["Programmer", "Surgeon's Assistant"],
          },
        ],
        selects: ["*"],
        schema: "public",
        version: {
          version: "",
          number: 0,
          hasPartitions: false,
        },
      }

      const { query: defaultQuery } = client.buildSelectTopQueries(options)
      const { query: inlineParams } = client.buildSelectTopQueries({
        ...options,
        inlineParams: true
      })

      const expectedDefault = `SELECT * FROM "public"."jobs" WHERE "job_name" IN ($1,$2) ORDER BY "hourly_rate" ASC LIMIT 100 OFFSET 0`
      const expectedInline = `SELECT * FROM "public"."jobs" WHERE "job_name" IN ('Programmer','Surgeon''s Assistant') ORDER BY "hourly_rate" ASC LIMIT 100 OFFSET 0`

      expect(fmt(defaultQuery)).toBe(fmt(expectedDefault))
      expect(fmt(inlineParams)).toBe(fmt(expectedInline))
    });

    // regression test for #1734
    it("should be able to insert to a table with a ? in a column name", async () => {
      // We have enough coverage of read only mode.
      if (util.connection.readOnlyMode) return;

      const data = {
        str_col: 'hello?',
        another_str_col: '???'
      };
      data['approved?'] = true;
      const newRow: TableInsert = {
        table: 'withquestionmark',
        schema: 'public',
        data: [
          data
        ]
      }

      const query = await util.connection.query(`
        CREATE TABLE IF NOT EXISTS public.withquestionmark (
          "approved?" boolean NULL DEFAULT false,
          str_col character varying(255) NOT NULL,
          another_str_col character varying(255) NOT NULL PRIMARY KEY
        );
      `);

      await query.execute();

      const payload = { updates: [], inserts: [newRow], deletes: [] }
      const result = await util.connection.applyChanges(payload)
      expect(result).not.toBeNull()
    })

    it("should be able to list table columns with correct types", async () => {
      await util.knex.schema.createTable('various_types', (table) => {
        table.integer("id").primary()
        table.specificType('amount', 'double precision')
      })

      const columns = await util.connection.listTableColumns('various_types', 'public');
      expect(columns.map((row) => _.pick(row, ['columnName', 'dataType']))).toEqual([
        {
          columnName: 'id',
          dataType: 'int4(32,0)'
        },
        {
          columnName: 'amount',
          dataType: 'float8(53)'
        }
      ])
    })

    it("should be able to define array column correctly", async () => {
      const arrayTable = await util.connection.listTableColumns('witharrays');
      const enumTable = await util.connection.listTableColumns('moody_people');
      const enumArrayTable = await util.connection.listTableColumns('extra_moody_people');

      const arrayColumn = arrayTable.find((col) => col.columnName === 'names')
      const enumColumn = enumTable.find((col) => col.columnName === 'current_mood')
      const enumArrayColumn = enumArrayTable.find((col) => col.columnName === 'current_moods')

      expect(arrayColumn.array).toBeTruthy()
      expect(enumColumn.array).toBeFalsy()
      expect(enumArrayColumn.array).toBeTruthy()
    })

<<<<<<< HEAD
    it("should be able to list basic indexes", async () => {
      const indexes = await util.connection.listTableIndexes('test_indexes')
      expect(indexes.length).toBe(7)
    })
=======
    it("Should be able to add comments to columns and retrieve them", async () => {
      // Create a test table with column comments
      await util.knex.schema.createTable('comment_test', (table) => {
        table.integer("id").primary().comment('Primary key');
        table.string("name").comment('Name of the person');
      });

      // Retrieve the columns and check for comments
      const columns = await util.connection.listTableColumns('comment_test', 'public');
      const idColumn = columns.find((col) => col.columnName === 'id');
      const nameColumn = columns.find((col) => col.columnName === 'name');

      expect(idColumn.comment).toBe('Primary key');
      expect(nameColumn.comment).toBe('Name of the person');
    });
>>>>>>> 4df7c44a

    if (dockerTag === 'latest') {
      it("should list indexes with info", async () => {
        await util.knex.schema.createTable('has_indexes_2', (table) => {
          table.specificType("text", "varchar(255) UNIQUE NULLS NOT DISTINCT")
        })
        const indexes = await util.connection.listTableIndexes('has_indexes_2')
        expect(indexes[0].nullsNotDistinct).toBeTruthy()
      })
    }

    describe("Common Tests", () => {
      if (readonly) {
        runReadOnlyTests(() => util)
      } else {
        runCommonTests(() => util, { dbReadOnlyMode: readonly })
      }
    })
  })
}

TEST_VERSIONS.forEach(({ version, socket, readonly }) => testWith(version, socket, readonly))<|MERGE_RESOLUTION|>--- conflicted
+++ resolved
@@ -482,12 +482,11 @@
       expect(enumArrayColumn.array).toBeTruthy()
     })
 
-<<<<<<< HEAD
     it("should be able to list basic indexes", async () => {
       const indexes = await util.connection.listTableIndexes('test_indexes')
       expect(indexes.length).toBe(7)
     })
-=======
+
     it("Should be able to add comments to columns and retrieve them", async () => {
       // Create a test table with column comments
       await util.knex.schema.createTable('comment_test', (table) => {
@@ -503,7 +502,6 @@
       expect(idColumn.comment).toBe('Primary key');
       expect(nameColumn.comment).toBe('Name of the person');
     });
->>>>>>> 4df7c44a
 
     if (dockerTag === 'latest') {
       it("should list indexes with info", async () => {
