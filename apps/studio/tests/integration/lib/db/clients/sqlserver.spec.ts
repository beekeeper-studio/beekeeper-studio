--- conflicted
+++ resolved
@@ -158,13 +158,8 @@
           finalCommand
           } = util.connection.getImportScripts(table)
         const formattedData = util.buildImportData(tableName)
-<<<<<<< HEAD
-        const importSQL = util.connection.getImportSQL(formattedData, ['id'])
-    
-=======
         const importSQL = util.connection.getImportSQL(formattedData)
 
->>>>>>> 9d9b12eb
         expect(typeof step0).toBe('function')
         expect(typeof beginCommand).toBe('function')
         expect(typeof truncateCommand).toBe('function')
