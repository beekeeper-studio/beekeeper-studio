import {Knex} from 'knex'
import knex from 'knex'
import { DatabaseElement, IDbConnectionServerConfig } from '../../src/lib/db/types'
import { createServer } from '../../src/lib/db/index' 
import log from 'electron-log'
import platformInfo from '../../src/common/platform_info'
import { IDbConnectionPublicServer } from '../../src/lib/db/server'
import { AlterTableSpec, Dialect, DialectData, FormatterDialect, SchemaItemChange } from '../../../../shared/src/lib/dialects/models'
import { getDialectData } from '../../../../shared/src/lib/dialects/'
import _ from 'lodash'
import { TableIndex, TableOrView } from '../../src/lib/db/models'
export const dbtimeout = 120000
import '../../src/common/initializers/big_int_initializer.ts'
import { safeSqlFormat } from '../../src/common/utils'
import knexFirebirdDialect from 'knex-firebird-dialect'
import { BasicDatabaseClient } from '@/lib/db/clients/BasicDatabaseClient'

/*
 * Make all properties lowercased. This is useful to even out column names
 * between databases especially for Firebird where the column names
 * (or any identifiers) are always uppercased and not case-sensitive.
 **/
export function rowobj(row: any) {
  function modify(o: any) {
    return Object.entries(o).reduce((acc, [key, value]) => {
      acc[key.toLowerCase()] = value
      return acc
    }, {})
  }
  if (Array.isArray(row)) {
    return row.map(modify)
  }
  return modify(row)
}

// Helper function to test tables easier
function normalizeTables(tables: TableOrView[], dbType: string): TableOrView[] {
  if (dbType === 'firebird') {
    return tables.map((table) => ({
      ...table,
      name: table.name.toLowerCase(),
    }))
  }
  return tables;
}

const KnexTypes: any = {
  postgresql: 'pg',
  'mysql': 'mysql2',
  "mariadb": "mysql2",
  "sqlite": "sqlite3",
  "sqlserver": "mssql",
  "cockroachdb": "pg",
  "firebird": knexFirebirdDialect,
  "oracle": "oracledb",
}

export interface Options {
  dialect: Dialect,
  defaultSchema?: string
  version?: string,
  skipPkQuote?: boolean
  /** Skip creation of table with generated columns and the tests */
  skipGeneratedColumns?: boolean
  knexConnectionOptions?: Record<string, any>
}

export class DBTestUtil {
  public knex: Knex
  public server: IDbConnectionPublicServer
  public connection: BasicDatabaseClient<any>
  public extraTables = 0
  private options: Options
  private dbType: string

  private dialect: Dialect
  public data: DialectData

  public preInitCmd: string | undefined
  public defaultSchema: string = undefined

  private personId: number
  private jobId: number

  get expectedTables() {
    return this.extraTables + 8
  }

  constructor(config: IDbConnectionServerConfig, database: string, options: Options) {
    log.transports.console.level = 'error'
    if (platformInfo.debugEnabled) {
      log.transports.console.level = 'silly'
    }

    this.dialect = options.dialect
    this.data = getDialectData(this.dialect)
    this.dbType = config.client || 'generic'
    this.options = options
    if (config.client === 'sqlite') {
      this.knex = knex({
        client: "better-sqlite3",
        connection: {
          filename: database
        }
      })
    } else if (config.client === 'oracle') {
      this.knex = knex({
        client: 'oracledb',
        connection: {
          user: config.user,
          password: config.password,
          connectString: `${config.host}:${config.port}/${config.serviceName}`,
          requestTimeout: 1000
        }
      })
    } else {
      this.knex = knex({
        client: KnexTypes[config.client || ""] || config.client,
        version: options?.version,
        connection: {
          host: config.socketPathEnabled ? undefined : config.host,
          socketPath: config.socketPathEnabled ? config.socketPath : undefined,
          port: config.port || undefined,
          user: config.user || undefined,
          password: config.password || undefined,
          database,
          ...options.knexConnectionOptions,
        },
        pool: { min: 0, max: 50 }
      })
    }

    this.defaultSchema = options?.defaultSchema || this.defaultSchema
    this.server = createServer(config)
    this.connection = this.server.createConnection(database)
  }

  maybeArrayToObject(items, key) {
    // Only 'firebird knex' returns an object instead of an array.
    if (!Array.isArray(items)) {
      items = [items]
    }
    return items.map((item) => {
      if(_.isObject(item)) return item
      const result = {}
      result[key] = item
      return result
    })
  }

  async setupdb() {
    await this.connection.connect()
    await this.createTables()
    const address = this.maybeArrayToObject(await this.knex("addresses").insert({country: "US"}).returning("id"), 'id')
    const isOracle = this.connection.connectionType === 'oracle'
    await this.knex("MixedCase").insert({bananas: "pears"}).returning("id")
    const people = this.maybeArrayToObject(await this.knex("people").insert({ email: "foo@bar.com", address_id: address[0].id}).returning("id"), 'id')
    const jobs = this.maybeArrayToObject(await this.knex("jobs").insert({job_name: "Programmer"}).returning("id"), 'id')

    // Oracle or Knex has decided in its infinite wisdom to return the ids as strings, so make em numbers for the id because that's what they are in the table itself.
    this.jobId = isOracle ? Number(jobs[0].id) : jobs[0].id
    this.personId = isOracle ? Number(people[0].id) : people[0].id
    await this.knex("people_jobs").insert({job_id: this.jobId, person_id: this.personId })

    if (!this.options.skipGeneratedColumns) {
      await this.knex('with_generated_cols').insert([
        { id: 1, first_name: 'Tom', last_name: 'Tester' },
      ])
    }
  }

  async dropTableTests() {
    const tables = await this.connection.listTables({ schema: this.defaultSchema })
    await this.connection.dropElement('test_inserts', DatabaseElement.TABLE, this.defaultSchema)
    const newTablesCount = await this.connection.listTables({ schema: this.defaultSchema })
    expect(newTablesCount.length).toBeLessThan(tables.length)
  }

  async badDropTableTests() {
    const tables = await this.connection.listTables({ schema: this.defaultSchema })
    const expectedQueries = {
      postgresql: 'test_inserts"drop table test_inserts"',
      mysql: "test_inserts'drop table test_inserts'",
      mariadb: "test_inserts'drop table test_inserts'",
      sqlite: 'test_inserts"drop table test_inserts"',
      sqlserver: 'test_inserts[drop table test_inserts]',
      cockroachdb: 'test_inserts"drop table test_inserts"',
      oracle: 'test_inserts"drop table test_inserts"'
    }
    try {
      await this.connection.dropElement(expectedQueries[this.dbType], DatabaseElement.TABLE, this.defaultSchema)
      const newTablesCount = await this.connection.listTables({ schema: this.defaultSchema })
      expect(newTablesCount.length).toEqual(tables.length)
    } catch (err) {
      const newTablesCount = await this.connection.listTables({ schema: this.defaultSchema })
      expect(newTablesCount.length).toEqual(tables.length)
    }
  }

  async createDatabaseTests() {
    const dbs = await this.connection.listDatabases()
    const collation = 'utf8_general_ci'
    let charset = 'utf8'
    if (this.dbType === 'postgresql') {
      charset = 'UTF8'
    }
    await this.connection.createDatabase('new-db_2', charset, collation)

    if (this.dbType.match(/sqlite|firebird/)) {
      // sqlite doesn't list the databases out because they're different files anyway so if it doesn't explode, we're happy as a clam
      return expect.anything()
    }
    const newDBsCount = await this.connection.listDatabases()

    expect(dbs.length).toBeLessThan(newDBsCount.length)
  }

  async badCreateDatabaseTests() {
    // sqlserver seems impervious to bad database names or bad charsets or anything.
    if (this.dbType === 'sqlserver') {
      return expect.anything()
    }

    const dbs = await this.connection.listDatabases()
    try {
      await this.connection.createDatabase('not a database name()probably', 'idfk', 'notimportant')
      const newDBsCount = await this.connection.listDatabases()
      expect(dbs.length).toEqual(newDBsCount.length)
    } catch (err) {
      const newDBsCount = await this.connection.listDatabases()
      expect(dbs.length).toEqual(newDBsCount.length)
    }
  }

  async truncateTableTests() {
    await this.knex('group_table').insert({select_col: 'something'})
    await this.knex('group_table').insert({select_col: 'something'})
    const initialRowCount = await this.knex.select().from('group_table')

    await this.connection.truncateElement('group_table', DatabaseElement.TABLE, this.defaultSchema)
    const newRowCount = await this.knex.select().from('group_table')

    expect(newRowCount.length).toBe(0)
    expect(initialRowCount.length).toBeGreaterThan(newRowCount.length)
  }

  async badTruncateTableTests() {
    await this.knex('group_table').insert({select_col: 'something'})
    await this.knex('group_table').insert({select_col: 'something'})
    const initialRowCount = await this.knex.select().from('group_table')
    const expectedQueries = {
      postgresql: 'group"drop table test_inserts"',
      mysql: "group'drop table test_inserts'",
      mariadb: "group'drop table test_inserts'",
      sqlite: 'group"Delete from test_inserts; vacuum;"',
      sqlserver: 'group[drop table test_inserts]',
      cockroachdb: 'group"drop table test_inserts"'
    }
    try {
      // TODO: this should not the right method to call here
      await this.connection.dropElement(expectedQueries[this.dbType], DatabaseElement.TABLE, this.defaultSchema)
      const newRowCount = await this.knex.select().from('group_table')
      expect(newRowCount.length).toEqual(initialRowCount.length)
    } catch (err) {
      const newRowCount = await this.knex.select().from('group_table')
      expect(newRowCount.length).toEqual(initialRowCount.length)
    } finally {
      await this.connection.truncateElement('group_table', DatabaseElement.TABLE, this.defaultSchema)
    }
  }

  async duplicateTableSqlTests() {
    const sql = await this.connection.duplicateTableSql('group_table', 'group_copy', this.defaultSchema)

    expect(sql).not.toBeUndefined()
    expect(sql).not.toBeNull()
    expect(sql).not.toEqual('')

  }


  async duplicateTableTests() {
    const tables = await this.connection.listTables({ schema: this.defaultSchema })

    await this.connection.duplicateTable('group_table', 'group_copy', this.defaultSchema)

    const newTablesCount = await this.connection.listTables({ schema: this.defaultSchema })

    const originalTableRowCount = await this.knex.select().from('group_table')
    const duplicateTableRowCount = await this.knex.select().from('group_copy')

    expect(newTablesCount.length).toBe(tables.length + 1)
    expect(originalTableRowCount.length).toBe(duplicateTableRowCount.length)

  }

  async badDuplicateTableTests() {
    const tables = await this.connection.listTables({ schema: this.defaultSchema })

    try {
      await this.connection.duplicateTable('tableDoesntExists', 'tableDoesntExists_copy', this.defaultSchema)
      const newTablesCount = await this.connection.listTables({ schema: this.defaultSchema })
      expect(newTablesCount.length).toEqual(tables.length)
    } catch (error) {
      const newTablesCount = await this.connection.listTables({ schema: this.defaultSchema })
      expect(newTablesCount.length).toEqual(tables.length)
    }
  }

  async listTableTests() {
    const ogTables: TableOrView[] = await this.connection.listTables({ schema: this.defaultSchema })
    const tables = normalizeTables(ogTables, this.dbType)
    expect(tables.length).toBeGreaterThanOrEqual(this.expectedTables)

    expect(tables.map((t) => t.name)).toContain('people')
    expect(tables.map((t) => t.name)).toContain('people_jobs')
    expect(tables.map((t) => t.name)).toContain('addresses')
    expect(tables.map((t) => t.name)).toContain('group_table')
    expect(tables.map((t) => t.name)).toContain('jobs')
    expect(tables.map((t) => t.name)).toContain('has_index')
    expect(tables.map((t) => t.name)).toContain('with_composite_pk')
    if (this.dbType === 'firebird') {
      expect(tables.map((t) => t.name)).toContain('mixedcase')
    } else {
      expect(tables.map((t) => t.name)).toContain('MixedCase')
      expect(tables.map((t) => t.name)).toContain("tablewith'char")
    }
    const columns = await this.connection.listTableColumns("people", this.defaultSchema)
    expect(columns.length).toBe(7)
  }

  async tableColumnsTests() {
    const columns = await this.connection.listTableColumns(null, this.defaultSchema)
    const groupColumns = columns.filter((row) => row.tableName.toLowerCase() === 'group_table')
    expect(groupColumns.length).toBe(2)
  }

  /**
   * Tests related to the table view
   * fetching PK, selecting data, etc.
   */
  async tableViewTests() {
    const ID = this.dbType === 'firebird' ? 'ID' : 'id'

    // reserved word as table name
    expect(await this.connection.getPrimaryKey("group_table", this.defaultSchema))
      .toBe(ID);

    expect(await this.connection.getPrimaryKey("MixedCase", this.defaultSchema))
      .toBe(ID);

    const stR = await this.connection.selectTop("group_table", 0, 10, [{ field: "select_col", dir: 'ASC'} ], [], this.defaultSchema)
    expect(stR)
      .toMatchObject({ result: [] })

    await this.knex("group_table").insert({select_col: "bar"})
    await this.knex("group_table").insert({select_col: "abc"})

    let r = await this.connection.selectTop("group_table", 0, 10, [{field: "select_col", dir: 'ASC'}], [], this.defaultSchema)
    let result = r.result.map((r: any) => r.select_col || r.SELECT_COL)
    expect(result).toMatchObject(["abc", "bar"])

    r = await this.connection.selectTop("group_table", 0, 10, [{field: 'select_col', dir: 'DESC'}], [], this.defaultSchema)
    result = r.result.map((r: any) => r.select_col || r.SELECT_COL)
    expect(result).toMatchObject(['bar', 'abc'])

    r = await this.connection.selectTop("group_table", 0, 1, [{ field: 'select_col', dir: 'DESC' }], [], this.defaultSchema)
    result = r.result.map((r: any) => r.select_col || r.SELECT_COL)
    expect(result).toMatchObject(['bar'])

    r = await this.connection.selectTop("group_table", 1, 10, [{ field: 'select_col', dir: 'DESC' }], [], this.defaultSchema)
    result = r.result.map((r: any) => r.select_col || r.SELECT_COL)
    expect(result).toMatchObject(['abc'])

    r = await this.connection.selectTop("MixedCase", 0, 1, [], [], this.defaultSchema)
    result = r.result.map((r: any) => r.bananas || r.BANANAS)
    expect(result).toMatchObject(["pears"])

    await this.knex("group_table").where({select_col: "bar"}).delete()
    await this.knex("group_table").where({select_col: "abc"}).delete()
  }


  async addDropTests() {
    const initial = {
      table: 'add_drop_test',
      adds: [
        {
          columnName: 'one',
          dataType: 'char',
          nullable: true,
        }
      ]
    }

    await this.knex.schema.dropTableIfExists('add_drop_test')
    await this.knex.schema.createTable('add_drop_test', (table) => {
      table.increments('name', {primaryKey: true})
    })

    await this.connection.alterTable(initial)
    const schema = await this.connection.listTableColumns('add_drop_test', this.defaultSchema)
    expect(schema.length).toBe(2)
    expect(schema[1].columnName).toMatch(/one/i)

    const doubleAdd = {
      table: 'add_drop_test',
      schema: this.defaultSchema,
      adds: [
        {
          columnName: 'two',
          dataType: 'char',
          nullable: true
        },
        {
          columnName: 'three',
          dataType: 'char',
          nullable: true
        }
      ],
      drops: ['one']
    }

    await this.connection.alterTable(doubleAdd)
    const secondSchema = await this.connection.listTableColumns('add_drop_test', this.defaultSchema)
    expect(secondSchema.length).toBe(3)
    expect(secondSchema.map((s) => s.columnName.toLowerCase())).toMatchObject(['name', 'two', 'three'])

    await this.connection.alterTable({table: 'add_drop_test', drops: ['two', 'three']})
    const thirdSchema = await this.connection.listTableColumns('add_drop_test', this.defaultSchema)
    expect(thirdSchema.length).toBe(1)
    expect(thirdSchema[0].columnName).toMatch(/name/i)

  }

  async alterTableTests() {

    await this.knex.schema.dropTableIfExists("alter_test")
    await this.knex.schema.createTable("alter_test", (table) => {
      table.specificType("id", 'varchar(255)').notNullable()
      table.specificType("first_name", "varchar(255)").nullable()
      table.specificType("last_name", "varchar(255)").notNullable().defaultTo('Rathbone')
      table.specificType("age", "varchar(255)").defaultTo('8').nullable()
    })

    const alteration: SchemaItemChange = {
      columnName: 'last_name',
      changeType: 'columnName',
      newValue: 'family_name'
    }

    const simpleChange = {
      table: 'alter_test',
      alterations: [
        alteration
      ]
    }

    await this.connection.alterTable(simpleChange)
    const simpleResult = await this.connection.listTableColumns('alter_test')

    expect(simpleResult.find((c) => c.columnName?.toLowerCase() === 'family_name')).toBeTruthy()


    // only databases that can actually change things past this point.
    if (this.data.disabledFeatures?.alter?.alterColumn) return

    await this.knex.schema.dropTableIfExists("alter_test")
    await this.knex.schema.createTable("alter_test", (table) => {
      if (this.dbType === 'firebird') {
        table.specificType('id', 'VARCHAR(255) NOT NULL')
        table.specificType('first_name', 'VARCHAR(255)')
        table.specificType('last_name', "VARCHAR(255) DEFAULT 'Rath''bone' NOT NULL")
        table.specificType('age', "VARCHAR(255) DEFAULT '8'")
      } else {
        table.specificType("id", 'varchar(255)').notNullable()
        table.specificType("first_name", "varchar(255)").nullable()
        table.specificType("last_name", "varchar(255)").notNullable().defaultTo('Rath\'bone')
        table.specificType("age", "varchar(255)").defaultTo('8').nullable()
      }
    })



    const input: AlterTableSpec = {
      table: 'alter_test',
      alterations: [
        {
          columnName: 'last_name',
          changeType: 'columnName',
          newValue: 'family_name'
        },
        {
          columnName: 'first_name',
          changeType: 'dataType',
          newValue: 'varchar(256)'
        },
        {
          columnName: 'first_name',
          changeType: 'defaultValue',
          newValue: "'Foo''bar'"
        },
        {
          columnName: 'age',
          changeType: 'nullable',
          newValue: false
        },
        {
          columnName: 'age',
          changeType: 'defaultValue',
          newValue: '99'
        },
        {
          columnName: 'age',
          changeType: 'dataType',
          newValue: 'varchar(256)'
        }
      ]
    }

    await this.connection.alterTable(input)
    const schema = await this.connection.listTableColumns('alter_test')
    interface MiniColumn {
      columnName: string
      dataType: string,
      nullable: boolean,
      defaultValue: string,
    }
    const rawResult: MiniColumn[] = schema.map((c) =>
      _.pick(c, 'nullable', 'defaultValue', 'columnName', 'dataType') as any
    )


    // cockroach adds a rowid column if there's no primary key.
    const result = rawResult.filter((r) => r.columnName !== 'rowid')


    // this is different in each database.
    const defaultValue = (s: any) => {
      if (s === null) return null
      if (this.dialect === 'postgresql' && _.isNumber(s)) return s.toString()
      if (this.dialect === 'postgresql') return `'${s.replaceAll("'", "''")}'::character varying`
      if (this.dialect === 'oracle' && _.isNumber(s)) return s.toString()
      if (this.dialect === 'oracle') return `'${s.replaceAll("'", "''")}'`
      if (this.dialect === 'sqlserver' && _.isNumber(s)) return `((${s}))`
      if (this.dialect === 'sqlserver') return `('${s.replaceAll("'", "''")}')`
      if (this.dialect === 'firebird' && _.isString(s)) return `'${s.replaceAll("'", "''")}'`
      return s.toString()
    }

    const tbl = (o: Record<keyof MiniColumn, any>) => {
      let columnName = o.columnName
      let dataType = o.dataType

      if (this.dbType === 'firebird') {
        columnName = columnName.toUpperCase()
        dataType = dataType.toUpperCase()
      }


      return {
        columnName,
        dataType,
        nullable: o.nullable,
        defaultValue: defaultValue(o.defaultValue),
      }
    }


    const varchar = (length: number) => {
      const str = this.dialect === 'oracle' ? 'VARCHAR2' : 'varchar'
      return `${str}(${length})`
    }

    const expected = [
      tbl({
        columnName: 'id',
        dataType: varchar(255),
        nullable: false,
        defaultValue: null,
      }),
      tbl({
        columnName: 'first_name',
        dataType: varchar(256),
        nullable: true,
        defaultValue: "Foo'bar",
      }),
      tbl({
        columnName: 'family_name',
        dataType: varchar(255),
        nullable: false,
        defaultValue: 'Rath\'bone',
      }),
      tbl({
        columnName: 'age',
        dataType: varchar(256),
        nullable: false,
        defaultValue: 99,
      }),
    ]
    expect(result).toMatchObject(expected)

  }

  async filterTests() {
    // filter test - builder

    const tables = await this.connection.listTables({ schema: this.defaultSchema })

    console.log("tables during filter tests", tables)

    let r = await this.connection.selectTop("MixedCase", 0, 10, [{ field: 'bananas', dir: 'DESC' }], [{ field: 'bananas', type: '=', value: "pears" }], this.defaultSchema)
    let result = r.result.map((r: any) => r.bananas || r.BANANAS)
    expect(result).toMatchObject(['pears'])

    // filter test - builder in clause
    r = await this.connection.selectTop("MixedCase", 0, 10, [{ field: 'bananas', dir: 'DESC' }], [{ field: 'bananas', type: 'in', value: ["pears"] }], this.defaultSchema)
    result = r.result.map((r: any) => r.bananas || r.BANANAS)
    expect(result).toMatchObject(['pears'])

    r = await this.connection.selectTop("MixedCase", 0, 10, [{ field: 'bananas', dir: 'DESC' }], [{ field: 'bananas', type: 'in', value: ["apples"] }], this.defaultSchema)
    result = r.result.map((r: any) => r.bananas || r.BANANAS)
    expect(result).toMatchObject([])

    await this.knex("MixedCase").insert({bananas: "cheese"}).returning("id")

    r = await this.connection.selectTop("MixedCase", 0, 10, [{ field: 'bananas', dir: 'DESC' }], [{ field: 'bananas', type: 'in', value: ["pears", 'cheese'] }], this.defaultSchema)
    result = r.result.map((r: any) => r.bananas || r.BANANAS)
    expect(result).toMatchObject(['pears', 'cheese'])

    await this.knex('MixedCase').where({bananas: 'cheese'}).delete()

    // filter test - raw
    const filter = `${this.data.wrapIdentifier('bananas')} = 'pears'`
    r = await this.connection.selectTop("MixedCase", 0, 10, [{ field: 'bananas', dir: 'DESC' }], filter, this.defaultSchema)
    result = r.result.map((r: any) => r.bananas || r.BANANAS)
    expect(result).toMatchObject(['pears'])
  }

  async columnFilterTests() {
    let r = await this.connection.selectTop("people_jobs", 0, 10, [], [], this.defaultSchema)
    expect(rowobj(r.result)).toEqual([{
      // integer equality tests need additional logic for sqlite's BigInts (Issue #1399)
      person_id: this.dbType === 'sqlite' ? BigInt(this.personId) : this.personId,
      job_id: this.dbType === 'sqlite' ? BigInt(this.jobId) : this.jobId,
      created_at: null,
      updated_at: null,
    }])

    r = await this.connection.selectTop("people_jobs", 0, 10, [], [], this.defaultSchema, ['person_id'])
    expect(rowobj(r.result)).toEqual([{
      person_id: this.dbType === 'sqlite' ? BigInt(this.personId) : this.personId,
    }])

    r = await this.connection.selectTop("people_jobs", 0, 10, [], [], this.defaultSchema, ['person_id', 'job_id'])
    expect(rowobj(r.result)).toEqual([{
      person_id: this.dbType === 'sqlite' ? BigInt(this.personId) : this.personId,
      job_id: this.dbType === 'sqlite' ? BigInt(this.jobId) : this.jobId,
    }])
  }

  async triggerTests() {
    // it should just complete without erroring
    await this.connection.listTableTriggers("MixedCase", this.defaultSchema)
  }

  async primaryKeyTests() {
    // primary key tests
    let pk = await this.connection.getPrimaryKey("people", this.defaultSchema)
    expect(pk.toLowerCase()).toBe('id')

    if (!this.options.skipPkQuote) {
      pk = await this.connection.getPrimaryKey("tablewith'char", this.defaultSchema)
      expect(pk).toBe("one")
    }

    const rawPkres = await this.connection.getPrimaryKeys('with_composite_pk', this.defaultSchema)
    const pkres = rawPkres.map((key) => key.columnName.toLowerCase());
    expect(pkres).toEqual(expect.arrayContaining(["id1", "id2"]))
  }

  async queryTests() {
<<<<<<< HEAD
=======
    console.log('query tests')

    await this.connection.executeQuery('create table one_record(one integer)')
    await this.connection.executeQuery('insert into one_record values(1)')

    const tables = await this.connection.listTables({ schema: this.defaultSchema})

    console.log("tables during query tests", tables)
    expect(tables.map((t) => t.name.toLowerCase())).toContain('one_record')

    console.log("testing the query")

>>>>>>> 66cdb066
    const q = this.connection.query(
      this.dbType === 'firebird' ?
        "select trim('a') as total, trim('b') as total from rdb$database" :
        "select 'a' as total, 'b' as total from one_record"
    )
    if(!q) throw new Error("no query result")
    try {
      const result = await q.execute()
      console.log("done first query")

      expect(result[0].rows).toMatchObject([{ c0: "a", c1: "b" }])
      // oracle upcases everything
      const fields = result[0].fields.map((f: any) => ({id: f.id, name: f.name.toLowerCase()}))
      expect(fields).toMatchObject([{id: 'c0', name: 'total'}, {id: 'c1', name: 'total'}])
    } catch (ex) {
      console.error("QUERY FAILED", ex)
      throw ex
    }

    const q2 = this.connection.query(
      this.dbType === 'firebird' ?
        "select trim('a') as a from rdb$database; select trim('b') as b from rdb$database" :
        "select 'a' as a from one_record; select 'b' as b from one_record"
    );
    if (!q2) throw "No query result"
    const r2 = await q2.execute()
    expect(r2[0].rows).toMatchObject([{c0: "a"}])
    expect(r2[1].rows).toMatchObject([{c0: 'b'}])
    expect(r2[0].fields.map((f: any) => [f.id, f.name.toLowerCase().toLowerCase()])).toMatchObject([['c0', 'a']])
    expect(r2[1].fields.map((f: any) => [f.id, f.name.toLowerCase().toLowerCase()])).toMatchObject([['c0', 'b']])

  }

  async getInsertQueryTests() {
    const row = { job_name: "Programmer", hourly_rate: 41 }
    const tableInsert = { table: 'jobs', schema: this.defaultSchema, data: [row] }
    const insertQuery = await this.connection.getInsertQuery(tableInsert)
    const expectedQueries = {
      postgresql: `insert into "public"."jobs" ("hourly_rate", "job_name") values (41, 'Programmer')`,
      mysql: "insert into `jobs` (`hourly_rate`, `job_name`) values (41, 'Programmer')",
      mariadb: "insert into `jobs` (`hourly_rate`, `job_name`) values (41, 'Programmer')",
      sqlite: "insert into `jobs` (`hourly_rate`, `job_name`) values (41, 'Programmer')",
      sqlserver: "insert into [dbo].[jobs] ([hourly_rate], [job_name]) values (41, 'Programmer')",
      cockroachdb: `insert into "public"."jobs" ("hourly_rate", "job_name") values (41, 'Programmer')`,
      firebird: "insert into jobs (hourly_rate, job_name) values (41, 'Programmer')",
      oracle: `insert into "BEEKEEPER"."jobs" ("hourly_rate", "job_name") values (41, 'Programmer')`,
    }

    expect(insertQuery).toBe(expectedQueries[this.dbType])
  }

  async buildSelectTopQueryTests() {
    const dbType = this.dbType === 'mariadb' ? 'mysql' : this.dbType
    const fmt = (sql: string) => safeSqlFormat(sql, {
      language: FormatterDialect(dbType === 'cockroachdb'
          ? 'postgresql'
          : this.dialect
        )
      })

    const query = await this.connection.selectTopSql(
      'jobs',
      0,
      100,
      [{ field: 'hourly_rate', dir: 'ASC' }],
      [{ field: 'job_name', type: 'in', value: ['Programmer', "Surgeon's Assistant"] }],
      'public',
      ['*']
    )
    const expectedQueries = {
      postgresql: `SELECT * FROM "public"."jobs" WHERE "job_name" IN ('Programmer','Surgeon''s Assistant') ORDER BY "hourly_rate" ASC LIMIT 100 OFFSET 0`,
      mysql: "SELECT * FROM `jobs` WHERE `job_name` IN ('Programmer','Surgeon\\'s Assistant') ORDER BY `hourly_rate` ASC LIMIT 100 OFFSET 0",
      // mariadb: same as mysql
      sqlite: "SELECT * FROM `jobs` WHERE `job_name` IN ('Programmer','Surgeon''s Assistant') ORDER BY `hourly_rate` ASC LIMIT 100 OFFSET 0",
      sqlserver: "SELECT * FROM [public].[jobs] WHERE [job_name] IN ('Programmer','Surgeon''s Assistant') ORDER BY [hourly_rate] ASC OFFSET 0 ROWS FETCH NEXT 100 ROWS ONLY",
      cockroachdb: `SELECT * FROM "public"."jobs" WHERE "job_name" IN ('Programmer','Surgeon''s Assistant') ORDER BY "hourly_rate" ASC LIMIT 100 OFFSET 0`,
      firebird: "SELECT FIRST 100 SKIP 0 * FROM jobs WHERE job_name IN ('Programmer','Surgeon''s Assistant') ORDER BY hourly_rate ASC",
      oracle: `SELECT * FROM "public"."jobs" WHERE "job_name" IN ('Programmer','Surgeon''s Assistant') ORDER BY "hourly_rate" ASC OFFSET 0 ROWS FETCH NEXT 100 ROWS ONLY`
    }
    expect(fmt(query)) .toBe(fmt(expectedQueries[dbType]))

    const multipleFiltersQuery = await this.connection.selectTopSql(
      'jobs',
      0,
      100,
      [{ field: 'hourly_rate', dir: 'ASC' }],
      [
        { field: 'job_name', type: 'in', value: ['Programmer', "Surgeon's Assistant"] },
        { op: "AND", field: 'hourly_rate', type: '>=', value: '41' },
        { op: "OR", field: 'hourly_rate', type: '>=', value: '31' },
      ],
      'public',
      ['*']
    )
    const expectedFiltersQueries = {
      postgresql: `
        SELECT * FROM "public"."jobs"
          WHERE "job_name" IN ('Programmer','Surgeon''s Assistant')
          AND "hourly_rate" >= '41'
          OR "hourly_rate" >= '31'
        ORDER BY "hourly_rate" ASC LIMIT 100 OFFSET 0
      `,
      mysql: `
        SELECT * FROM \`jobs\`
          WHERE \`job_name\` IN ('Programmer','Surgeon\\'s Assistant')
          AND \`hourly_rate\` >= '41'
          OR \`hourly_rate\` >= '31'
        ORDER BY \`hourly_rate\` ASC LIMIT 100 OFFSET 0
      `,
      // mariadb: same as mysql
      sqlite: `
        SELECT * FROM \`jobs\`
          WHERE \`job_name\` IN ('Programmer','Surgeon''s Assistant')
          AND \`hourly_rate\` >= '41'
          OR \`hourly_rate\` >= '31'
        ORDER BY \`hourly_rate\` ASC LIMIT 100 OFFSET 0
      `,
      sqlserver: `
        SELECT * FROM [public].[jobs]
          WHERE [job_name] IN ('Programmer','Surgeon''s Assistant')
          AND [hourly_rate] >= '41'
          OR [hourly_rate] >= '31'
        ORDER BY [hourly_rate] ASC OFFSET 0 ROWS FETCH NEXT 100 ROWS ONLY
      `,
      cockroachdb: `
        SELECT * FROM "public"."jobs"
          WHERE "job_name" IN ('Programmer','Surgeon''s Assistant')
            AND "hourly_rate" >= '41'
            OR "hourly_rate" >= '31'
        ORDER BY "hourly_rate" ASC LIMIT 100 OFFSET 0
      `,
      firebird: `
        SELECT FIRST 100 SKIP 0 * FROM jobs
          WHERE job_name IN ('Programmer', 'Surgeon''s Assistant')
            AND hourly_rate >= '41'
            OR hourly_rate >= '31'
        ORDER BY hourly_rate ASC
      `,
      oracle: `
        SELECT
          *
        FROM
          "public"."jobs"
        WHERE
          "job_name" IN ('Programmer', 'Surgeon''s Assistant')
          AND "hourly_rate" >= '41'
          OR "hourly_rate" >= '31'
        ORDER BY
          "hourly_rate" ASC
        OFFSET
          0 ROWS
        FETCH NEXT
          100 ROWS ONLY
      `
    }
    expect(fmt(multipleFiltersQuery)).toBe(fmt(expectedFiltersQueries[dbType]))
  }

  // lets start simple, it should resolve for all connection types
  async tablePropertiesTests() {
    await this.connection.getTableProperties('group_table', this.defaultSchema)

    if (!this.data.disabledFeatures?.createIndex) {
      const indexes = await this.connection.listTableIndexes('has_index', this.defaultSchema)
      const names = indexes.map((i) => i.name.toLowerCase())
      expect(names).toContain('has_index_foo_idx')
    }
  }

  async indexTests() {
    if (this.data.disabledFeatures?.createIndex) return;
    await this.knex.schema.createTable("index_test", (table) => {
      table.increments('id').primary()
      table.integer('index_me')
      table.integer('me_too')
    })
    await this.connection.alterIndex({
      table: 'index_test',
      schema: this.defaultSchema,
      drops: [],
      additions: [{
        name: 'it_idx',
        columns: [{ name: 'index_me', order: 'ASC' }],
        unique: undefined
      }]
    })
    const indexes = await this.connection.listTableIndexes('index_test', this.defaultSchema)
    expect(indexes.map((i) => i.name.toLowerCase())).toContain('it_idx')
    await this.connection.alterIndex({
      drops: [{ name: 'it_idx' }],
      additions: [{ name: 'it_idx2', columns: [{ name: 'me_too', order: 'ASC'}], unique: undefined }],
      table: 'index_test',
      schema: this.defaultSchema
    })
    const updatedIndexesRaw: TableIndex[] = await this.connection.listTableIndexes('index_test', this.defaultSchema)

    const updatedIndexes = updatedIndexesRaw.filter((i) => !i.primary)

    // gotta discard automatic indexes for oracle on the primary key
    const picked = updatedIndexes
      .map((i) => _.pick(i, ['name', 'columns', 'table', 'schema']))
      .filter((index) => this.dialect !== 'oracle' || !index.name.startsWith('SYS_'))
      .filter((index) => this.dbType !== 'cockroachdb' || !index.name.endsWith('pkey'))
    const schemaDefault = this.defaultSchema ? { schema: this.defaultSchema } : {}
    expect(picked).toMatchObject(
      [
        {
        ...schemaDefault,
        name: this.dbType === 'firebird' ? 'IT_IDX2' : 'it_idx2',
        columns: [{name: this.dbType === 'firebird' ? 'ME_TOO' : 'me_too' , order: 'ASC'}],
        table: this.dbType  === 'firebird' ? 'INDEX_TEST' : 'index_test' ,
      }]
    )

  }

  async streamTests() {
    const names = [
      { name: "Matthew" },
      { name: "Nicoll" },
      { name: "Gregory" },
      { name: "Alex" },
      { name: "Alethea" },
      { name: "Elias" }
    ]

    if (this.dbType === 'firebird') {
      for (const name of names) {
        await this.knex('streamtest').insert(name)
      }
    } else {
      await this.knex('streamtest').insert(names)
    }
    const result = await this.connection.selectTopStream(
      'streamtest',
      [{ field: 'id', dir: 'ASC' }],
      [],
      5,
      undefined,
    )
    expect(result.columns.map(c => c.columnName.toLowerCase())).toMatchObject(['id', 'name'])
    expect(result.totalRows).toBe(6)
    const cursor = result.cursor
    await cursor.start()
    const b1 = await cursor.read()
    expect(b1.length).toBe(5)
    expect(b1.map(r => r[1])).toMatchObject(names.map(r => r.name).slice(0, 5))
    const b2 = await cursor.read()
    expect(b2.length).toBe(1)
    expect(b2[0][1]).toBe(names[names.length - 1].name)
    const b3 = await cursor.read()
    expect(b3).toMatchObject([])
    await cursor.close()
  }

  async generatedColumnsTests() {
    if (this.options.skipGeneratedColumns) return

    const columns = await this.connection.listTableColumns('with_generated_cols', this.defaultSchema)
    expect(columns.map((c) => _.pick(c, ["columnName", "generated"]))).toEqual([
      { columnName: "id", generated: false },
      { columnName: "first_name", generated: false },
      { columnName: "last_name", generated: false },
      { columnName: "full_name", generated: true },
    ]);

    const rows = await this.connection.selectTop('with_generated_cols', 0, 10, [], [], this.defaultSchema)
    expect(rows.result.map((r) => r.full_name)).toEqual(['Tom Tester'])
  }

  private async createTables() {

    const primary = (table: Knex.CreateTableBuilder) => {
      if (this.dbType === 'firebird') {
        table.specificType('id', 'integer generated by default as identity primary key')
      } else {
        table.increments().primary()
      }
    }

    await this.knex.schema.createTable('addresses', (table) => {
      primary(table)
      table.timestamps(true)
      table.string("street")
      table.string("city")
      table.string("state")
      table.string("country").notNullable()
    })

    await this.knex.schema.createTable('MixedCase', (table) => {
      primary(table)
      table.string("bananas")
    })

    await this.knex.schema.createTable('group_table', (table) => {
      primary(table)
      table.string("select_col")
    })

    await this.knex.schema.createTable("people", (table) => {
      primary(table)
      table.timestamps(true)
      table.string("firstname")
      table.string("lastname")
      table.string("email").notNullable()
      table.integer("address_id").notNullable().unsigned()
      table.foreign("address_id").references("addresses.id")
    })

    await this.knex.schema.createTable("jobs", (table) => {
      primary(table)
      table.timestamps(true)
      table.string("job_name").notNullable()
      table.decimal("hourly_rate")
    })

    await this.knex.schema.createTable('has_index', (table) => {
      table.integer('foo')
      if (!this.data.disabledFeatures?.createIndex) {
        table.index('foo', 'has_index_foo_idx')
      }
    })

    await this.knex.schema.createTable("people_jobs", (table) => {
      table.integer("person_id").notNullable().unsigned()
      table.integer("job_id").notNullable().unsigned()
      table.foreign("person_id").references("people.id")
      table.foreign("job_id").references("jobs.id")
      table.primary(['person_id', "job_id"])
      table.timestamps(true)
    })

    await this.knex.schema.createTable('with_composite_pk', (table) => {
      table.integer("id1").notNullable().unsigned()
      table.integer("id2").notNullable().unsigned()
      table.primary(["id1", "id2"])
    })

    // Firebird doesn't support special chars in identifiers except $ and _
    if (this.dbType !== 'firebird') {
      await this.knex.schema.createTable("tablewith'char", (table) => {
        table.integer("one").unsigned().notNullable().primary()
      })
    }

    await this.knex.schema.createTable('streamtest', (table) => {
      primary(table)
      table.string("name")
    })

    if (!this.options.skipGeneratedColumns) {
      const generatedDefs = {
        sqlite: "TEXT GENERATED ALWAYS AS (first_name || ' ' || last_name) STORED",
        mysql: "VARCHAR(255) AS (CONCAT(first_name, ' ', last_name)) STORED",
        mariadb: "VARCHAR(255) AS (CONCAT(first_name, ' ', last_name)) STORED",
        sqlserver: "AS (first_name + ' ' + last_name) PERSISTED",
        oracle: `VARCHAR2(511) GENERATED ALWAYS AS ("first_name" || ' ' || "last_name")`,
        postgresql: "VARCHAR(511) GENERATED ALWAYS AS (first_name || ' ' || last_name) STORED",
        cockroachdb: "VARCHAR(511) GENERATED ALWAYS AS (first_name || ' ' || last_name) STORED",
      }
      await this.knex.schema.createTable('with_generated_cols', (table) => {
        table.integer('id').primary()
        table.string('first_name')
        table.string('last_name')
        table.specificType('full_name', generatedDefs[this.dbType])
      })
    }
  }

  async databaseVersionTest() {
    const version = this.connection.versionString();
    expect(version).toBeDefined()
  }
}<|MERGE_RESOLUTION|>--- conflicted
+++ resolved
@@ -680,8 +680,6 @@
   }
 
   async queryTests() {
-<<<<<<< HEAD
-=======
     console.log('query tests')
 
     await this.connection.executeQuery('create table one_record(one integer)')
@@ -694,7 +692,6 @@
 
     console.log("testing the query")
 
->>>>>>> 66cdb066
     const q = this.connection.query(
       this.dbType === 'firebird' ?
         "select trim('a') as total, trim('b') as total from rdb$database" :
@@ -714,7 +711,7 @@
       throw ex
     }
 
-    const q2 = this.connection.query(
+    const q2 = await this.connection.query(
       this.dbType === 'firebird' ?
         "select trim('a') as a from rdb$database; select trim('b') as b from rdb$database" :
         "select 'a' as a from one_record; select 'b' as b from one_record"
