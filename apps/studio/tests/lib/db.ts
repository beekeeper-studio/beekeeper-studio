import {Knex} from 'knex'
import knex from 'knex'
import { ConnectionType, DatabaseElement, IDbConnectionServerConfig } from '../../src/lib/db/types'
import log from 'electron-log'
import platformInfo from '../../src/common/platform_info'
import { AlterTableSpec, Dialect, DialectData, dialectFor, FormatterDialect, Schema, SchemaItemChange } from '@shared/lib/dialects/models'
import { getDialectData } from '@shared/lib/dialects/'
import _ from 'lodash'
import { TableIndex, TableOrView } from '../../src/lib/db/models'
export const dbtimeout = 120000
import '../../src/common/initializers/big_int_initializer.ts'
import { safeSqlFormat } from '../../src/common/utils'
import knexFirebirdDialect from 'knex-firebird-dialect'
import { BasicDatabaseClient } from '@/lib/db/clients/BasicDatabaseClient'
import { SqlGenerator } from '@shared/lib/sql/SqlGenerator'
import { Client_DuckDB } from '@shared/lib/knex-duckdb'
import { IDbConnectionPublicServer } from './db/serverTypes'
// TODO (@day): this may need to be moved uggh
import { createServer } from '@commercial/backend/lib/db/server'
import fs from 'fs'
import path from 'path'
import Papa from 'papaparse'
import { FirebirdData } from '@/shared/lib/dialects/firebird'
import { LicenseKey } from '@/common/appdb/models/LicenseKey'
import { TestOrmConnection } from './TestOrmConnection'

type ConnectionTypeQueries = Partial<Record<ConnectionType, string>>
type DialectQueries = Record<Dialect, string>
type Queries = ConnectionTypeQueries & DialectQueries

/*
 * Make all properties lowercased. This is useful to even out column names
 * between databases especially for Firebird where the column names
 * (or any identifiers) are always uppercased and not case-sensitive.
 **/
export function rowobj(row: any) {
  function modify(o: any) {
    return Object.entries(o).reduce((acc, [key, value]) => {
      acc[key.toLowerCase()] = value
      return acc
    }, {})
  }
  if (Array.isArray(row)) {
    return row.map(modify)
  }
  return modify(row)
}

// Helper function to test tables easier
function normalizeTables(tables: TableOrView[], dbType: string): TableOrView[] {
  if (dbType === 'firebird') {
    return tables.map((table) => ({
      ...table,
      name: table.name.toLowerCase(),
    }))
  }
  return tables;
}

const KnexTypes: any = {
  postgresql: 'pg',
  'mysql': 'mysql2',
  "mariadb": "mysql2",
  "tidb": "mysql2",
  "sqlite": "sqlite3",
  "sqlserver": "mssql",
  "cockroachdb": "pg",
  "firebird": knexFirebirdDialect,
  "oracle": "oracledb",
  "duckdb": Client_DuckDB,
}

export interface Options {
  dialect: Dialect,
  defaultSchema?: string
  version?: string,
  skipPkQuote?: boolean
  /** Skip creation of table with generated columns and the tests */
  skipGeneratedColumns?: boolean
  skipCreateDatabase?: boolean
  supportsArrayMode?: boolean
  knexConnectionOptions?: Record<string, any>
  autoIncrementingPKType?: string | ((tableName: string) => string)
  beforeCreatingTables?: () => void | Promise<void>
  /**
   * If this is true, then tests will use knex instance from the client class.
   *
   * For databases like DuckDB, there should be only one process that can both
   * read and write to the database.
   **/
  singleClient?: boolean
  knex?: Knex
  nullDateTime?: any
}

export class DBTestUtil {
  public knex: Knex
  public server: IDbConnectionPublicServer
  public connection: BasicDatabaseClient<any>
  public extraTables = 0
  public options: Options
  private dbType: ConnectionType | 'generic'

  private dialect: Dialect
  public data: DialectData

  public preInitCmd: string | undefined
  public defaultSchema: string = undefined

  private personId: number
  private jobId: number

  get expectedTables() {
    return this.extraTables + 8
  }

  get supportsArrayMode() {
    return this.options.supportsArrayMode == undefined || this.options.supportsArrayMode
  }

  constructor(config: IDbConnectionServerConfig, database: string, options: Options) {
    log.transports.console.level = 'error'
    if (platformInfo.debugEnabled) {
      log.transports.console.level = 'silly'
    }

    this.dialect = options.dialect
    this.data = getDialectData(this.dialect)
    this.dbType = config.client || 'generic'
    this.options = options

    if (_.isUndefined(options.nullDateTime)) {
      options.nullDateTime = null
    }

    if (options.knex) {
      this.knex = options.knex
    } else if (config.client === 'sqlite' || config.client === 'duckdb') {
      this.knex = knex({
        client: KnexTypes[config.client],
        connection: {
          filename: database
        }
      })
    } else if (config.client === 'oracle') {
      this.knex = knex({
        client: 'oracledb',
        connection: {
          user: config.user,
          password: config.password,
          connectString: `${config.host}:${config.port}/${config.serviceName}`,
          requestTimeout: 1000
        }
      })
    } else {
      this.knex = knex({
        client: KnexTypes[config.client || ""] || config.client,
        version: options?.version,
        connection: {
          host: config.socketPathEnabled ? undefined : config.host,
          socketPath: config.socketPathEnabled ? config.socketPath : undefined,
          port: config.port || undefined,
          user: config.user || undefined,
          password: config.password || undefined,
          database,
          ...options.knexConnectionOptions,
        },
        pool: { min: 0, max: 50 }
      })
    }

    this.defaultSchema = options?.defaultSchema || this.defaultSchema
    this.server = createServer(config)
    this.connection = this.server.createConnection(database)
  }

  async disconnect() {
    if (this.connection) await this.connection.disconnect();
    // https://github.com/jestjs/jest/issues/11463
    if (this.knex) await this.knex.destroy();
    await TestOrmConnection.disconnect()
  }

  maybeArrayToObject(items, key) {
    // Only 'firebird knex' returns an object instead of an array.
    if (!Array.isArray(items)) {
      items = [items]
    }
    return items.map((item) => {
      if(_.isObject(item)) return item
      const result = {}
      result[key] = item
      return result
    })
  }

  buildImportData(tableName, schemaName = null) {
    const data = [
      {
        'name': 'biff',
        'hat': 'beret'
      },
      {
        'name': 'spud',
        'hat': 'fez'
      },
      {
        'name': 'chuck',
        'hat': 'barretina'
      },
      {
        'name': 'lou',
        'hat': 'tricorne'
      }
    ]
    return data.map(d => ({
      table: tableName,
      schema: schemaName,
      data: [d]
    }))
  }

  /** Format the SQL with the correct dialect */
  fmt(sql: string) {
    return safeSqlFormat(sql, { language: FormatterDialect(dialectFor(this.dbType)) })
  }

  async setupdb() {
    await TestOrmConnection.connect()
    await LicenseKey.createTrialLicense()
    await this.connection.connect()
    if (this.options.singleClient) {
      this.knex = this.connection.knex
    }

    await this.options.beforeCreatingTables?.()
    await this.createTables()

    const address = this.maybeArrayToObject(await this.knex("addresses").insert({country: "US"}).returning("id"), 'id')
    const isOracle = this.connection.connectionType === 'oracle'
    await this.knex("MixedCase").insert({bananas: "pears"}).returning("id")
    let people = this.maybeArrayToObject(await this.knex("people").insert({ email: "foo@bar.com", address_id: address[0].id}).returning("id"), 'id')
    let jobs = this.maybeArrayToObject(await this.knex("jobs").insert({job_name: "Programmer"}).returning("id"), 'id')

    if (this.dialect === 'clickhouse') {
      people = (await this.knex("people").select("id").where({email: "foo@bar.com"}))[0]
      jobs = (await this.knex("jobs").select("id").where({job_name: "Programmer"}))[0]
    }

    // Oracle or Knex has decided in its infinite wisdom to return the ids as strings, so make em numbers for the id because that's what they are in the table itself.
    this.jobId = isOracle ? Number(jobs[0].id) : jobs[0].id
    this.personId = isOracle ? Number(people[0].id) : people[0].id
    await this.knex("people_jobs").insert({job_id: this.jobId, person_id: this.personId })

    // See createTables for why this is commented out
    // await this.knex("foo.bar").insert({ id: 1, name: "Dots are evil" });


    if (!this.data.disabledFeatures.generatedColumns && !this.options.skipGeneratedColumns) {
      await this.knex('with_generated_cols').insert([
        { id: 1, first_name: 'Tom', last_name: 'Tester' },
      ])
    }
  }

  async dropTableTests() {
    const tables = await this.connection.listTables({ schema: this.defaultSchema })
    await this.connection.dropElement('test_inserts', DatabaseElement.TABLE, this.defaultSchema)
    const newTablesCount = await this.connection.listTables({ schema: this.defaultSchema })
    expect(newTablesCount.length).toBeLessThan(tables.length)
  }

  async badDropTableTests() {
    const tables = await this.connection.listTables({ schema: this.defaultSchema })
    const expectedQueries = {
      postgresql: 'test_inserts"drop table test_inserts"',
      mysql: "test_inserts'drop table test_inserts'",
      tidb: "test_inserts'drop table test_inserts'",
      mariadb: "test_inserts'drop table test_inserts'",
      sqlite: 'test_inserts"drop table test_inserts"',
      sqlserver: 'test_inserts[drop table test_inserts]',
      cockroachdb: 'test_inserts"drop table test_inserts"',
      oracle: 'test_inserts"drop table test_inserts"'
    }
    try {
      await this.connection.dropElement(expectedQueries[this.dbType], DatabaseElement.TABLE, this.defaultSchema)
      const newTablesCount = await this.connection.listTables({ schema: this.defaultSchema })
      expect(newTablesCount.length).toEqual(tables.length)
    } catch (err) {
      const newTablesCount = await this.connection.listTables({ schema: this.defaultSchema })
      expect(newTablesCount.length).toEqual(tables.length)
    }
  }

  async createDatabaseTests() {
    const dbs = await this.connection.listDatabases()
    const collation = 'utf8_general_ci'
    let charset = 'utf8'
    if (this.dbType === 'postgresql') {
      charset = 'UTF8'
    }
    await this.connection.createDatabase('new-db_2', charset, collation)

    if (this.dialect.match(/sqlite|firebird|duckdb/)) {
      // sqlite doesn't list the databases out because they're different files anyway so if it doesn't explode, we're happy as a clam
      return expect.anything()
    }
    const newDBsCount = await this.connection.listDatabases()

    expect(dbs.length).toBeLessThan(newDBsCount.length)
  }

  async badCreateDatabaseTests() {
    // sqlserver seems impervious to bad database names or bad charsets or anything.
    if (this.dbType === 'sqlserver' || this.dbType === 'clickhouse') {
      return expect.anything()
    }

    const dbs = await this.connection.listDatabases()
    try {
      await this.connection.createDatabase('not a database name()probably', 'idfk', 'notimportant')
      const newDBsCount = await this.connection.listDatabases()
      expect(dbs.length).toEqual(newDBsCount.length)
    } catch (err) {
      const newDBsCount = await this.connection.listDatabases()
      expect(dbs.length).toEqual(newDBsCount.length)
    }
  }

  async truncateTableTests() {
    await this.knex('group_table').insert({select_col: 'something'})
    await this.knex('group_table').insert({select_col: 'something'})
    const initialRowCount = await this.knex.select().from('group_table')

    await this.connection.truncateElement('group_table', DatabaseElement.TABLE, this.defaultSchema)
    let newRowCount = await this.knex.select().from('group_table')
    // For whatever reason clickhouse knex returns the whole meta info instead
    // of just the row data like normal knex
    if (this.dbType === 'clickhouse') {
      newRowCount = newRowCount[0]
    }

    expect(newRowCount.length).toBe(0)
    expect(initialRowCount.length).toBeGreaterThan(newRowCount.length)
  }

  async badTruncateTableTests() {
    await this.knex('group_table').insert({select_col: 'something'})
    await this.knex('group_table').insert({select_col: 'something'})
    const initialRowCount = await this.knex.select().from('group_table')
    const expectedQueries = {
      postgresql: 'group"drop table test_inserts"',
      mysql: "group'drop table test_inserts'",
      tidb: "group'drop table test_inserts'",
      mariadb: "group'drop table test_inserts'",
      sqlite: 'group"Delete from test_inserts; vacuum;"',
      sqlserver: 'group[drop table test_inserts]',
      cockroachdb: 'group"drop table test_inserts"'
    }
    try {
      // TODO: this should not the right method to call here
      await this.connection.dropElement(expectedQueries[this.dbType], DatabaseElement.TABLE, this.defaultSchema)
      const newRowCount = await this.knex.select().from('group_table')
      expect(newRowCount.length).toEqual(initialRowCount.length)
    } catch (err) {
      const newRowCount = await this.knex.select().from('group_table')
      expect(newRowCount.length).toEqual(initialRowCount.length)
    } finally {
      await this.connection.truncateElement('group_table', DatabaseElement.TABLE, this.defaultSchema)
    }
  }

  async duplicateTableSqlTests() {
    const sql = await this.connection.duplicateTableSql('group_table', 'group_copy', this.defaultSchema)

    expect(sql).not.toBeUndefined()
    expect(sql).not.toBeNull()
    expect(sql).not.toEqual('')

  }


  async duplicateTableTests() {
    const tables = await this.connection.listTables({ schema: this.defaultSchema })

    await this.connection.duplicateTable('group_table', 'group_copy', this.defaultSchema)

    const newTablesCount = await this.connection.listTables({ schema: this.defaultSchema })

    const originalTableRowCount = await this.knex.select().from('group_table')
    const duplicateTableRowCount = await this.knex.select().from('group_copy')

    expect(newTablesCount.length).toBe(tables.length + 1)
    expect(originalTableRowCount.length).toBe(duplicateTableRowCount.length)

  }

  async badDuplicateTableTests() {
    const tables = await this.connection.listTables({ schema: this.defaultSchema })

    try {
      await this.connection.duplicateTable('tableDoesntExists', 'tableDoesntExists_copy', this.defaultSchema)
      const newTablesCount = await this.connection.listTables({ schema: this.defaultSchema })
      expect(newTablesCount.length).toEqual(tables.length)
    } catch (error) {
      const newTablesCount = await this.connection.listTables({ schema: this.defaultSchema })
      expect(newTablesCount.length).toEqual(tables.length)
    }
  }

  async listTableTests() {
    const ogTables: TableOrView[] = await this.connection.listTables({ schema: this.defaultSchema })
    const tables = normalizeTables(ogTables, this.dbType)
    expect(tables.length).toBeGreaterThanOrEqual(this.expectedTables)

    expect(tables.map((t) => t.name)).toContain('people')
    expect(tables.map((t) => t.name)).toContain('people_jobs')
    expect(tables.map((t) => t.name)).toContain('addresses')
    expect(tables.map((t) => t.name)).toContain('group_table')
    expect(tables.map((t) => t.name)).toContain('jobs')
    expect(tables.map((t) => t.name)).toContain('has_index')
    expect(tables.map((t) => t.name)).toContain('with_composite_pk')
    if (this.dbType === 'firebird') {
      expect(tables.map((t) => t.name)).toContain('mixedcase')
    } else {
      expect(tables.map((t) => t.name)).toContain('MixedCase')
      expect(tables.map((t) => t.name)).toContain("tablewith'char")
    }
    const columns = await this.connection.listTableColumns("people", this.defaultSchema)
    expect(columns.length).toBe(7)
  }

  async listIndexTests() {
    const indexes = await this.connection.listTableIndexes("has_index", this.defaultSchema)
    expect(indexes.find((i) => i.name.toLowerCase() === 'has_index_foo_idx')).toBeDefined()
  }

  async tableColumnsTests() {
    const columns = await this.connection.listTableColumns(null, this.defaultSchema)
    const mixedCaseColumns = await this.connection.listTableColumns('MixedCase', this.defaultSchema)
    const defaultValues = mixedCaseColumns.map(r => r.hasDefault)
    const trueFalseDBs = ['mariadb', 'mysql', 'tidb', 'cockroachdb', 'postgresql', 'duckdb']

    if (trueFalseDBs.indexOf(this.dbType) !== -1) expect(defaultValues).toEqual([true,  false])
    else expect(defaultValues).toEqual([false, false])

    const groupColumns = columns.filter((row) => row.tableName.toLowerCase() === 'group_table')
    expect(groupColumns.length).toBe(2)
  }


  async testDotTable() {
    // FIXME: Make this generic to all tables.
    // see 'createTables' for why this is commented out
    // const r = await this.connection.selectTop("foo.bar", 0, 10, [{field: 'id', dir: 'ASC'}], this.defaultSchema)
    // const result = r.result.map((r: any) => r.name || r.NAME)
    // expect(result).toMatchObject(['Dots are evil'])
  }

  /**
   * Tests related to the table view
   * fetching PK, selecting data, etc.
   */
  async tableViewTests() {
    const ID = this.dbType === 'firebird' ? 'ID' : 'id'

    // reserved word as table name
    expect(await this.connection.getPrimaryKey("group_table", this.defaultSchema))
      .toBe(ID);

    expect(await this.connection.getPrimaryKey("MixedCase", this.defaultSchema))
      .toBe(ID);

    const stR = await this.connection.selectTop("group_table", 0, 10, [{ field: "select_col", dir: 'ASC'} ], [], this.defaultSchema)
    expect(stR)
      .toMatchObject({ result: [] })

    await this.knex("group_table").insert({select_col: "bar"})
    await this.knex("group_table").insert({select_col: "abc"})


    let r = await this.connection.selectTop("group_table", 0, 10, [{field: "select_col", dir: 'ASC'}], [], this.defaultSchema)
    let result = r.result.map((r: any) => r.select_col || r.SELECT_COL)
    expect(result).toMatchObject(["abc", "bar"])

    r = await this.connection.selectTop("group_table", 0, 10, [{field: 'select_col', dir: 'DESC'}], [], this.defaultSchema)
    result = r.result.map((r: any) => r.select_col || r.SELECT_COL)
    expect(result).toMatchObject(['bar', 'abc'])

    r = await this.connection.selectTop("group_table", 0, 1, [{ field: 'select_col', dir: 'DESC' }], [], this.defaultSchema)
    result = r.result.map((r: any) => r.select_col || r.SELECT_COL)
    expect(result).toMatchObject(['bar'])

    r = await this.connection.selectTop("group_table", 1, 10, [{ field: 'select_col', dir: 'DESC' }], [], this.defaultSchema)
    result = r.result.map((r: any) => r.select_col || r.SELECT_COL)
    expect(result).toMatchObject(['abc'])

    r = await this.connection.selectTop("MixedCase", 0, 1, [], [], this.defaultSchema)
    result = r.result.map((r: any) => r.bananas || r.BANANAS)
    expect(result).toMatchObject(["pears"])

    await this.testDotTable()

    await this.knex("group_table").where({select_col: "bar"}).delete()
    await this.knex("group_table").where({select_col: "abc"}).delete()
  }


  async addDropTests() {
    const initial = {
      table: 'add_drop_test',
      adds: [
        {
          columnName: 'one',
          dataType: 'char',
          nullable: true,
        }
      ]
    }

    await this.knex.schema.dropTableIfExists('add_drop_test')
    await this.knex.schema.createTable('add_drop_test', (table) => {
      table.increments('name', {primaryKey: true})
    })

    await this.connection.alterTable(initial)
    const schema = await this.connection.listTableColumns('add_drop_test', this.defaultSchema)
    expect(schema.length).toBe(2)
    expect(schema[1].columnName).toMatch(/one/i)

    const doubleAdd = {
      table: 'add_drop_test',
      schema: this.defaultSchema,
      adds: [
        {
          columnName: 'two',
          dataType: 'char',
          nullable: true
        },
        {
          columnName: 'three',
          dataType: 'char',
          nullable: true
        }
      ],
      drops: ['one']
    }

    await this.connection.alterTable(doubleAdd)
    const secondSchema = await this.connection.listTableColumns('add_drop_test', this.defaultSchema)
    expect(secondSchema.length).toBe(3)
    expect(secondSchema.map((s) => s.columnName.toLowerCase())).toMatchObject(['name', 'two', 'three'])

    await this.connection.alterTable({table: 'add_drop_test', drops: ['two', 'three']})
    const thirdSchema = await this.connection.listTableColumns('add_drop_test', this.defaultSchema)
    expect(thirdSchema.length).toBe(1)
    expect(thirdSchema[0].columnName).toMatch(/name/i)

  }

  async alterTableTests() {

    await this.knex.schema.dropTableIfExists("alter_test")
    await this.knex.schema.createTable("alter_test", (table) => {
      table.specificType("id", 'varchar(255)').notNullable().primary()
      table.specificType("first_name", "varchar(255)").nullable()
      table.specificType("last_name", "varchar(255)").notNullable().defaultTo('Rathbone')
      table.specificType("age", "varchar(255)").defaultTo('8').nullable()
    })

    const alteration: SchemaItemChange = {
      columnName: 'last_name',
      changeType: 'columnName',
      newValue: 'family_name'
    }

    const simpleChange = {
      table: 'alter_test',
      alterations: [
        alteration
      ]
    }

    await this.connection.alterTable(simpleChange)
    const simpleResult = await this.connection.listTableColumns('alter_test')

    expect(simpleResult.find((c) => c.columnName?.toLowerCase() === 'family_name')).toBeTruthy()


    // only databases that can actually change things past this point.
    if (this.data.disabledFeatures?.alter?.alterColumn) return

    await this.knex.schema.dropTableIfExists("alter_test")
    await this.knex.schema.createTable("alter_test", (table) => {
      if (this.dbType === 'firebird') {
        table.specificType('id', 'VARCHAR(255) NOT NULL')
        table.specificType('first_name', 'VARCHAR(255)')
        table.specificType('last_name', "VARCHAR(255) DEFAULT 'Rath''bone' NOT NULL")
        table.specificType('age', "VARCHAR(255) DEFAULT '8'")
      } else {
        table.specificType("id", 'varchar(255)').notNullable().primary()
        table.specificType("first_name", "varchar(255)").nullable()
        table.specificType("last_name", "varchar(255)").notNullable().defaultTo('Rath\'bone')
        table.specificType("age", "varchar(255)").defaultTo('8').nullable()
      }
    })



    const input: AlterTableSpec = {
      table: 'alter_test',
      alterations: [
        {
          columnName: 'last_name',
          changeType: 'columnName',
          newValue: 'family_name'
        },
        {
          columnName: 'first_name',
          changeType: 'dataType',
          newValue: this.dialect === 'clickhouse' ? 'Nullable(String)' : 'varchar(256)'
        },
        {
          columnName: 'first_name',
          changeType: 'defaultValue',
          newValue: "'Foo''bar'"
        },
        {
          columnName: 'age',
          changeType: 'nullable',
          newValue: false
        },
        {
          columnName: 'age',
          changeType: 'defaultValue',
          newValue: "'99'"
        },
        {
          columnName: 'age',
          changeType: 'dataType',
          newValue: 'varchar(256)'
        }
      ]
    }

    await this.connection.alterTable(input)
    const schema = await this.connection.listTableColumns('alter_test')
    interface MiniColumn {
      columnName: string
      dataType: string,
      nullable: boolean,
      defaultValue: string | number,
    }
    const rawResult: MiniColumn[] = schema.map((c) =>
      _.pick(c, 'nullable', 'defaultValue', 'columnName', 'dataType') as any
    )


    // cockroach adds a rowid column if there's no primary key.
    const result = rawResult.filter((r) => r.columnName !== 'rowid')


    // this is different in each database.
    const defaultValue = (s: any) => {
      if (s === null) return null
      if (this.dbType === 'cockroachdb' && _.isNumber(s)) return `'${s.toString().replaceAll("'", "''")}':::STRING`
      if (this.dbType === 'cockroachdb') return `e'${s.replaceAll("'", "\\'")}':::STRING`
      if (this.dialect === 'postgresql') return `'${s.toString().replaceAll("'", "''")}'::character varying`
      if (this.dialect === 'sqlserver') return `('${s.toString().replaceAll("'", "''")}')`
<<<<<<< HEAD
      if (/oracle|firebird|duckdb/.test(this.dialect)) return `'${s.toString().replaceAll("'", "''")}'`
=======
      if (this.dialect === 'firebird') return `'${s.toString().replaceAll("'", "''")}'`
      if (this.dialect === 'clickhouse') return `'${s.toString().replaceAll("'", "\\'")}'`
>>>>>>> 52a433d4
      return s.toString()
    }

    const tbl = (o: Record<keyof MiniColumn, any>) => {
      let columnName = o.columnName
      let dataType = o.dataType

      if (this.dbType === 'firebird') {
        columnName = columnName.toUpperCase()
        dataType = dataType.toUpperCase()
      } else if (this.dialect === 'oracle') {
        dataType = dataType.replace('varchar', 'VARCHAR2')
      } else if (this.dialect === 'clickhouse') {
        dataType = o.nullable ? 'Nullable(String)' : 'String'
      }


      return {
        columnName,
        dataType,
        nullable: o.nullable,
        defaultValue: defaultValue(o.defaultValue),
      }
    }


    const varchar = (length: number) => {
      if (this.dialect === 'duckdb') {
        // In duckdb, the maximum length has no effect and is only provided for compatibility.
        return 'VARCHAR'
      }
      const str = this.dialect === 'oracle' ? 'VARCHAR2' : 'varchar'
      return `${str}(${length})`
    }

    const expected = [
      tbl({
        columnName: 'id',
        dataType: 'varchar(255)',
        nullable: false,
        defaultValue: null,
      }),
      tbl({
        columnName: 'first_name',
        dataType: 'varchar(256)',
        nullable: true,
        defaultValue: "Foo'bar",
      }),
      tbl({
        columnName: 'family_name',
        dataType: 'varchar(255)',
        nullable: false,
        defaultValue: 'Rath\'bone',
      }),
      tbl({
        columnName: 'age',
        dataType: 'varchar(256)',
        nullable: false,
        defaultValue: 99,
      }),
    ]
    expect(result).toMatchObject(expected)

  }

  async renameElementsTests() {
    if (!this.data.disabledFeatures?.alter?.renameSchema) {
      await this.knex.schema.dropSchemaIfExists("rename_schema")
      await this.knex.schema.createSchema("rename_schema")

      await this.connection.setElementName('rename_schema', 'renamed_schema', DatabaseElement.SCHEMA)

      expect(await this.connection.listSchemas()).toContain('renamed_schema')
    }

    if (!this.data.disabledFeatures?.alter?.renameTable) {
      await this.knex.schema.dropTableIfExists("rename_table")
      await this.knex.schema.createTable("rename_table", (table) => {
        table.increments('id').primary()
      })

      await this.connection.setElementName('rename_table', 'renamed_table', DatabaseElement.TABLE, this.defaultSchema)

      expect((await this.connection.listTables()).map((t) => t.name)).toContain('renamed_table')
    }

    if (!this.data.disabledFeatures?.alter?.renameView) {
      await this.knex.schema.dropViewIfExists("rename_view");
      await this.knex.schema.createView("rename_view", (view) => {
        view.columns(["id"])
        view.as(this.knex("renamed_table").select("id"))
      })

      await this.connection.setElementName('rename_view', 'renamed_view', DatabaseElement.VIEW, this.defaultSchema)

      const views = await this.connection.listViews()
      expect(views.find((view) => view.name === 'renamed_view')).toBeTruthy()
    }
  }

  async filterTests() {
    // filter test - builder

    let r = await this.connection.selectTop("MixedCase", 0, 10, [{ field: 'bananas', dir: 'DESC' }], [{ field: 'bananas', type: '=', value: "pears" }], this.defaultSchema)
    let result = r.result.map((r: any) => r.bananas || r.BANANAS)
    expect(result).toMatchObject(['pears'])

    // filter test - builder in clause
    r = await this.connection.selectTop("MixedCase", 0, 10, [{ field: 'bananas', dir: 'DESC' }], [{ field: 'bananas', type: 'in', value: ["pears"] }], this.defaultSchema)
    result = r.result.map((r: any) => r.bananas || r.BANANAS)
    expect(result).toMatchObject(['pears'])

    r = await this.connection.selectTop("MixedCase", 0, 10, [{ field: 'bananas', dir: 'DESC' }], [{ field: 'bananas', type: 'in', value: ["apples"] }], this.defaultSchema)
    result = r.result.map((r: any) => r.bananas || r.BANANAS)
    expect(result).toMatchObject([])

    await this.knex("MixedCase").insert({bananas: "cheese"}).returning("id")

    r = await this.connection.selectTop("MixedCase", 0, 10, [{ field: 'bananas', dir: 'DESC' }], [{ field: 'bananas', type: 'in', value: ["pears", 'cheese'] }], this.defaultSchema)
    result = r.result.map((r: any) => r.bananas || r.BANANAS)
    expect(result).toMatchObject(['pears', 'cheese'])

    await this.knex('MixedCase').where({bananas: 'cheese'}).delete()

    // filter test - raw
    const filter = `${this.data.wrapIdentifier('bananas')} = 'pears'`
    r = await this.connection.selectTop("MixedCase", 0, 10, [{ field: 'bananas', dir: 'DESC' }], filter, this.defaultSchema)
    result = r.result.map((r: any) => r.bananas || r.BANANAS)
    expect(result).toMatchObject(['pears'])
  }

  async columnFilterTests() {
    let r = await this.connection.selectTop("people_jobs", 0, 10, [], [], this.defaultSchema)
    expect(rowobj(r.result)).toEqual([{
      // integer equality tests need additional logic for sqlite's BigInts (Issue #1399)
      person_id: this.dialect === 'sqlite' ? BigInt(this.personId) : this.personId,
      job_id: this.dialect === 'sqlite' ? BigInt(this.jobId) : this.jobId,
      created_at: this.options.nullDateTime,
      updated_at: this.options.nullDateTime,
    }])

    r = await this.connection.selectTop("people_jobs", 0, 10, [], [], this.defaultSchema, ['person_id'])
    expect(rowobj(r.result)).toEqual([{
      person_id: this.dialect === 'sqlite' ? BigInt(this.personId) : this.personId,
    }])

    r = await this.connection.selectTop("people_jobs", 0, 10, [], [], this.defaultSchema, ['person_id', 'job_id'])
    expect(rowobj(r.result)).toEqual([{
      person_id: this.dialect === 'sqlite' ? BigInt(this.personId) : this.personId,
      job_id: this.dialect === 'sqlite' ? BigInt(this.jobId) : this.jobId,
    }])
  }

  async triggerTests() {
    // it should just complete without erroring
    await this.connection.listTableTriggers("MixedCase", this.defaultSchema)
  }

  async primaryKeyTests() {
    // primary key tests
    let pk = await this.connection.getPrimaryKey("people", this.defaultSchema)
    expect(pk.toLowerCase()).toBe('id')

    if (!this.options.skipPkQuote) {
      pk = await this.connection.getPrimaryKey("tablewith'char", this.defaultSchema)
      expect(pk).toBe("one")
    }

    const rawPkres = await this.connection.getPrimaryKeys('with_composite_pk', this.defaultSchema)
    const pkres = rawPkres.map((key) => key.columnName.toLowerCase());
    expect(pkres).toEqual(expect.arrayContaining(["id1", "id2"]))
  }

  async queryTests() {
    await this.connection.executeQuery('create table one_record(one integer primary key)')
    await this.connection.executeQuery('insert into one_record values(1)')

    const tables = await this.connection.listTables({ schema: this.defaultSchema})

    expect(tables.map((t) => t.name.toLowerCase())).toContain('one_record')

    const sql1 = {
      common: "select 'a' as total, 'b' as total from one_record",
      firebird: "select trim('a') as total, trim('b') as total from rdb$database",
      // Clickhouse doesn't support same column name
      clickhouse: "select 'a' as total, 'b' as total2 from one_record",
    }
    const q = await this.connection.query(sql1[this.dialect] || sql1.common)
    if(!q) throw new Error("no query result")
    try {
      const result = await q.execute()

      if (this.dbType === 'duckdb') {
        // FIXME duckdb cannot get results with the same field names
        expect(result[0].rows).toMatchObject([{ c1: "b" }])
      } else {
        expect(result[0].rows).toMatchObject([{ c0: "a", c1: "b" }])
      }

      // FIXME (azmi): we need this until array mode is fixed in libsql and duckdb
      if (this.supportsArrayMode) {
        expect(result[0].rows).toMatchObject([{ c0: "a", c1: "b" }])
      } else {
        expect(result[0].rows).toMatchObject([{ c0: "b" }])
      }
      // oracle upcases everything
      const fields = result[0].fields.map((f: any) => ({id: f.id, name: f.name.toLowerCase()}))
<<<<<<< HEAD
      if (this.supportsArrayMode) {
        let expected = [{id: 'c0', name: 'total'}, {id: 'c1', name: 'total'}]

        // FYI node-oracledb 5+ renames duplicate columns for reasons I can't explain,
        // so we need to do a special check here
        if (this.dbType === 'oracle') {
          expected = [{ id: 'c0', name: 'total' }, { id: 'c1', name: 'total_1' }]
        }

        expect(fields).toMatchObject(expected)
      } else {
        let expected = [{id: 'c0', name: 'total'}]

        // FIXME duckdb doesn't support array mode but it returns the columns
        // correctly https://github.com/duckdb/duckdb-node/issues/122
        if (this.dbType === 'duckdb') {
          expected = [{id: 'c0', name: 'total'}, {id: 'c1', name: 'total'}]
        }

        expect(fields).toMatchObject(expected)
=======
      const expectedResults = {
        common: [{id: 'c0', name: 'total'}, {id: 'c1', name: 'total'}],
        noArrayMode: [{ id: 'c0', name: 'total' }],
        clickhouse: [{id: 'c0', name: 'total'}, {id: 'c1', name: 'total2'}],
        oracle: [{ id: 'c0', name: 'total' }, { id: 'c1', name: 'total_1' }],
>>>>>>> 52a433d4
      }
      expect(fields).toMatchObject(expectedResults[this.dialect] || (this.supportsArrayMode ? expectedResults.common : expectedResults.noArrayMode))
    } catch (ex) {
      console.error("QUERY FAILED", ex)
      throw ex
    }

    if (this.data.disabledFeatures?.alter?.multiStatement) {
      return;
    }

    const q2 = await this.connection.query(
      this.dbType === 'firebird' ?
        "select trim('a') as a from rdb$database; select trim('b') as b from rdb$database" :
        "select 'a' as a from one_record; select 'b' as b from one_record"
    );
    if (!q2) throw "No query result"
    const r2 = await q2.execute()
    expect(r2[0].rows).toMatchObject([{c0: "a"}])
    expect(r2[1].rows).toMatchObject([{c0: 'b'}])
    expect(r2[0].fields.map((f: any) => [f.id, f.name.toLowerCase().toLowerCase()])).toMatchObject([['c0', 'a']])
    expect(r2[1].fields.map((f: any) => [f.id, f.name.toLowerCase().toLowerCase()])).toMatchObject([['c0', 'b']])

  }

  async getInsertQueryTests() {
    const row = { job_name: "Programmer", hourly_rate: 41 }
    const tableInsert = { table: 'jobs', schema: this.defaultSchema, data: [row] }
    const insertQuery = await this.connection.getInsertQuery(tableInsert)
    const expectedQueries = {
      postgresql: `insert into "public"."jobs" ("hourly_rate", "job_name") values (41, 'Programmer')`,
      mysql: "insert into `jobs` (`hourly_rate`, `job_name`) values (41, 'Programmer')",
      tidb: "insert into `jobs` (`hourly_rate`, `job_name`) values (41, 'Programmer')",
      mariadb: "insert into `jobs` (`hourly_rate`, `job_name`) values (41, 'Programmer')",
      sqlite: "insert into `jobs` (`hourly_rate`, `job_name`) values (41, 'Programmer')",
      libsql: "insert into `jobs` (`hourly_rate`, `job_name`) values (41, 'Programmer')",
      sqlserver: "insert into [dbo].[jobs] ([hourly_rate], [job_name]) values (41, 'Programmer')",
      cockroachdb: `insert into "public"."jobs" ("hourly_rate", "job_name") values (41, 'Programmer')`,
      firebird: "insert into jobs (hourly_rate, job_name) values (41, 'Programmer')",
      oracle: `insert into "BEEKEEPER"."jobs" ("hourly_rate", "job_name") values (41, 'Programmer')`,
<<<<<<< HEAD
      duckdb: `insert into "main"."jobs" ("hourly_rate", "job_name") values (41, 'Programmer')`,
=======
      clickhouse: `insert into "jobs" ("hourly_rate", "job_name") values (41, 'Programmer')`,
>>>>>>> 52a433d4
    }

    expect(insertQuery).toBe(expectedQueries[this.dbType])
  }

  async buildCreatePrimaryKeysAndAutoIncrementTests() {
    const generator = new SqlGenerator(this.dialect, {
      dbConfig: this.connection.server.config,
      dbName: this.connection.database.database,
    })
    const schema: Schema = {
      name: 'test_table',
      columns: [{
        columnName: 'id',
        dataType: 'autoincrement',
        primaryKey: true,
        nullable: false,
      }],
    }
    const query = generator.buildSql(schema)
    const expectedQueries: Omit<Queries, 'redshift' | 'cassandra' | 'bigquery'> = {
      postgresql: `create table "test_table" ("id" serial not null, constraint "test_table_pkey" primary key ("id"))`,
      mysql: "create table `test_table` (`id` int unsigned not null, primary key (`id`)); alter table `test_table` modify column `id` int unsigned not null auto_increment",
      sqlite: "create table `test_table` (`id` integer not null primary key autoincrement, unique (`id`))",
      sqlserver: "CREATE TABLE [test_table] ([id] int identity(1,1) not null, CONSTRAINT [test_table_pkey] PRIMARY KEY ([id]))",
      cockroachdb: `create table "test_table" ("id" serial not null, constraint "test_table_pkey" primary key ("id"))`,
      firebird: `create table test_table (id integer not null primary key);alter table test_table add constraint test_table_pkey primary key (id)`,
      oracle: `create table "test_table" ("id" integer not null); DECLARE PK_NAME VARCHAR(200); BEGIN  EXECUTE IMMEDIATE ('CREATE SEQUENCE "test_table_seq"'); SELECT cols.column_name INTO PK_NAME  FROM all_constraints cons, all_cons_columns cols  WHERE cons.constraint_type = 'P'  AND cons.constraint_name = cols.constraint_name  AND cons.owner = cols.owner  AND cols.table_name = 'test_table';  execute immediate ('create or replace trigger "test_table_autoinc_trg"  BEFORE INSERT on "test_table"  for each row  declare  checking number := 1;  begin    if (:new."' || PK_NAME || '" is null) then      while checking >= 1 loop        select "test_table_seq".nextval into :new."' || PK_NAME || '" from dual;        select count("' || PK_NAME || '") into checking from "test_table"        where "' || PK_NAME || '" = :new."' || PK_NAME || '";      end loop;    end if;  end;'); END; alter table "test_table" add constraint "test_table_pkey" primary key ("id")`,
<<<<<<< HEAD
      duckdb: `create table "test_table" ("id" integer not null, primary key ("id")); create sequence "test_table_seq_id" start 1; alter table "test_table" alter column "id" set default nextval('test_table_seq_id')`,
=======
      clickhouse: `create table "my_database"."test_table" ("id" integer, primary key ("id")) engine = MergeTree()`,
>>>>>>> 52a433d4
    }
    const expectedQuery = expectedQueries[this.dbType] || expectedQueries[this.dialect]
    expect(this.fmt(query)).toBe(this.fmt(expectedQuery))
  }

  async buildSelectTopQueryTests() {
    const query = await this.connection.selectTopSql(
      'jobs',
      0,
      100,
      [{ field: 'hourly_rate', dir: 'ASC' }],
      [{ field: 'job_name', type: 'in', value: ['Programmer', "Surgeon's Assistant"] }],
      'public',
      ['*']
    )
    const expectedQueries: Omit<Queries, 'redshift' | 'cassandra' | 'bigquery'> = {
      postgresql: `SELECT * FROM "public"."jobs" WHERE "job_name" IN ('Programmer','Surgeon''s Assistant') ORDER BY "hourly_rate" ASC LIMIT 100 OFFSET 0`,
      mysql: "SELECT * FROM `jobs` WHERE `job_name` IN ('Programmer','Surgeon\\'s Assistant') ORDER BY `hourly_rate` ASC LIMIT 100 OFFSET 0",
      sqlite: "SELECT * FROM `jobs` WHERE `job_name` IN ('Programmer','Surgeon''s Assistant') ORDER BY `hourly_rate` ASC LIMIT 100 OFFSET 0",
      sqlserver: "SELECT * FROM [public].[jobs] WHERE [job_name] IN ('Programmer','Surgeon''s Assistant') ORDER BY [hourly_rate] ASC OFFSET 0 ROWS FETCH NEXT 100 ROWS ONLY",
      cockroachdb: `SELECT * FROM "public"."jobs" WHERE "job_name" IN ('Programmer','Surgeon''s Assistant') ORDER BY "hourly_rate" ASC LIMIT 100 OFFSET 0`,
      firebird: "SELECT FIRST 100 SKIP 0 * FROM jobs WHERE job_name IN ('Programmer','Surgeon''s Assistant') ORDER BY hourly_rate ASC",
      oracle: `SELECT * FROM "public"."jobs" WHERE "job_name" IN ('Programmer','Surgeon''s Assistant') ORDER BY "hourly_rate" ASC OFFSET 0 ROWS FETCH NEXT 100 ROWS ONLY`,
<<<<<<< HEAD
      duckdb: `SELECT * FROM "public"."jobs" WHERE "job_name" IN ('Programmer','Surgeon''s Assistant') ORDER BY "hourly_rate" ASC LIMIT 100 OFFSET 0`,
=======
      clickhouse: `SELECT * FROM "jobs" WHERE "job_name" IN ('Programmer', 'Surgeon''s Assistant') ORDER BY "hourly_rate" ASC LIMIT 100 OFFSET 0`,
>>>>>>> 52a433d4
    }
    const expectedQuery = expectedQueries[this.dbType] || expectedQueries[this.dialect]
    expect(this.fmt(query)) .toBe(this.fmt(expectedQuery))

    const multipleFiltersQuery = await this.connection.selectTopSql(
      'jobs',
      0,
      100,
      [{ field: 'hourly_rate', dir: 'ASC' }],
      [
        { field: 'job_name', type: 'in', value: ['Programmer', "Surgeon's Assistant"] },
        { op: "AND", field: 'hourly_rate', type: '>=', value: '41' },
        { op: "OR", field: 'hourly_rate', type: '>=', value: '31' },
      ],
      'public',
      ['*']
    )
    const expectedFiltersQueries: Omit<Queries, 'redshift' | 'cassandra' | 'bigquery'> = {
      postgresql: `
        SELECT * FROM "public"."jobs"
          WHERE "job_name" IN ('Programmer','Surgeon''s Assistant')
          AND "hourly_rate" >= '41'
          OR "hourly_rate" >= '31'
        ORDER BY "hourly_rate" ASC LIMIT 100 OFFSET 0
      `,
      mysql: `
        SELECT * FROM \`jobs\`
          WHERE \`job_name\` IN ('Programmer','Surgeon\\'s Assistant')
          AND \`hourly_rate\` >= '41'
          OR \`hourly_rate\` >= '31'
        ORDER BY \`hourly_rate\` ASC LIMIT 100 OFFSET 0
      `,
      sqlite: `
        SELECT * FROM \`jobs\`
          WHERE \`job_name\` IN ('Programmer','Surgeon''s Assistant')
          AND \`hourly_rate\` >= '41'
          OR \`hourly_rate\` >= '31'
        ORDER BY \`hourly_rate\` ASC LIMIT 100 OFFSET 0
      `,
      sqlserver: `
        SELECT * FROM [public].[jobs]
          WHERE [job_name] IN ('Programmer','Surgeon''s Assistant')
          AND [hourly_rate] >= '41'
          OR [hourly_rate] >= '31'
        ORDER BY [hourly_rate] ASC OFFSET 0 ROWS FETCH NEXT 100 ROWS ONLY
      `,
      cockroachdb: `
        SELECT * FROM "public"."jobs"
          WHERE "job_name" IN ('Programmer','Surgeon''s Assistant')
            AND "hourly_rate" >= '41'
            OR "hourly_rate" >= '31'
        ORDER BY "hourly_rate" ASC LIMIT 100 OFFSET 0
      `,
      firebird: `
        SELECT FIRST 100 SKIP 0 * FROM jobs
          WHERE job_name IN ('Programmer', 'Surgeon''s Assistant')
            AND hourly_rate >= '41'
            OR hourly_rate >= '31'
        ORDER BY hourly_rate ASC
      `,
      oracle: `
        SELECT * FROM "public"."jobs"
        WHERE "job_name" IN ('Programmer', 'Surgeon''s Assistant')
          AND "hourly_rate" >= '41'
          OR "hourly_rate" >= '31'
        ORDER BY "hourly_rate" ASC
        OFFSET 0 ROWS
        FETCH NEXT 100 ROWS ONLY
      `,
      clickhouse: `
        SELECT * FROM "jobs"
        WHERE "job_name" IN ('Programmer', 'Surgeon''s Assistant')
          AND "hourly_rate" >= '41'
          OR "hourly_rate" >= '31'
<<<<<<< HEAD
        ORDER BY
          "hourly_rate" ASC
        OFFSET
          0 ROWS
        FETCH NEXT
          100 ROWS ONLY
      `,
      duckdb: `
        SELECT * FROM "public"."jobs"
          WHERE "job_name" IN ('Programmer','Surgeon''s Assistant')
            AND "hourly_rate" >= '41'
            OR "hourly_rate" >= '31'
        ORDER BY "hourly_rate" ASC LIMIT 100 OFFSET 0
=======
        ORDER BY "hourly_rate" ASC
        LIMIT 100 OFFSET 0
>>>>>>> 52a433d4
      `,
    }
    const expectedFiltersQuery = expectedFiltersQueries[this.dbType] || expectedFiltersQueries[this.dialect]
    expect(this.fmt(multipleFiltersQuery)).toBe(this.fmt(expectedFiltersQuery))
  }

  async buildIsNullTests() {
    const queryIsNull = await this.connection.selectTopSql(
      'jobs',
      0,
      100,
      [],
      [{ field: 'hourly_rate', type: 'is' }],
      this.defaultSchema,
      ['*']
    );

    const expectedQueriesIsNull: Omit<Queries, 'redshift' | 'cassandra' | 'bigquery'> = {
      postgresql: `SELECT * FROM "public"."jobs" WHERE "hourly_rate" IS NULL LIMIT 100 OFFSET 0`,
      mysql: "SELECT * FROM `jobs` WHERE `hourly_rate` IS NULL LIMIT 100 OFFSET 0",
      sqlite: "SELECT * FROM `jobs` WHERE `hourly_rate` IS NULL LIMIT 100 OFFSET 0",
      sqlserver: "SELECT * FROM [dbo].[jobs] WHERE [hourly_rate] IS NULL ORDER BY (SELECT NULL) OFFSET 0 ROWS FETCH NEXT 100 ROWS ONLY",
      cockroachdb: `SELECT * FROM "public"."jobs" WHERE "hourly_rate" IS NULL LIMIT 100 OFFSET 0`,
      firebird: "SELECT FIRST 100 SKIP 0 * FROM jobs WHERE hourly_rate IS NULL",
<<<<<<< HEAD
      oracle: `SELECT * FROM "BEEKEEPER"."jobs" WHERE "hourly_rate" IS NULL OFFSET 0 ROWS FETCH NEXT 100 ROWS ONLY`,
      duckdb: `SELECT * FROM "main"."jobs" WHERE "hourly_rate" IS NULL LIMIT 100 OFFSET 0`,
=======
      oracle: `SELECT * FROM "jobs" WHERE "hourly_rate" IS NULL OFFSET 0 ROWS FETCH NEXT 100 ROWS ONLY`,
      clickhouse: `SELECT * FROM "jobs" WHERE "hourly_rate" IS NULL LIMIT 100 OFFSET 0`,
>>>>>>> 52a433d4
    }
    const expectedQueryIsNull = expectedQueriesIsNull[this.dbType] || expectedQueriesIsNull[this.dialect]
    expect(this.fmt(queryIsNull)).toBe(this.fmt(expectedQueryIsNull))

    await expect(this.connection.executeQuery(queryIsNull)).resolves.not.toThrow();

    const queryIsNotNull = await this.connection.selectTopSql(
      'jobs',
      0,
      100,
      [],
      [{ field: 'hourly_rate', type: 'is not' }],
      this.defaultSchema,
      ['*']
    );

    const expectedQueriesIsNotNull: Omit<Queries, 'redshift' | 'cassandra' | 'bigquery'> = {
      postgresql: `SELECT * FROM "public"."jobs" WHERE "hourly_rate" IS NOT NULL LIMIT 100 OFFSET 0`,
      mysql: "SELECT * FROM `jobs` WHERE `hourly_rate` IS NOT NULL LIMIT 100 OFFSET 0",
      sqlite: "SELECT * FROM `jobs` WHERE `hourly_rate` IS NOT NULL LIMIT 100 OFFSET 0",
      sqlserver: "SELECT * FROM [dbo].[jobs] WHERE [hourly_rate] IS NOT NULL ORDER BY (SELECT NULL) OFFSET 0 ROWS FETCH NEXT 100 ROWS ONLY",
      cockroachdb: `SELECT * FROM "public"."jobs" WHERE "hourly_rate" IS NOT NULL LIMIT 100 OFFSET 0`,
      firebird: "SELECT FIRST 100 SKIP 0 * FROM jobs WHERE hourly_rate IS NOT NULL",
<<<<<<< HEAD
      oracle: `SELECT * FROM "BEEKEEPER"."jobs" WHERE "hourly_rate" IS NOT NULL OFFSET 0 ROWS FETCH NEXT 100 ROWS ONLY`,
      duckdb: `SELECT * FROM "main"."jobs" WHERE "hourly_rate" IS NOT NULL LIMIT 100 OFFSET 0`,
=======
      oracle: `SELECT * FROM "jobs" WHERE "hourly_rate" IS NOT NULL OFFSET 0 ROWS FETCH NEXT 100 ROWS ONLY`,
      clickhouse: `SELECT * FROM "jobs" WHERE "hourly_rate" IS NOT NULL LIMIT 100 OFFSET 0`,
>>>>>>> 52a433d4
    }
    const expectedQueryIsNotNull = expectedQueriesIsNotNull[this.dbType] || expectedQueriesIsNotNull[this.dialect]
    expect(this.fmt(queryIsNotNull)).toBe(this.fmt(expectedQueryIsNotNull))

    await expect(this.connection.executeQuery(queryIsNotNull)).resolves.not.toThrow();
  }

  // lets start simple, it should resolve for all connection types
  async tablePropertiesTests() {
    await this.connection.getTableProperties('group_table', this.defaultSchema)

    if (!this.data.disabledFeatures?.createIndex) {
      const indexes = await this.connection.listTableIndexes('has_index', this.defaultSchema)
      const names = indexes.map((i) => i.name.toLowerCase())
      expect(names).toContain('has_index_foo_idx')
    }
  }

  async indexTests() {
    if (this.data.disabledFeatures?.createIndex) return;

    const idx = (arg: Pick<TableIndex, 'name' | 'columns' | 'table'>) => {
      if (this.dbType === 'firebird') {
        arg.name = arg.name.toUpperCase()
        arg.columns = arg.columns.map((c) => ({ name: c.name.toUpperCase(), order: c.order }))
        arg.table = arg.table.toUpperCase()
      } else if (this.dbType === 'duckdb') {
        // duckdb doesn't support ascending/descending index column
        arg.columns = arg.columns.map((c) => ({ name: c.name }))
      }
      if (this.data.disabledFeatures?.schema) {
        return arg
      }
      return {
        schema: this.defaultSchema,
        ...arg,
      }
    }

    await this.knex.schema.createTable("index_test", (table) => {
      table.increments('id').primary()
      table.integer('index_me')
      table.integer('me_too')
    })
    await this.connection.alterIndex({
      table: 'index_test',
      schema: this.defaultSchema,
      drops: [],
      additions: [{
        name: 'it_idx',
        columns: [{ name: 'index_me', order: 'ASC' }],
        unique: undefined
      }]
    })
    const indexes = await this.connection.listTableIndexes('index_test', this.defaultSchema)
    expect(indexes.map((i) => i.name.toLowerCase())).toContain('it_idx')
    await this.connection.alterIndex({
      drops: [{ name: 'it_idx' }],
      additions: [{ name: 'it_idx2', columns: [{ name: 'me_too', order: 'ASC'}], unique: undefined }],
      table: 'index_test',
      schema: this.defaultSchema
    })
    const updatedIndexesRaw: TableIndex[] = await this.connection.listTableIndexes('index_test', this.defaultSchema)

    const updatedIndexes = updatedIndexesRaw.filter((i) => !i.primary)

    // gotta discard automatic indexes for oracle on the primary key
    const picked = updatedIndexes
      .map((i) => _.pick(i, ['name', 'columns', 'table', 'schema']))
      .filter((index) => this.dialect !== 'oracle' || !index.name.startsWith('SYS_'))
      .filter((index) => this.dbType !== 'cockroachdb' || !index.name.endsWith('pkey'))

    expect(picked).toMatchObject([
      idx({
        name: 'it_idx2',
        columns: [{ name: 'me_too', order: 'ASC' }],
        table: 'index_test'
      })
    ])

  }

  async prepareStreamTests() {
    const fileLocation = path.join(__dirname, '../fixtures/organizations-100000.csv')
    if (this.dbType === 'duckdb') {
      await this.knex.schema.raw(`INSERT INTO organizations SELECT * FROM read_csv('${fileLocation}');`)
      return
    }
    return new Promise<void>(async (resolve, reject) => {
      const fileStream = fs.createReadStream(fileLocation)
      const promises = []
      const useStep = !!this.dbType.match(/firebird|sqlserver/i)

      let batch = []
      const maxBatch = this.dbType === 'firebird' ? 255 : 233

      if (this.dbType === 'sqlserver') {
        await this.knex.schema.raw('SET IDENTITY_INSERT organizations ON')
      }

      const execBatch = async (batch: Record<string, any>[]) => {
        if (this.dbType === 'firebird') {
          const inserts = batch.reduce((str, row) => `${str}INSERT INTO organizations (${Object.keys(row).join(',')}) VALUES (${Object.values(row).map(FirebirdData.wrapLiteral).join(',')});\n`, '')
          await this.knex.schema.raw(`
            EXECUTE BLOCK AS BEGIN
              ${inserts}
            END
          `)
        } else if (this.dbType === 'sqlserver') {
          const { bindings, sql } = this.knex('organizations').insert(batch).toSQL()
          await this.knex.raw(`
            SET IDENTITY_INSERT organizations ON;
              ${sql}
            SET IDENTITY_INSERT organizations OFF;
          `, bindings)
        } else {
          await this.knex('organizations').insert(batch)
        }
      }

      Papa.parse(fileStream, {
        header: true,
        ...(useStep
          ? {
              step(results: { data: Record<string, any> }) {
                batch.push(results.data);
                if (batch.length >= maxBatch) {
                  promises.push(execBatch(batch));
                  batch = [];
                }
              },
            }
          : {
              chunk(results: { data: Record<string, any>[] }) {
                if (results.data.length === 0) {
                  return;
                }
          console.log('momo inserting', results.data.length)
                promises.push(execBatch(results.data));
              },
            }),
        complete() {
          // Clear up the last batch
          if (batch.length > 0) {
            promises.push(execBatch(batch));
            batch = [];
          }
          Promise.all(promises).then(() => resolve()).catch(reject);
        },
        error: (err) => reject(err),
      });
    })
  }

  async streamColumnsTest() {
    const { columns } = await this.connection.selectTopStream('organizations', [], [], 1000, this.defaultSchema)
    expect(columns.map(c => c.columnName.toLowerCase())).toMatchObject([
      'id', 'organization_id', 'name', 'website', 'country', 'description', 'founded', 'industry', 'number_of_employees',
    ])
  }

  async streamCountTest() {
    const result = await this.connection.selectTopStream('organizations', [], [], 1000, this.defaultSchema)
    expect(result.totalRows).toBe(100_000)
  }

  async streamStopTest() {
    const { cursor } = await this.connection.selectTopStream('organizations', [], [], 1000, this.defaultSchema)
    await cursor.start()
    await cursor.read()
    await cursor.close()
    // If the test runs despite closing the cursor, it wasn't closed properly.
    expect.anything()
  }

  async streamChunkTest() {
    // FIXME this is a hack to keep knex alive because of the STREAM_EXPIRED error
    // see https://github.com/libsql/knex-libsql/issues/3
    if (this.dbType === 'libsql') {
      await this.knex.schema.raw("SELECT 1;")
    }
    const chunkSize = 389
    const { cursor } = await this.connection.selectTopStream('organizations', [], [], chunkSize, this.defaultSchema)
    await cursor.start()
    const rows = await cursor.read()
    expect(rows.length).toBe(chunkSize)
    await cursor.close()
  }

  async streamReadTest() {
    // FIXME this is a hack to keep knex alive because of the STREAM_EXPIRED error
    // see https://github.com/libsql/knex-libsql/issues/3
    if (this.dbType === 'libsql') {
      await this.knex.schema.raw("SELECT 1;")
    }
    let count = 0;
    const { cursor } = await this.connection.selectTopStream('organizations', [], [], 1000, this.defaultSchema)
    await cursor.start()
    while (true) {
      const len = (await cursor.read()).length
      count += len
      if (len === 0) {
        break
      }
    }
    await cursor.close()
    expect(count).toBe(100_000)
  }

  async generatedColumnsTests() {
    if (this.options.skipGeneratedColumns) return

    const columns = await this.connection.listTableColumns('with_generated_cols', this.defaultSchema)
    expect(columns.map((c) => _.pick(c, ["columnName", "generated"]))).toEqual([
      { columnName: "id", generated: false },
      { columnName: "first_name", generated: false },
      { columnName: "last_name", generated: false },
      { columnName: "full_name", generated: true },
    ]);

    const rows = await this.connection.selectTop('with_generated_cols', 0, 10, [], [], this.defaultSchema)
    expect(rows.result.map((r) => r.full_name)).toEqual(['Tom Tester'])
  }

  async importScriptsTests({ tableName, table, formattedData, importScriptOptions, hatColumn }) {
    // cassandra and big query don't allow import so no need to test!
    // oracle doesn't want to find the table, so it doesn't get to have nice things
    if (['cassandra', 'bigquery', 'oracle', 'clickhouse'].includes(this.dialect)) {
      return expect.anything()
    }

    const read = async (_options: any, executeOptions: any) => {
      const updatedImportScriptOptions = {
        ...importScriptOptions,
        executeOptions: {
          multiple: true,
          ...executeOptions
        }
      };
      const importSQL = await this.connection.getImportSQL(formattedData);
      await this.connection.importLineReadCommand(table, importSQL, updatedImportScriptOptions);
      return { aborted: false }
    }

    await this.connection.importFile(table, importScriptOptions, read)

    const [hats] = await this.knex(tableName).count(hatColumn)
    const [dataLength] = _.values(hats)
    expect(Number(dataLength)).toBe(4)
  }

  async importScriptRollbackTest({ tableName, table, formattedData, importScriptOptions, hatColumn }) {
    // cassandra and big query don't allow import so no need to test!
    // mysql was added to the list because a timeout was required to get the rollback number ot show
    // and that was causing connections to break in the tests which is a bad day ¯\_(ツ)_/¯
    let expectedLength = 0
    if (['cassandra','bigquery', 'mysql', 'oracle', 'clickhouse'].includes(this.dialect)) {
      return expect.anything()
    }

    if (['sqlite'].includes(this.dialect)) {
      expectedLength = 4
    }
    const read = async (_options: any, executeOptions: any) => {
      const updatedImportScriptOptions = {
        ...importScriptOptions,
        executeOptions: {
          multiple: true,
          ...executeOptions
        }
      };
      const importSQL = await this.connection.getImportSQL(formattedData);
      await this.connection.importLineReadCommand(table, importSQL, updatedImportScriptOptions);
      return { aborted: true, error: "Forced abort" }
    }

    try {
      await this.connection.importFile(table, importScriptOptions, read)
    } catch {
      // empty on purpose
    }

    const [hats] = await this.knex(tableName).count(hatColumn)
    const [dataLength] = _.values(hats)
    expect(Number(dataLength)).toBe(expectedLength)
  }

  private async createTables() {

<<<<<<< HEAD
    // TODO we dont need this if we update firebird knex's .increments
    const autoIncrementingPK = async (table: Knex.CreateTableBuilder, tableName: string) => {
      if (typeof this.options.autoIncrementingPKType === 'function') {
        table.specificType('id', this.options.autoIncrementingPKType(tableName))
      } else if (typeof this.options.autoIncrementingPKType === 'string') {
        table.specificType('id', this.options.autoIncrementingPKType)
=======
    const primary = (table: Knex.CreateTableBuilder) => {
      if (this.dbType === 'firebird') {
        // FIXME can we do this from knex internally?
        table.specificType('id', 'integer generated by default as identity primary key')
>>>>>>> 52a433d4
      } else {
        table.increments().primary()
      }
    }

    await this.knex.schema.createTable('addresses', (table) => {
      autoIncrementingPK(table, 'addresses')
      table.timestamps(true)
      table.string("street")
      table.string("city")
      table.string("state")
      table.string("country").notNullable()
    })

    // FIXME: Knex doesn't support tables with dots in the name
    // https://github.com/knex/knex/issues/2762
    // Should be used in the dot table tests
    // await this.knex.schema.createTable(knex.raw('`foo.bar`'), (table) => {
    //   table.integer('id')
    //   table.string('name')
    // })

    await this.knex.schema.createTable('MixedCase', (table) => {
      autoIncrementingPK(table, 'MixedCase')
      table.string("bananas")
    })

    await this.knex.schema.createTable('group_table', (table) => {
      autoIncrementingPK(table, 'group_table')
      table.string("select_col")
    })

    await this.knex.schema.createTable("people", (table) => {
      autoIncrementingPK(table, 'people')
      table.timestamps(true)
      table.string("firstname")
      table.string("lastname")
      table.string("email").notNullable()
      table.integer("address_id").notNullable().unsigned()
      table.foreign("address_id").references("addresses.id")
    })

    await this.knex.schema.createTable("jobs", (table) => {
      autoIncrementingPK(table, 'jobs')
      table.timestamps(true)
      table.string("job_name").notNullable()
      table.decimal("hourly_rate")
    })

    await this.knex.schema.createTable('has_index', (table) => {
      primary(table)
      table.integer('foo')
      if (!this.data.disabledFeatures?.createIndex) {
        table.index('foo', 'has_index_foo_idx')
      }
    })

    await this.knex.schema.createTable("people_jobs", (table) => {
      table.integer("person_id").notNullable().unsigned()
      table.integer("job_id").notNullable().unsigned()
      table.foreign("person_id").references("people.id")
      table.foreign("job_id").references("jobs.id")
      table.primary(['person_id', "job_id"])
      table.timestamps(true)
    })

    await this.knex.schema.createTable('with_composite_pk', (table) => {
      table.integer("id1").notNullable().unsigned()
      table.integer("id2").notNullable().unsigned()
      table.primary(["id1", "id2"])
    })

    // Firebird doesn't support special chars in identifiers except $ and _
    if (this.dbType !== 'firebird') {
      await this.knex.schema.createTable("tablewith'char", (table) => {
        table.integer("one").unsigned().notNullable().primary()
      })
    }

    await this.knex.schema.createTable('organizations', (table) => {
      table.integer("id").notNullable();
      table.string('organization_id', 255).notNullable();
      table.string('name', 255).notNullable();
      table.string('website', 255).nullable(); // Since 'NA', '-', and 'NULL' appear in the website field
      table.string('country', 255).notNullable();
      table.string('description').notNullable();
      table.integer('founded').notNullable();
      table.string('industry', 255).notNullable();
      table.integer('number_of_employees').notNullable();
    });

    if (!this.data.disabledFeatures.generatedColumns && !this.options.skipGeneratedColumns) {
      const generatedDefs: Omit<Queries, 'redshift' | 'cassandra' | 'bigquery' | 'firebird' | 'clickhouse'> = {
        sqlite: "TEXT GENERATED ALWAYS AS (first_name || ' ' || last_name) STORED",
        mysql: "VARCHAR(255) AS (CONCAT(first_name, ' ', last_name)) STORED",
        tidb: "VARCHAR(255) AS (CONCAT(first_name, ' ', last_name)) STORED",
        mariadb: "VARCHAR(255) AS (CONCAT(first_name, ' ', last_name)) STORED",
        sqlserver: "AS (first_name + ' ' + last_name) PERSISTED",
        oracle: `VARCHAR2(511) GENERATED ALWAYS AS ("first_name" || ' ' || "last_name")`,
        postgresql: "VARCHAR(511) GENERATED ALWAYS AS (first_name || ' ' || last_name) STORED",
        cockroachdb: "VARCHAR(511) GENERATED ALWAYS AS (first_name || ' ' || last_name) STORED",
        duckdb: "AS (first_name || ' ' || last_name)"
      }
      const generatedDef = generatedDefs[this.dbType] || generatedDefs[this.dialect]
      await this.knex.schema.createTable('with_generated_cols', (table) => {
        table.integer('id').primary()
        table.string('first_name')
        table.string('last_name')
        table.specificType('full_name', generatedDef)
      })
    }
  }

  async databaseVersionTest() {
    const version = await this.connection.versionString();
    expect(version).toBeDefined()
  }
}<|MERGE_RESOLUTION|>--- conflicted
+++ resolved
@@ -667,12 +667,8 @@
       if (this.dbType === 'cockroachdb') return `e'${s.replaceAll("'", "\\'")}':::STRING`
       if (this.dialect === 'postgresql') return `'${s.toString().replaceAll("'", "''")}'::character varying`
       if (this.dialect === 'sqlserver') return `('${s.toString().replaceAll("'", "''")}')`
-<<<<<<< HEAD
+      if (this.dialect === 'clickhouse') return `'${s.toString().replaceAll("'", "\\'")}'`
       if (/oracle|firebird|duckdb/.test(this.dialect)) return `'${s.toString().replaceAll("'", "''")}'`
-=======
-      if (this.dialect === 'firebird') return `'${s.toString().replaceAll("'", "''")}'`
-      if (this.dialect === 'clickhouse') return `'${s.toString().replaceAll("'", "\\'")}'`
->>>>>>> 52a433d4
       return s.toString()
     }
 
@@ -880,34 +876,11 @@
       }
       // oracle upcases everything
       const fields = result[0].fields.map((f: any) => ({id: f.id, name: f.name.toLowerCase()}))
-<<<<<<< HEAD
-      if (this.supportsArrayMode) {
-        let expected = [{id: 'c0', name: 'total'}, {id: 'c1', name: 'total'}]
-
-        // FYI node-oracledb 5+ renames duplicate columns for reasons I can't explain,
-        // so we need to do a special check here
-        if (this.dbType === 'oracle') {
-          expected = [{ id: 'c0', name: 'total' }, { id: 'c1', name: 'total_1' }]
-        }
-
-        expect(fields).toMatchObject(expected)
-      } else {
-        let expected = [{id: 'c0', name: 'total'}]
-
-        // FIXME duckdb doesn't support array mode but it returns the columns
-        // correctly https://github.com/duckdb/duckdb-node/issues/122
-        if (this.dbType === 'duckdb') {
-          expected = [{id: 'c0', name: 'total'}, {id: 'c1', name: 'total'}]
-        }
-
-        expect(fields).toMatchObject(expected)
-=======
       const expectedResults = {
         common: [{id: 'c0', name: 'total'}, {id: 'c1', name: 'total'}],
         noArrayMode: [{ id: 'c0', name: 'total' }],
         clickhouse: [{id: 'c0', name: 'total'}, {id: 'c1', name: 'total2'}],
         oracle: [{ id: 'c0', name: 'total' }, { id: 'c1', name: 'total_1' }],
->>>>>>> 52a433d4
       }
       expect(fields).toMatchObject(expectedResults[this.dialect] || (this.supportsArrayMode ? expectedResults.common : expectedResults.noArrayMode))
     } catch (ex) {
@@ -948,11 +921,8 @@
       cockroachdb: `insert into "public"."jobs" ("hourly_rate", "job_name") values (41, 'Programmer')`,
       firebird: "insert into jobs (hourly_rate, job_name) values (41, 'Programmer')",
       oracle: `insert into "BEEKEEPER"."jobs" ("hourly_rate", "job_name") values (41, 'Programmer')`,
-<<<<<<< HEAD
       duckdb: `insert into "main"."jobs" ("hourly_rate", "job_name") values (41, 'Programmer')`,
-=======
       clickhouse: `insert into "jobs" ("hourly_rate", "job_name") values (41, 'Programmer')`,
->>>>>>> 52a433d4
     }
 
     expect(insertQuery).toBe(expectedQueries[this.dbType])
@@ -981,11 +951,8 @@
       cockroachdb: `create table "test_table" ("id" serial not null, constraint "test_table_pkey" primary key ("id"))`,
       firebird: `create table test_table (id integer not null primary key);alter table test_table add constraint test_table_pkey primary key (id)`,
       oracle: `create table "test_table" ("id" integer not null); DECLARE PK_NAME VARCHAR(200); BEGIN  EXECUTE IMMEDIATE ('CREATE SEQUENCE "test_table_seq"'); SELECT cols.column_name INTO PK_NAME  FROM all_constraints cons, all_cons_columns cols  WHERE cons.constraint_type = 'P'  AND cons.constraint_name = cols.constraint_name  AND cons.owner = cols.owner  AND cols.table_name = 'test_table';  execute immediate ('create or replace trigger "test_table_autoinc_trg"  BEFORE INSERT on "test_table"  for each row  declare  checking number := 1;  begin    if (:new."' || PK_NAME || '" is null) then      while checking >= 1 loop        select "test_table_seq".nextval into :new."' || PK_NAME || '" from dual;        select count("' || PK_NAME || '") into checking from "test_table"        where "' || PK_NAME || '" = :new."' || PK_NAME || '";      end loop;    end if;  end;'); END; alter table "test_table" add constraint "test_table_pkey" primary key ("id")`,
-<<<<<<< HEAD
       duckdb: `create table "test_table" ("id" integer not null, primary key ("id")); create sequence "test_table_seq_id" start 1; alter table "test_table" alter column "id" set default nextval('test_table_seq_id')`,
-=======
       clickhouse: `create table "my_database"."test_table" ("id" integer, primary key ("id")) engine = MergeTree()`,
->>>>>>> 52a433d4
     }
     const expectedQuery = expectedQueries[this.dbType] || expectedQueries[this.dialect]
     expect(this.fmt(query)).toBe(this.fmt(expectedQuery))
@@ -1009,11 +976,8 @@
       cockroachdb: `SELECT * FROM "public"."jobs" WHERE "job_name" IN ('Programmer','Surgeon''s Assistant') ORDER BY "hourly_rate" ASC LIMIT 100 OFFSET 0`,
       firebird: "SELECT FIRST 100 SKIP 0 * FROM jobs WHERE job_name IN ('Programmer','Surgeon''s Assistant') ORDER BY hourly_rate ASC",
       oracle: `SELECT * FROM "public"."jobs" WHERE "job_name" IN ('Programmer','Surgeon''s Assistant') ORDER BY "hourly_rate" ASC OFFSET 0 ROWS FETCH NEXT 100 ROWS ONLY`,
-<<<<<<< HEAD
       duckdb: `SELECT * FROM "public"."jobs" WHERE "job_name" IN ('Programmer','Surgeon''s Assistant') ORDER BY "hourly_rate" ASC LIMIT 100 OFFSET 0`,
-=======
       clickhouse: `SELECT * FROM "jobs" WHERE "job_name" IN ('Programmer', 'Surgeon''s Assistant') ORDER BY "hourly_rate" ASC LIMIT 100 OFFSET 0`,
->>>>>>> 52a433d4
     }
     const expectedQuery = expectedQueries[this.dbType] || expectedQueries[this.dialect]
     expect(this.fmt(query)) .toBe(this.fmt(expectedQuery))
@@ -1083,29 +1047,20 @@
         OFFSET 0 ROWS
         FETCH NEXT 100 ROWS ONLY
       `,
-      clickhouse: `
-        SELECT * FROM "jobs"
-        WHERE "job_name" IN ('Programmer', 'Surgeon''s Assistant')
-          AND "hourly_rate" >= '41'
-          OR "hourly_rate" >= '31'
-<<<<<<< HEAD
-        ORDER BY
-          "hourly_rate" ASC
-        OFFSET
-          0 ROWS
-        FETCH NEXT
-          100 ROWS ONLY
-      `,
       duckdb: `
         SELECT * FROM "public"."jobs"
           WHERE "job_name" IN ('Programmer','Surgeon''s Assistant')
             AND "hourly_rate" >= '41'
             OR "hourly_rate" >= '31'
         ORDER BY "hourly_rate" ASC LIMIT 100 OFFSET 0
-=======
+      `,
+      clickhouse: `
+        SELECT * FROM "jobs"
+        WHERE "job_name" IN ('Programmer', 'Surgeon''s Assistant')
+          AND "hourly_rate" >= '41'
+          OR "hourly_rate" >= '31'
         ORDER BY "hourly_rate" ASC
         LIMIT 100 OFFSET 0
->>>>>>> 52a433d4
       `,
     }
     const expectedFiltersQuery = expectedFiltersQueries[this.dbType] || expectedFiltersQueries[this.dialect]
@@ -1130,13 +1085,9 @@
       sqlserver: "SELECT * FROM [dbo].[jobs] WHERE [hourly_rate] IS NULL ORDER BY (SELECT NULL) OFFSET 0 ROWS FETCH NEXT 100 ROWS ONLY",
       cockroachdb: `SELECT * FROM "public"."jobs" WHERE "hourly_rate" IS NULL LIMIT 100 OFFSET 0`,
       firebird: "SELECT FIRST 100 SKIP 0 * FROM jobs WHERE hourly_rate IS NULL",
-<<<<<<< HEAD
       oracle: `SELECT * FROM "BEEKEEPER"."jobs" WHERE "hourly_rate" IS NULL OFFSET 0 ROWS FETCH NEXT 100 ROWS ONLY`,
       duckdb: `SELECT * FROM "main"."jobs" WHERE "hourly_rate" IS NULL LIMIT 100 OFFSET 0`,
-=======
-      oracle: `SELECT * FROM "jobs" WHERE "hourly_rate" IS NULL OFFSET 0 ROWS FETCH NEXT 100 ROWS ONLY`,
       clickhouse: `SELECT * FROM "jobs" WHERE "hourly_rate" IS NULL LIMIT 100 OFFSET 0`,
->>>>>>> 52a433d4
     }
     const expectedQueryIsNull = expectedQueriesIsNull[this.dbType] || expectedQueriesIsNull[this.dialect]
     expect(this.fmt(queryIsNull)).toBe(this.fmt(expectedQueryIsNull))
@@ -1160,13 +1111,9 @@
       sqlserver: "SELECT * FROM [dbo].[jobs] WHERE [hourly_rate] IS NOT NULL ORDER BY (SELECT NULL) OFFSET 0 ROWS FETCH NEXT 100 ROWS ONLY",
       cockroachdb: `SELECT * FROM "public"."jobs" WHERE "hourly_rate" IS NOT NULL LIMIT 100 OFFSET 0`,
       firebird: "SELECT FIRST 100 SKIP 0 * FROM jobs WHERE hourly_rate IS NOT NULL",
-<<<<<<< HEAD
       oracle: `SELECT * FROM "BEEKEEPER"."jobs" WHERE "hourly_rate" IS NOT NULL OFFSET 0 ROWS FETCH NEXT 100 ROWS ONLY`,
       duckdb: `SELECT * FROM "main"."jobs" WHERE "hourly_rate" IS NOT NULL LIMIT 100 OFFSET 0`,
-=======
-      oracle: `SELECT * FROM "jobs" WHERE "hourly_rate" IS NOT NULL OFFSET 0 ROWS FETCH NEXT 100 ROWS ONLY`,
       clickhouse: `SELECT * FROM "jobs" WHERE "hourly_rate" IS NOT NULL LIMIT 100 OFFSET 0`,
->>>>>>> 52a433d4
     }
     const expectedQueryIsNotNull = expectedQueriesIsNotNull[this.dbType] || expectedQueriesIsNotNull[this.dialect]
     expect(this.fmt(queryIsNotNull)).toBe(this.fmt(expectedQueryIsNotNull))
@@ -1456,19 +1403,10 @@
 
   private async createTables() {
 
-<<<<<<< HEAD
-    // TODO we dont need this if we update firebird knex's .increments
-    const autoIncrementingPK = async (table: Knex.CreateTableBuilder, tableName: string) => {
-      if (typeof this.options.autoIncrementingPKType === 'function') {
-        table.specificType('id', this.options.autoIncrementingPKType(tableName))
-      } else if (typeof this.options.autoIncrementingPKType === 'string') {
-        table.specificType('id', this.options.autoIncrementingPKType)
-=======
     const primary = (table: Knex.CreateTableBuilder) => {
       if (this.dbType === 'firebird') {
         // FIXME can we do this from knex internally?
         table.specificType('id', 'integer generated by default as identity primary key')
->>>>>>> 52a433d4
       } else {
         table.increments().primary()
       }
