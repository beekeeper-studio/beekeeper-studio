--- conflicted
+++ resolved
@@ -336,11 +336,7 @@
     const columns = await this.connection.listTableColumns(null, this.defaultSchema)
     const mixedCaseColumns = await this.connection.listTableColumns('MixedCase', this.defaultSchema)
     const defaultValues = mixedCaseColumns.map(r => r.hasDefault)
-<<<<<<< HEAD
-    const trueFalseDBs = ['mariadb', 'mysql', 'tidb', 'postgresql', 'cockroachdb']
-=======
     const trueFalseDBs = ['mariadb', 'mysql', 'tidb', 'cockroachdb', 'postgresql']
->>>>>>> bf2537d8
 
     if (trueFalseDBs.indexOf(this.dbType) !== -1) expect(defaultValues).toEqual([true,  false])
     else expect(defaultValues).toEqual([false, false])
