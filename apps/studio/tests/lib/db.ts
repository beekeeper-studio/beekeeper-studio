--- conflicted
+++ resolved
@@ -13,9 +13,7 @@
 import knexFirebirdDialect from 'knex-firebird-dialect'
 import { BasicDatabaseClient } from '@/lib/db/clients/BasicDatabaseClient'
 import { SqlGenerator } from '@shared/lib/sql/SqlGenerator'
-<<<<<<< HEAD
 import { Client_DuckDB } from '@shared/lib/knex-duckdb'
-=======
 import { IDbConnectionPublicServer } from './db/serverTypes'
 // TODO (@day): this may need to be moved uggh
 import { createServer } from '@commercial/backend/lib/db/server'
@@ -23,7 +21,6 @@
 import path from 'path'
 import Papa from 'papaparse'
 import { FirebirdData } from '@/shared/lib/dialects/firebird'
->>>>>>> 69f207cb
 
 type ConnectionTypeQueries = Partial<Record<ConnectionType, string>>
 type DialectQueries = Record<Dialect, string>
@@ -835,7 +832,6 @@
     try {
       const result = await q.execute()
 
-<<<<<<< HEAD
       if (this.dbType === 'duckdb') {
         // FIXME duckdb cannot get results with the same field names
         expect(result[0].rows).toMatchObject([{ c1: "b" }])
@@ -843,14 +839,12 @@
         expect(result[0].rows).toMatchObject([{ c0: "a", c1: "b" }])
       }
 
-=======
       // FIXME (azmi): we need this until array mode is fixed in libsql
       if (this.supportsArrayMode) {
         expect(result[0].rows).toMatchObject([{ c0: "a", c1: "b" }])
       } else {
         expect(result[0].rows).toMatchObject([{ c0: "b" }])
       }
->>>>>>> 69f207cb
       // oracle upcases everything
       const fields = result[0].fields.map((f: any) => ({id: f.id, name: f.name.toLowerCase()}))
       if (this.supportsArrayMode) {
@@ -1169,25 +1163,12 @@
 
   }
 
-<<<<<<< HEAD
-  async streamTests() {
-    const names = [
-      { name: "Matthew" },
-      { name: "Nicoll" },
-      { name: "Gregory" },
-      { name: "Alex" },
-      { name: "Alethea" },
-      { name: "Elias" }
-    ]
-    const columnsExpected = ['id', 'name']
-=======
   async prepareStreamTests() {
     return new Promise<void>(async (resolve, reject) => {
       const fileLocation = path.join(__dirname, '../fixtures/organizations-100000.csv')
       const fileStream = fs.createReadStream(fileLocation)
       const promises = []
       const useStep = !!this.dbType.match(/firebird|sqlserver/i)
->>>>>>> 69f207cb
 
       let batch = []
       const maxBatch = this.dbType === 'firebird' ? 255 : 233
@@ -1276,31 +1257,6 @@
     if (this.dbType === 'libsql') {
       await this.knex.schema.raw("SELECT 1;")
     }
-<<<<<<< HEAD
-    const result = await this.connection.selectTopStream(
-      'streamtest',
-      [{ field: 'id', dir: 'ASC' }],
-      [],
-      5,
-      this.defaultSchema,
-    )
-    expect(result.columns.map(c => c.columnName.toLowerCase())).toMatchObject(columnsExpected)
-    if (this.connection.connectionType !== 'tidb') {
-      // tiDB doesn't always update statistics, so this might not
-      // be correct
-      expect(result.totalRows).toBe(6)
-    }
-
-    const selectSql = await this.knex('streamtest').select().toQuery()
-
-    const {columns, totalRows} = await this.connection.getColumnsAndTotalRows(selectSql)
-    const columnsActual = columns.map(v => v.columnName.toLowerCase())
-    expect(totalRows).toBe(6)
-    // dataType isn't really a necessary field and some knex inserts where showing undefined, user-defined, and a few others. Truly the column name is the important part
-    // Also, stick with "toEqual" instead of "toStrictEqual" Save yourself. Save your sooooooul
-    expect(columnsActual).toEqual(columnsExpected)
-    const cursor = result.cursor
-=======
     const chunkSize = 389
     const { cursor } = await this.connection.selectTopStream('organizations', [], [], chunkSize, this.defaultSchema)
     await cursor.start()
@@ -1317,7 +1273,6 @@
     }
     let count = 0;
     const { cursor } = await this.connection.selectTopStream('organizations', [], [], 1000, this.defaultSchema)
->>>>>>> 69f207cb
     await cursor.start()
     while (true) {
       const len = (await cursor.read()).length
@@ -1492,17 +1447,6 @@
       })
     }
 
-<<<<<<< HEAD
-    await this.knex.schema.createTable('streamtest', (table) => {
-      autoIncrementingPK(table, 'streamtest')
-      table.string("name")
-    })
-
-    await this.knex.schema.createTable('import_table', (t) => {
-      t.string('name'),
-      t.string('hat')
-    })
-=======
     await this.knex.schema.createTable('organizations', (table) => {
       primary(table)
       table.string('organization_id', 255).notNullable();
@@ -1514,7 +1458,6 @@
       table.string('industry', 255).notNullable();
       table.integer('number_of_employees').notNullable();
     });
->>>>>>> 69f207cb
 
     if (!this.options.skipGeneratedColumns) {
       const generatedDefs: Omit<Queries, 'redshift' | 'cassandra' | 'bigquery' | 'firebird'> = {
