--- conflicted
+++ resolved
@@ -1535,12 +1535,7 @@
   async importScriptsTests({ tableName, table, formattedData, importScriptOptions, hatColumn }) {
     // cassandra and big query don't allow import so no need to test!
     // oracle doesn't want to find the table, so it doesn't get to have nice things
-<<<<<<< HEAD
-    if (['cassandra', 'bigquery', 'oracle'].includes(this.dialect)) {
-=======
-    // clickhouse and duckdb have its own import command we don't support yet
-    if (['cassandra', 'bigquery', 'oracle', 'clickhouse', 'duckdb'].includes(this.dialect)) {
->>>>>>> 3fe2ff33
+    if (['cassandra', 'bigquery', 'oracle', 'duckdb'].includes(this.dialect)) {
       return expect.anything()
     }
 
@@ -1569,11 +1564,7 @@
     // mysql was added to the list because a timeout was required to get the rollback number ot show
     // and that was causing connections to break in the tests which is a bad day ¯\_(ツ)_/¯
     let expectedLength = 0
-<<<<<<< HEAD
-    if (['cassandra','bigquery', 'mysql', 'oracle'].includes(this.dialect)) {
-=======
-    if (['cassandra','bigquery', 'mysql', 'oracle', 'clickhouse', 'duckdb'].includes(this.dialect)) {
->>>>>>> 3fe2ff33
+    if (['cassandra','bigquery', 'mysql', 'oracle', 'duckdb'].includes(this.dialect)) {
       return expect.anything()
     }
 
