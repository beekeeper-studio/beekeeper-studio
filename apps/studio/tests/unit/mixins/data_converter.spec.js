import data_converter from "../../../src/mixins/data_converter"


describe("data converter", () => {
  it("Should convert a regular result object", () => {
    const rows = [
      { foo: 1, bar: 2, ignoreme: 3 },
      { foo: 3, bar: 4 },
    ]

    const data = { rows }

    const columns = [
      { field: "foo" },
      { field: 'bar' }
    ]

    const expected = [
<<<<<<< HEAD
      { foo: 1, bar: 2 },
      { foo: 3, bar: 4 },
=======
      { foo: 1, bar: 2, 'row-selector--bks': 1},
      { foo: 3, bar: 4, 'row-selector--bks': 2}
>>>>>>> e1ef000d
    ]

    const result = data_converter.methods.dataToTableData(data, columns)
    expect(result).toStrictEqual(expected)
  })
})<|MERGE_RESOLUTION|>--- conflicted
+++ resolved
@@ -16,13 +16,8 @@
     ]
 
     const expected = [
-<<<<<<< HEAD
-      { foo: 1, bar: 2 },
-      { foo: 3, bar: 4 },
-=======
       { foo: 1, bar: 2, 'row-selector--bks': 1},
       { foo: 3, bar: 4, 'row-selector--bks': 2}
->>>>>>> e1ef000d
     ]
 
     const result = data_converter.methods.dataToTableData(data, columns)
