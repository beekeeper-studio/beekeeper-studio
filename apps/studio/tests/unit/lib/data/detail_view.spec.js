import fs from "fs";
import path from "path";
import {
  deepFilterObjectProps,
  findKeyPosition,
  findValueInfo,
  eachPaths,
  parseRowDataForJsonViewer
} from "../../../../src/lib/data/jsonViewer";

const jsonStr = fs.readFileSync(
  path.resolve(__dirname, "./sample.json"),
  "utf8"
);

describe("Detail View", () => {
  it("should locate a key property in a JSON text", () => {
    expect(findKeyPosition(jsonStr, ["customer_id"])).toBe(56);
    expect(findKeyPosition(jsonStr, ["inventory_id", "film_id", "original_language_id"])).toBe(15);
    expect(findKeyPosition(jsonStr, ["inventory_id", "store_id", "manager_staff_id", "address_id"])).toBe(33);
    expect(findKeyPosition(jsonStr, ["inventory_id", "store_id", "manager_staff_id", "store_id"])).toBe(35);
    expect(findKeyPosition(jsonStr, ["inventory_id", "store_id", "address_id", "city_id"])).toBe(47);
    expect(findKeyPosition(jsonStr, ["staff_id", "address_id"])).toBe(62);
    expect(findKeyPosition(jsonStr, ["staff_id", "store_id"])).toBe(64);
  });

  it("should find a value info in a line of JSON text", () => {
    const lines = jsonStr.split("\n");
    expect(findValueInfo(lines[15])).toStrictEqual({
      from: 30,
      to: 34,
      value: "null",
    })
  })

  it("should filter a JSON object", () => {
    const obj = JSON.parse(jsonStr);
    const filtered = deepFilterObjectProps(obj, "address");
    expect(filtered).toStrictEqual({
      inventory_id: {
        store_id: {
          address_id: {
            address: "47 MySakila Drive",
            address2: null,
            address_id: 1,
            city_id: 300,
            district: " ",
            last_update: "2006-02-15 04:45:30",
            phone: " ",
            postal_code: null,
          },
          manager_staff_id: {
            address_id: 3,
          },
        },
      },
      staff_id: {
        address_id: 3,
      },
    })
  })

  it("should recursively iterate through a JSON object", () => {
    const obj = {
      a: 0,
      b: {
        c: 1,
        d: { e: 2 },
      },
    }
    const expected = [
      "a",
      "b.c",
      "b.d.e",
    ]
    const result = []
    eachPaths(obj, (path,val) => {
      result.push(path)
    })
    expect(result).toStrictEqual(expected)
  })

  describe('parseRowDataForJsonViewer', () => {
    it('should parse JSON string fields when dataType is JSON', () => {
      const rowData = {
        id: 1,
        jsonField: '{"name": "test", "value": 123}',
        nonJsonField: 'regular text'
      }
      
      const tableColumns = [
        { field: 'id', dataType: 'integer' },
        { field: 'jsonField', dataType: 'JSON' },
        { field: 'nonJsonField', dataType: 'text' }
      ]
      
      const result = parseRowDataForJsonViewer(rowData, tableColumns)
      
      expect(result.id).toBe(1)
      expect(result.jsonField).toEqual({ name: 'test', value: 123 })
      expect(result.nonJsonField).toBe('regular text')
    })
    
    it('should parse JSON string fields when dataType is JSONB', () => {
      const rowData = {
        id: 2,
        jsonbField: '["apple", "banana", "cherry"]',
        otherField: 'text value'
      }
      
      const tableColumns = [
        { field: 'id', dataType: 'integer' },
        { field: 'jsonbField', dataType: 'JSONB' },
        { field: 'otherField', dataType: 'varchar' }
      ]
      
      const result = parseRowDataForJsonViewer(rowData, tableColumns)
      
      expect(result.id).toBe(2)
      expect(result.jsonbField).toEqual(['apple', 'banana', 'cherry'])
      expect(result.otherField).toBe('text value')
    })
    
    it('should detect and parse JSON object strings even when dataType is not JSON', () => {
      const rowData = {
        id: 3,
        jsonLikeField: '{"key": "value", "nested": {"prop": true}}',
        textField: 'normal text'
      }
      
      const tableColumns = [
        { field: 'id', dataType: 'integer' },
        { field: 'jsonLikeField', dataType: 'text' },
        { field: 'textField', dataType: 'varchar' }
      ]
      
      const result = parseRowDataForJsonViewer(rowData, tableColumns)
      
      expect(result.id).toBe(3)
      expect(result.jsonLikeField).toEqual({ key: 'value', nested: { prop: true } })
      expect(result.textField).toBe('normal text')
    })
    
    it('should detect and parse JSON array strings even when dataType is not JSON', () => {
      const rowData = {
        id: 4,
        arrayLikeField: '[1, 2, 3, 4]',
        someField: 'text'
      }
      
      const tableColumns = [
        { field: 'id', dataType: 'integer' },
        { field: 'arrayLikeField', dataType: 'text' },
        { field: 'someField', dataType: 'varchar' }
      ]
      
      const result = parseRowDataForJsonViewer(rowData, tableColumns)
      
      expect(result.id).toBe(4)
      expect(result.arrayLikeField).toEqual([1, 2, 3, 4])
      expect(result.someField).toBe('text')
    })
    
    it('should handle JSON parsing errors gracefully', () => {
      const rowData = {
        id: 5,
        invalidJson: '{name: "missing quotes", broken: json}',
        validField: 'text'
      }
      
      const tableColumns = [
        { field: 'id', dataType: 'integer' },
        { field: 'invalidJson', dataType: 'JSON' },
        { field: 'validField', dataType: 'varchar' }
      ]
<<<<<<< HEAD
      
=======

>>>>>>> b10fd293
      const result = parseRowDataForJsonViewer(rowData, tableColumns)

      expect(result.id).toBe(5)
      expect(result.invalidJson).toBe('{name: "missing quotes", broken: json}') // Should remain unchanged
      expect(result.validField).toBe('text')
    })

    it('should not parse empty strings or non-string values', () => {
      const rowData = {
        id: 6,
        emptyField: '',
        nullField: null,
        numberField: 123
      }
      
      const tableColumns = [
        { field: 'id', dataType: 'integer' },
        { field: 'emptyField', dataType: 'text' },
        { field: 'nullField', dataType: 'text' },
        { field: 'numberField', dataType: 'integer' }
      ]
      
      const result = parseRowDataForJsonViewer(rowData, tableColumns)
      
      expect(result.id).toBe(6)
      expect(result.emptyField).toBe('')
      expect(result.nullField).toBeNull()
      expect(result.numberField).toBe(123)
    })
  })
});<|MERGE_RESOLUTION|>--- conflicted
+++ resolved
@@ -173,11 +173,7 @@
         { field: 'invalidJson', dataType: 'JSON' },
         { field: 'validField', dataType: 'varchar' }
       ]
-<<<<<<< HEAD
-      
-=======
-
->>>>>>> b10fd293
+
       const result = parseRowDataForJsonViewer(rowData, tableColumns)
 
       expect(result.id).toBe(5)
