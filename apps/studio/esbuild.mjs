#!/usr/bin/env node
import esbuild from 'esbuild';
import vuePlugin from 'esbuild-vue'
import {sassPlugin} from 'esbuild-sass-plugin'
import { copy } from 'esbuild-plugin-copy';
import postcss from 'postcss'
import copyAssets from 'postcss-copy-assets';
import { spawn, exec, fork } from 'child_process'
import path from 'path';
const isWatching = process.argv[2] === 'watch';
import _ from 'lodash'
import { close, open, utimes } from 'fs'
import fs from 'fs'



if (!fs.existsSync('./tmp')){
    fs.mkdirSync('./tmp');
}

const touch = path => {
  return new Promise((resolve, reject) => {
    const time = new Date();
    utimes(path, time, time, err => {
      if (err) {
        return open(path, 'w', (err, fd) => {
          if (err) return reject(err);
          close(fd, err => (err ? reject(err) : resolve(fd)));
        });
      }
      resolve();
    });
  });
};



function getElectronBinary() {
  const winLinux = path.join('../../node_modules/electron/dist/electron')
  const mac = path.join('../../node_modules/electron/dist/Electron.app/Contents/MacOS/Electron')
  const result = process.platform === 'darwin' ? mac : winLinux
  return path.resolve(result)
}

let electronBin
try {
  electronBin = getElectronBinary()
  console.log("Path to electron: ", electronBin)
} catch (err) {
  console.error(err)
  throw new Error(err)
}

const externals = ['better-sqlite3', 'sqlite3',
        'sequelize', 'reflect-metadata',
        'cassandra-driver', 'mysql2', 'ssh2', 'bks-oracledb', 'mysql',
        'oracledb', '@electron/remote', "@google-cloud/bigquery",
        'pg-query-stream', 'electron'

      ]

let electron = null

const restartElectron = _.debounce(() => {
  if (electron) {
    process.kill(electron.pid, 'SIGINT')
  }
  // start electron again
  electron = spawn(electronBin, ['.'], { stdio: 'inherit' })
  electron.on('exit', (code, signal) => console.log('electron exited', code, signal))
  console.log('forked electron, pid: ', electron.pid)

}, 500)

const tabulatorPlugin = {
  name: 'tabulator-tables resolver',
  setup(build) {
    build.onResolve({ filter: /^tabulator-tables$/ }, async (args) => {
      const result = await build.resolve('../../node_modules/tabulator-tables/dist/js/tabulator_esm.js', {
        kind: 'import-statement',
        resolveDir: path.dirname(args.path),
      })

      if (result.errors.length > 0) {
        return { errors: result.errors }
      }

      return {
        path: result.path
      }
    });
  },
}


const electronMainPlugin = {
  name: "electron-main-process-restarter",
  setup(build) {
    if (!isWatching) return
    build.onStart(() => console.log("ESBUILD: Building Main 🏗"))
    build.onEnd(() => {
      console.log("ESBUILD: Built Main ✅")
      restartElectron()
    })
  }
}


const electronRendererPlugin = {
  name: 'example',
  setup(build) {
    if (!isWatching) return
    build.onStart(() => {
      console.log("ESBUILD: Building Renderer 🏗")
    })
    build.onEnd(async (result) => {
      console.log("ESBUILD: Built Renderer ✅")
      if (electron) {
        console.log("electron pid", electron.pid)
        // electron.send('renderer')
        // electron.kill('SIGUSR2')
        touch('./tmp/restart-renderer')
      }
    })
  },
}


const electronUtilityPlugin = {
  name: "electron-utility-process-restarter",
  setup(build) {
    if (!isWatching) return
    build.onStart(() => console.log("ESBUILD: Building Utility 🏗"))
    build.onEnd(() => {
      console.log("ESBUILD: Built Utility ✅")
      if (electron) {
        restartElectron()
        console.log("electron pid", electron.pid)
        // electron.send('utility')
        // electron.kill('SIGUSR1')
        // touch('./tmp/restart-utility')

      }
    })
  }
}

const electronPreloadPlugin = {
  name: "electron-preload-restarter",
  setup(build) {
    if (!isWatching) return;
    build.onStart(() => console.log("ESBUILD: Building Preload 🏗"));
    build.onEnd(() => {
      console.log("ESBUILD: Built Preload ✅");
      if (electron) {
        process.kill(electron.pid, 'SIGINT');
      }
      //start electron again
      electron = spawn(path.join(electronBin), ['.'], { stdio: 'inherit' })
    });
  }
}

const env = isWatching ? '"development"' : '"production"';
const commonArgs = {
  platform: 'node',
  publicPath: '.',
  outdir: 'dist',
  bundle: true,
  external: [...externals, '*.woff', '*.woff2', '*.ttf', '*.svg', '*.png'],
  sourcemap: isWatching,
  minify: !isWatching,
  define: {
    'process.env.NODE_ENV': env
  }
}

const mainArgs = {
  ...commonArgs,
  entryPoints: ['src/background.ts'],
  plugins: [electronMainPlugin,
  copy({
    resolveFrom: 'cwd',
    assets: [
      {
        from: ['./src/index.html'],
        to: './dist/'
      },
    ]
  })]
}

const utilityArgs = {
  ...commonArgs,
  entryPoints: ['src/utility.ts'],
  plugins: [electronUtilityPlugin]
}

const preloadArgs = {
  ...commonArgs,
  entryPoints: ['src/preload.ts'],
  plugins: [electronPreloadPlugin]
}

const rendererArgs = {
  ...commonArgs,
  entryPoints: ['src/main.ts'],
  plugins: [
    tabulatorPlugin,
    electronRendererPlugin,
    vuePlugin(),
    copy({
      resolveFrom: "cwd",
      assets: [
        {
          from: ['../../node_modules/material-icons/**/*.woff*'],
          to: ['./dist/material-icons']
        },
        {
          from: './src/assets/logo.svg',
          to: 'dist/assets/'
        },
        {
          from: './src/assets/fonts/**/*',
          to: 'dist/fonts'
        },
        {
          from: './src/assets/icons/**/*',
          to: 'dist/icons'
        },
        {
          from: './src/assets/images/**/*',
          to: 'dist/images'
        },
        {
          from: '../../node_modules/typeface-roboto/**/*.woff*',
          to: './dist/'
        },
        {
          from: '../../node_modules/xel/**/*.svg',
          to: './dist/node_modules/xel'
        },
      ]
    }),
    sassPlugin({
      async transform(source, resolveDir, filePath) {
        const { css } = await postcss().use(copyAssets({ base: `dist` })).process(source, { from: filePath, to: `dist/main.css` });
        return css;
      }
    }),

  ]
}


<<<<<<< HEAD
if(isWatching) {
  const main = await esbuild.context(mainArgs)
  const renderer = await esbuild.context(rendererArgs)
  const utility = await esbuild.context(utilityArgs)
  const preload = await esbuild.context(preloadArgs)
  Promise.all([main.watch(), renderer.watch(), utility.watch(), preload.watch()])
} else {
  Promise.all([
    esbuild.build(mainArgs),
    esbuild.build(rendererArgs),
    esbuild.build(utilityArgs),
    esbuild.build(preloadArgs)
  ])
}
=======
  if(isWatching) {
    const main = await esbuild.context(mainArgs)
    const renderer = await esbuild.context(rendererArgs)
    const utility = await esbuild.context(utilityArgs)
    await utility.rebuild()
    await renderer.rebuild()
    Promise.all([main.watch(), renderer.watch(), utility.watch()])
  } else {
    Promise.all([
      esbuild.build(mainArgs),
      esbuild.build(rendererArgs),
      esbuild.build(utilityArgs)
    ])
  }
>>>>>>> b1ba1172
// launch electron<|MERGE_RESOLUTION|>--- conflicted
+++ resolved
@@ -68,7 +68,7 @@
   // start electron again
   electron = spawn(electronBin, ['.'], { stdio: 'inherit' })
   electron.on('exit', (code, signal) => console.log('electron exited', code, signal))
-  console.log('forked electron, pid: ', electron.pid)
+  console.log('spawned electron, pid: ', electron.pid)
 
 }, 500)
 
@@ -93,73 +93,24 @@
 }
 
 
-const electronMainPlugin = {
-  name: "electron-main-process-restarter",
-  setup(build) {
-    if (!isWatching) return
-    build.onStart(() => console.log("ESBUILD: Building Main 🏗"))
-    build.onEnd(() => {
-      console.log("ESBUILD: Built Main ✅")
-      restartElectron()
-    })
+function getElectronPlugin(name, action = () => restartElectron()) {
+  return {
+    name: `${name}-plugin`,
+    setup(build) {
+      if (!isWatching) return
+      build.onStart(() => console.log(`ESBUILD: Building ${name}  🏗`))
+      build.onEnd(() => {
+        console.log(`ESBUILD: Built ${name} ✅`)
+        action()
+      })
+    }
   }
 }
 
-
-const electronRendererPlugin = {
-  name: 'example',
-  setup(build) {
-    if (!isWatching) return
-    build.onStart(() => {
-      console.log("ESBUILD: Building Renderer 🏗")
-    })
-    build.onEnd(async (result) => {
-      console.log("ESBUILD: Built Renderer ✅")
-      if (electron) {
-        console.log("electron pid", electron.pid)
-        // electron.send('renderer')
-        // electron.kill('SIGUSR2')
-        touch('./tmp/restart-renderer')
-      }
-    })
-  },
-}
-
-
-const electronUtilityPlugin = {
-  name: "electron-utility-process-restarter",
-  setup(build) {
-    if (!isWatching) return
-    build.onStart(() => console.log("ESBUILD: Building Utility 🏗"))
-    build.onEnd(() => {
-      console.log("ESBUILD: Built Utility ✅")
-      if (electron) {
-        restartElectron()
-        console.log("electron pid", electron.pid)
-        // electron.send('utility')
-        // electron.kill('SIGUSR1')
-        // touch('./tmp/restart-utility')
-
-      }
-    })
-  }
-}
-
-const electronPreloadPlugin = {
-  name: "electron-preload-restarter",
-  setup(build) {
-    if (!isWatching) return;
-    build.onStart(() => console.log("ESBUILD: Building Preload 🏗"));
-    build.onEnd(() => {
-      console.log("ESBUILD: Built Preload ✅");
-      if (electron) {
-        process.kill(electron.pid, 'SIGINT');
-      }
-      //start electron again
-      electron = spawn(path.join(electronBin), ['.'], { stdio: 'inherit' })
-    });
-  }
-}
+const electronRendererPlugin = getElectronPlugin("Renderer", () => {
+  if (electron) touch('./.tmp/restart-renderer')
+})
+
 
 const env = isWatching ? '"development"' : '"production"';
 const commonArgs = {
@@ -177,8 +128,8 @@
 
 const mainArgs = {
   ...commonArgs,
-  entryPoints: ['src/background.ts'],
-  plugins: [electronMainPlugin,
+  entryPoints: ['src/background.ts', 'src/utility.ts', 'src/preload.ts'],
+  plugins: [getElectronPlugin("Main"),
   copy({
     resolveFrom: 'cwd',
     assets: [
@@ -190,17 +141,6 @@
   })]
 }
 
-const utilityArgs = {
-  ...commonArgs,
-  entryPoints: ['src/utility.ts'],
-  plugins: [electronUtilityPlugin]
-}
-
-const preloadArgs = {
-  ...commonArgs,
-  entryPoints: ['src/preload.ts'],
-  plugins: [electronPreloadPlugin]
-}
 
 const rendererArgs = {
   ...commonArgs,
@@ -252,36 +192,15 @@
   ]
 }
 
-
-<<<<<<< HEAD
 if(isWatching) {
   const main = await esbuild.context(mainArgs)
   const renderer = await esbuild.context(rendererArgs)
-  const utility = await esbuild.context(utilityArgs)
-  const preload = await esbuild.context(preloadArgs)
-  Promise.all([main.watch(), renderer.watch(), utility.watch(), preload.watch()])
+  await renderer.rebuild()
+  Promise.all([main.watch(), renderer.watch()])
 } else {
   Promise.all([
     esbuild.build(mainArgs),
     esbuild.build(rendererArgs),
-    esbuild.build(utilityArgs),
-    esbuild.build(preloadArgs)
   ])
 }
-=======
-  if(isWatching) {
-    const main = await esbuild.context(mainArgs)
-    const renderer = await esbuild.context(rendererArgs)
-    const utility = await esbuild.context(utilityArgs)
-    await utility.rebuild()
-    await renderer.rebuild()
-    Promise.all([main.watch(), renderer.watch(), utility.watch()])
-  } else {
-    Promise.all([
-      esbuild.build(mainArgs),
-      esbuild.build(rendererArgs),
-      esbuild.build(utilityArgs)
-    ])
-  }
->>>>>>> b1ba1172
 // launch electron