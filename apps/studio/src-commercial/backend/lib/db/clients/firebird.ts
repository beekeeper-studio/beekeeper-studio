--- conflicted
+++ resolved
@@ -668,37 +668,7 @@
         connection = await this.pool.getConnection()
 
         try {
-<<<<<<< HEAD
-          const results = await this.driverExecuteMultiple(queryText, {
-            rowAsArray: true,
-            connection,
-            tabId
-          });
-          return results.map(({ rows, columns: meta }) => {
-            const fields = meta.map((field, idx) => ({
-              id: `c${idx}`,
-              name: field.alias || field.field,
-              // TODO add dataType prop
-            }));
-
-            rows = rows.map((row: Record<string, any>) => {
-              const transformedRow = {};
-              Object.keys(row).forEach((key, idx) => {
-                let val = row[key];
-                if (TRIM_END_CHAR && meta[idx].type === 452) {
-                  // SQLVarText or CHAR
-                  val = val.trimEnd();
-                }
-                transformedRow[`c${idx}`] = val;
-              });
-              return transformedRow;
-            });
-
-            return { fields, rows };
-          });
-=======
           return this.executeQuery(queryText, { rowAsArray: true, connection })
->>>>>>> ad31b187
         } finally {
           // release happens in rawExecuteQuery, not needed here
           // await connection.release();
