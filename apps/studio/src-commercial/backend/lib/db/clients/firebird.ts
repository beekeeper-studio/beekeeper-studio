--- conflicted
+++ resolved
@@ -1,10 +1,5 @@
-<<<<<<< HEAD
-import electronLog from "electron-log";
+import electronLog from "@bksLogger";
 import knexlib, { Knex } from "knex";
-=======
-import electronLog from "@bksLogger";
-import knexlib from "knex";
->>>>>>> 796a9a1f
 import Client_Firebird from "@shared/lib/knex-firebird";
 import Firebird from "node-firebird";
 import { identify } from "sql-query-identifier";
