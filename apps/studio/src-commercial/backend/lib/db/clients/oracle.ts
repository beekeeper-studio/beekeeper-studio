--- conflicted
+++ resolved
@@ -569,11 +569,7 @@
     a.constraint_name,
     a.position
     `
-<<<<<<< HEAD
-    const response = await this.driverExecuteSimple(sql)
-=======
     const response = await this.driverExecuteSimple(sql);
->>>>>>> daace3da
 
     // Group by constraint name to identify composite keys
     const groupedKeys = _.groupBy(response, 'CONSTRAINT_NAME');
