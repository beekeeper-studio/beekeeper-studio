// Copyright (c) 2015 The SQLECTRON Team, 2020 Beekeeper Studio team
import { ConnectionType, IDbConnectionDatabase } from "@/lib/db/types"
import { MysqlClient } from '@/lib/db/clients/mysql';
import { PostgresClient } from '@/lib/db/clients/postgresql';
import { SQLServerClient } from '@/lib/db/clients/sqlserver';
import { SqliteClient } from '@/lib/db/clients/sqlite';
import { MariaDBClient } from '@/lib/db/clients/mariadb';
import { TiDBClient } from '@/lib/db/clients/tidb';
import { RedshiftClient } from '@/lib/db/clients/redshift';
import { CockroachClient } from '@/lib/db/clients/cockroach';
import { BigQueryClient } from '@/lib/db/clients/bigquery';
import { IDbConnectionServer } from "@/lib/db/backendTypes";
import { FirebirdClient } from "./clients/firebird";
import { OracleClient } from "./clients/oracle";
import { CassandraClient } from "./clients/cassandra";
import { LibSQLClient } from "./clients/libsql";
import { DuckDBClient } from "./clients/duckdb";
import { ClickHouseClient } from "./clients/clickhouse";
import { MongoDBClient } from "./clients/mongodb";
import { SQLAnywhereClient } from "./clients/anywhere";
import { TrinoClient } from "./clients/trino";
import { SurrealDBClient } from "./clients/surrealdb";
import { RedisClient } from '@/lib/db/clients/redis';

const clients = new Map<ConnectionType, any>([
  ['mysql', MysqlClient],
  ['postgresql', PostgresClient],
  ['sqlserver', SQLServerClient],
  ['sqlite', SqliteClient],
  ['redshift', RedshiftClient],
  ['mariadb', MariaDBClient],
  ['tidb', TiDBClient],
  ['cockroachdb', CockroachClient],
  ['bigquery', BigQueryClient],
  ['firebird', FirebirdClient],
  ['oracle', OracleClient],
  ['cassandra', CassandraClient],
  ['libsql', LibSQLClient],
  ['duckdb', DuckDBClient],
  ['clickhouse', ClickHouseClient],
  ['mongodb', MongoDBClient],
  ['sqlanywhere', SQLAnywhereClient],
<<<<<<< HEAD
  ['surrealdb', SurrealDBClient],
  ['redis', RedisClient]
=======
  ['trino', TrinoClient],
  ['surrealdb', SurrealDBClient]
>>>>>>> 0a27f1ba
], );


class FriendlyErrorClient {
  constructor() {
    throw new Error("Unknown DB type. You need to add a driver -> class mapping in src-commercial/backend/lib/db/client.ts")
  }
}

export class ClientError extends Error {
  helpLink = null
  constructor(message: string, helpLink: string) {
    super(message)
    this.helpLink = helpLink
  }
}

export function createConnection(server: IDbConnectionServer, database: IDbConnectionDatabase ) {
  /**
   * Database public API
   */
  const client = clients.get(server.config.client) || FriendlyErrorClient;
  return new client(server, database);
}<|MERGE_RESOLUTION|>--- conflicted
+++ resolved
@@ -40,13 +40,9 @@
   ['clickhouse', ClickHouseClient],
   ['mongodb', MongoDBClient],
   ['sqlanywhere', SQLAnywhereClient],
-<<<<<<< HEAD
+  ['trino', TrinoClient],
   ['surrealdb', SurrealDBClient],
   ['redis', RedisClient]
-=======
-  ['trino', TrinoClient],
-  ['surrealdb', SurrealDBClient]
->>>>>>> 0a27f1ba
 ], );
 
 
