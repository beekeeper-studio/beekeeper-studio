import { contextBridge, ipcRenderer } from 'electron';
import { AppEvent } from '@/common/AppEvent';
import path from 'path';
import fs from 'fs';
import { SettingsPlugin } from '@/plugins/SettingsPlugin';
import { homedir } from 'os';
import tls, { SecureVersion } from 'tls';
import username from 'username';
import { execSync } from 'child_process';
import 'electron-log/preload';
import pluralize from 'pluralize';


const electron = require('@electron/remote');

const testMode = process.env.TEST_MODE ? true : false;
let userDirectory =  testMode ? './tmp' : electron?.app.getPath("userData")
if (process.env.PORTABLE_EXECUTABLE_DIR) {
  userDirectory = path.join(process.env.PORTABLE_EXECUTABLE_DIR, 'beekeeper_studio_data')
}

function fileExistsSync(filename: string): boolean {
  try {
    return fs.statSync(filename).isFile();
  } catch (e) {
    return false;
  }
}

export const api = {
  async requestPlatformInfo() {
    const platformInfo = await ipcRenderer.invoke('platformInfo')
    contextBridge.exposeInMainWorld('platformInfo', platformInfo);
  },
  async requestBksConfigSource() {
    const bksConfigSource = await ipcRenderer.invoke('bksConfigSource')
    contextBridge.exposeInMainWorld('bksConfigSource', bksConfigSource);
  },
  isReady() {
    ipcRenderer.send('ready');
  },
<<<<<<< HEAD
  rawInvoke(channel: string, ...args: any[]) {
    return ipcRenderer.invoke(channel, ...args);
  },
  invoke(event: AppEvent, name: string, arg?: any) {
    if (!Object.values<string>(AppEvent).includes(event)) return;
    ipcRenderer.invoke(event, name, arg)
=======
  enableConnectionMenuItems(){
    ipcRenderer.send("enable-connection-menu-items");
  },
  disableConnectionMenuItems(){
    ipcRenderer.send("disable-connection-menu-items");
>>>>>>> 64113a70
  },
  send(event: AppEvent, name: string, arg?: any) {
    if (!Object.values<string>(AppEvent).includes(event)) return;
    ipcRenderer.send(event, name, arg)
  },
  on(event: AppEvent, bind: any) {
    if (!Object.values<string>(AppEvent).includes(event)) return;
    ipcRenderer.on(event, bind);
  },
  onUtilDied(bind: any) {
    ipcRenderer.on('utilDied', bind);
  },
  onUpdateEvent(event: 'update-available' | 'manual-update' | 'update-downloaded', bind: any) {
    const eType = ['update-available', 'manual-update', 'update-downloaded'];
    if (!eType.includes(event)) return;
    ipcRenderer.on(event, bind);
  },
  updaterReady() {
    ipcRenderer.send('updater-ready');
  },
  triggerDownload() {
    ipcRenderer.send('download-update');
  },
  triggerInstall() {
    ipcRenderer.send('install-update');
  },
  openExternally(link: string) {
    ipcRenderer.send(AppEvent.openExternally, [link]);
  },
  resolve(toResolve: string) {
    return path.resolve(toResolve);
  },
  join(...paths: string[]): string {
    return path.join(...paths);
  },
  basename(p: string, ext?: string): string {
    return path.basename(p, ext);
  },
  readVimrc(pathToVimrc?: string): string[] {
    const vimrcPath = path.join(pathToVimrc ?? userDirectory, ".beekeeper.vimrc");
    if (fileExistsSync(vimrcPath)) {
      const data = fs.readFileSync(vimrcPath, { encoding: 'utf-8', flag: 'r'});
      const dataSplit = data.split("\n");
      return dataSplit;
    }

    return [];
  },
  async getLastExportPath(filename?: string) {
    return await SettingsPlugin.get(
      "lastExportPath",
      path.join(homedir(), filename)
    );
  },
  showOpenDialogSync(args: any) {
    return electron.dialog.showOpenDialogSync(args);
  },
  showSaveDialogSync(args: any) {
    return electron.dialog.showSaveDialogSync(args);
  },
  openLink(link: string) {
    return electron.shell.openExternal(link);
  },
  onMaximize(func: any, sId: string) {
    ipcRenderer.on(`maximize-${sId}`, func);
  },
  onUnmaximize(func: any, sId: string) {
    ipcRenderer.on(`unmaximize-${sId}`, func);
  },
  onEnterFullscreen(func: any, sId: string) {
    ipcRenderer.on(`enter-full-screen-${sId}`, func);
  },
  onLeaveFullscreen(func: any, sId: string) {
    ipcRenderer.on(`leave-full-screen-${sId}`, func);
  },
  async isMaximized() {
    return await ipcRenderer.invoke('isMaximized');
  },
  async isFullscreen() {
    return await ipcRenderer.invoke('isFullscreen');
  },
  async setFullScreen(value: boolean) {
    await ipcRenderer.invoke('setFullscreen', value);
  },
  async minimizeWindow() {
    await ipcRenderer.invoke('minimizeWindow');
  },
  async unmaximizeWindow() {
    await ipcRenderer.invoke('unmaximizeWindow');
  },
  async maximizeWindow() {
    await ipcRenderer.invoke('maximizeWindow');
  },
  async closeWindow() {
    await ipcRenderer.invoke('closeWindow');
  },
  writeTextToClipboard(text: string) {
    return electron.clipboard.writeText(text);
  },
  readTextFromClipboard(): string {
    return electron.clipboard.readText();
  },
  openPath(path: string) {
    return electron.shell.openPath(path);
  },
  showItemInFolder(path: string) {
    electron.shell.showItemInFolder(path);
  },
  setTlsMinVersion(version: SecureVersion) {
    tls.DEFAULT_MIN_VERSION = version;
  },
  async fetchUsername(): Promise<string> {
    return await username();
  },
  setWindowTitle(title: string) {
    ipcRenderer.send('setWindowTitle', title);
  },
  hasSshKeysPlug() {
    return execSync('snapctl is-connected ssh-keys');
  },
  attachPortListener() {
    ipcRenderer.on('port', (event, { sId, utilDied }) => {
      window.postMessage({ type: 'port', sId }, '*', event.ports);

      if (utilDied) {
        ipcRenderer.emit('utilDied');
      }
    })
  },
  requestPorts() {
    ipcRenderer.invoke('requestPorts');
  },
  pluralize(word: string, count?: number, inclusive?: boolean) {
    return pluralize(word, count, inclusive);
  }
}

contextBridge.exposeInMainWorld('main', api);<|MERGE_RESOLUTION|>--- conflicted
+++ resolved
@@ -39,20 +39,18 @@
   isReady() {
     ipcRenderer.send('ready');
   },
-<<<<<<< HEAD
   rawInvoke(channel: string, ...args: any[]) {
     return ipcRenderer.invoke(channel, ...args);
   },
   invoke(event: AppEvent, name: string, arg?: any) {
     if (!Object.values<string>(AppEvent).includes(event)) return;
     ipcRenderer.invoke(event, name, arg)
-=======
+  },
   enableConnectionMenuItems(){
     ipcRenderer.send("enable-connection-menu-items");
   },
   disableConnectionMenuItems(){
     ipcRenderer.send("disable-connection-menu-items");
->>>>>>> 64113a70
   },
   send(event: AppEvent, name: string, arg?: any) {
     if (!Object.values<string>(AppEvent).includes(event)) return;
