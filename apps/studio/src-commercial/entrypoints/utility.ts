import rawLog from '@bksLogger';
rawLog.info("initializing utility");

const log = rawLog.scope('UtilityProcess');

import { MessagePortMain } from 'electron';
import ORMConnection from '@/common/appdb/Connection'
import platformInfo from '@/common/platform_info';
import { AppDbHandlers } from '@/handlers/appDbHandlers';
import { ConnHandlers } from '../backend/handlers/connHandlers';
import { FileHandlers } from '@/handlers/fileHandlers';
import { GeneratorHandlers } from '@/handlers/generatorHandlers';
import { Handlers } from '../backend/handlers/handlers';
import { newState, removeState, state } from '@/handlers/handlerState';
import { QueryHandlers } from '@/handlers/queryHandlers';
import { TabHistoryHandlers } from '@/handlers/tabHistoryHandlers'
import { ExportHandlers } from '@commercial/backend/handlers/exportHandlers';
import { BackupHandlers } from '@commercial/backend/handlers/backupHandlers';
import { ImportHandlers } from '@commercial/backend/handlers/importHandlers';
import { EnumHandlers } from '@commercial/backend/handlers/enumHandlers';
import { TempHandlers } from '@/handlers/tempHandlers';
import { DevHandlers } from '@/handlers/devHandlers';
import { LicenseHandlers } from '@/handlers/licenseHandlers';
import { PluginHandlers } from '@/handlers/pluginHandlers';
import _ from 'lodash';

import * as sms from 'source-map-support'
import { PluginManager } from '@/services/plugin';

if (platformInfo.env.development || platformInfo.env.test) {
  sms.install()
}

let ormConnection: ORMConnection;
const pluginManager = new PluginManager();

interface Reply {
  id: string,
  type: 'reply' | 'error',
  data?: any,
  error?: string
  stack?: string
}

export const handlers: Handlers = {
  ...ConnHandlers,
  ...QueryHandlers,
  ...GeneratorHandlers,
  ...ExportHandlers,
  ...ImportHandlers,
  ...AppDbHandlers,
  ...BackupHandlers,
  ...FileHandlers,
  ...EnumHandlers,
  ...TempHandlers,
  ...LicenseHandlers,
<<<<<<< HEAD
  ...PluginHandlers(pluginManager),
=======
  ...TabHistoryHandlers,
>>>>>>> ef50e969
  ...(platformInfo.isDevelopment && DevHandlers),
};

_.mixin({
  'deepMapKeys': function (obj, fn) {

    const x = {};

    _.forOwn(obj, function (rawV, k) {
      let v = rawV
      if (_.isPlainObject(v)) {
        v = _.deepMapKeys(v, fn);
      } else if (_.isArray(v)) {
        v = v.map((item) => _.deepMapKeys(item, fn))
      }
      x[fn(v, k)] = v;
    });

    return x;
  }
});

process.on('uncaughtException', (error) => {
  log.error(error);
});

process.parentPort.on('message', async ({ data, ports }) => {
  const { type, sId } = data;
  switch (type) {
    case 'init':
      if (ports && ports.length > 0) {
        log.info('RECEIVED PORT: ', ports[0]);
        await initState(sId, ports[0]);
      } else {
        await init();
      }
      break;
    case 'close':
      log.info('REMOVING STATE FOR: ', sId);
      state(sId).port.close();
      removeState(sId);
      break;
    default:
      log.error('UNRECOGNIZED MESSAGE TYPE RECEIVED FROM MAIN PROCESS');
  }
})

async function runHandler(id: string, name: string, args: any) {
  log.info('RECEIVED REQUEST FOR NAME, ID: ', name, id);
  const replyArgs: Reply = {
    id,
    type: 'reply',
  };

  if (handlers[name]) {
    return handlers[name](args)
      .then((data) => {
        replyArgs.data = data;
      })
      .catch((e) => {
        replyArgs.type = 'error';
        replyArgs.stack = e?.stack;
        replyArgs.error = e?.message ?? e;
        log.error("HANDLER: ERROR", e)
      })
      .finally(() => {
        try {
          state(args.sId).port.postMessage(replyArgs);
        } catch (e) {
          log.error('ERROR SENDING MESSAGE: ', replyArgs, '\n\n\n ERROR: ', e)
        }
      });
  } else {
    replyArgs.type = 'error';
    replyArgs.error = `Invalid handler name: ${name}`;

    try {
      state(args.sId).port.postMessage(replyArgs);
    } catch (e) {
      log.error('ERROR SENDING MESSAGE: ', replyArgs, '\n\n\n ERROR: ', e)
    }
  }
}

async function initState(sId: string, port: MessagePortMain) {
  newState(sId);

  state(sId).port = port;

  state(sId).port.on('message', ({ data }) => {
    const { id, name, args } = data;
    runHandler(id, name, args);
  })

  state(sId).port.start();
}

async function init() {
  ormConnection = new ORMConnection(platformInfo.appDbPath, false);
  await ormConnection.connect();

  try {
    await pluginManager.initialize();
  } catch (e) {
    log.error("Error initializing plugin manager", e);
  }

  process.parentPort.postMessage({ type: 'ready' });
}<|MERGE_RESOLUTION|>--- conflicted
+++ resolved
@@ -54,11 +54,8 @@
   ...EnumHandlers,
   ...TempHandlers,
   ...LicenseHandlers,
-<<<<<<< HEAD
   ...PluginHandlers(pluginManager),
-=======
   ...TabHistoryHandlers,
->>>>>>> ef50e969
   ...(platformInfo.isDevelopment && DevHandlers),
 };
 
