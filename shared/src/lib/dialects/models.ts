import _ from 'lodash'

<<<<<<< HEAD
const communityDialects = ['postgresql', 'sqlite', 'sqlserver', 'mysql', 'redshift', 'oracle'] as const
const ultimateDialects = [] as const
=======
const communityDialects = ['postgresql', 'sqlite', 'sqlserver', 'mysql', 'redshift', 'bigquery']
const ultimateDialects = []
>>>>>>> e1ef000d

export const Dialects = [...communityDialects, ...ultimateDialects]


export const SpecialTypes = ['autoincrement']
export type Dialect = typeof Dialects[number]

export function dialectFor(s: string): Dialect | null {
  switch (s) {
    case 'cockroachdb':
      return 'postgresql'
    case 'mariadb':
      return 'mysql'
    case 'mssql':
      return 'sqlserver'
    default:
      return Dialects.find((d) => d === s) || null
  }
}


const UltimateDialectTitles: {[K in typeof ultimateDialects[number]]: string} = {

}

export const DialectTitles: {[K in Dialect]: string} = {
  postgresql: "Postgres",
  mysql: "MySQL",
  sqlserver: "SQL Server",
  redshift: "Amazon Redshift",
  sqlite: "SQLite",
<<<<<<< HEAD
  oracle: "Oracle",
=======
  bigquery: "BigQuery",
>>>>>>> e1ef000d
  ...UltimateDialectTitles

}

export const KnexDialects = ['postgres', 'sqlite3', 'mssql', 'sqlite3', 'redshift', 'mysql', 'oracledb'] as const
export type KnexDialect = typeof KnexDialects[number]

export function KnexDialect(d: Dialect): KnexDialect {
  if (d === 'sqlserver') return 'mssql'
  if (d === 'sqlite') return 'sqlite3'
  if (d === 'oracle') return 'oracledb'
  return d as KnexDialect
}

// REF: https://github.com/sql-formatter-org/sql-formatter/blob/master/docs/language.md#options
export type FormatterDialect = 'postgresql' | 'mysql' | 'mariadb' | 'sql' | 'tsql' | 'redshift' | 'plsql' | 'db2' | 'sqlite'
export function FormatterDialect(d: Dialect): FormatterDialect {
  if (!d) return 'mysql'
  if (d === 'sqlserver') return 'tsql'
  if (d === 'sqlite') return 'sqlite'
  if (d === 'oracle') return 'plsql'
  if (d === 'postgresql') return 'postgresql'
  if (d === 'redshift') return 'redshift'
  return 'mysql' // we want this as the default
}


export class ColumnType {
  public name: string
  public supportsLength: boolean
  public defaultLength: number
  constructor(name: string, supportsLength?: boolean, defaultLength = 255) {
    this.name = name
    this.supportsLength = supportsLength
    this.defaultLength = defaultLength
  }

  get pretty() {
    if (this.supportsLength) {
      return `${this.name.toUpperCase()}(${this.defaultLength})`
    }
    return this.name.toUpperCase()
  }
}

export interface DialectData {
  columnTypes: ColumnType[],
  constraintActions: string[]
  wrapIdentifier: (s: string) => string
  friendlyNormalizedIdentifier: (s: string) => string
  escapeString: (s: string, quote?: boolean) => string
  wrapLiteral: (s: string) => string
  unwrapIdentifier: (s: string) => string
  disabledFeatures?: {
    informationSchema?: {
      extra?: boolean
    }
    tableTable?: boolean,
    alter?: {
      addColumn?: boolean
      dropColumn?: boolean
      renameColumn?: boolean
      alterColumn?: boolean
      multiStatement?: boolean
      addConstraint?: boolean
      dropConstraint?: boolean
      everything?: boolean
    },
    constraints?: {
      onUpdate?: boolean,
      onDelete?: boolean
    }
    index?: {
      desc?: boolean
    }
    createIndex?: boolean
    comments?: boolean
  },
  notices?: {
    infoSchema?: string
    infoIndexes?: string
    infoRelations?: string
    infoTriggers?: string
    tableTable?: string
    query?: string
  },
  charsets?: string[]|null
}

export const defaultConstraintActions = [
  'NO ACTION',
  'SET NULL',
  'SET DEFAULT',
  'CASCADE'
]


export function defaultEscapeString(value: string, quote?: boolean): string {
  if (!value) return null
  const result = `${value.replaceAll(/'/g, "''")}`
  return quote ? `'${result}'` : result
}

export function defaultWrapLiteral(str: string): string {
  return str ? str.replaceAll(/;/g, '') : '';
}

export function defaultWrapIdentifier(value: string): string {
  return value ? `"${value.replaceAll(/"/g, '""')}"` : ''
}

const mayebWrapIdentifierRegex = /(?:[^a-z0-9_]|^\d)/;

export function friendlyNormalizedIdentifier(value: string, quote: '`' | "'" | '"' = '"'): string {
  return mayebWrapIdentifierRegex.test(value) ? `${quote}${value}${quote}` : value;
}

export interface SchemaConfig {
  dataType: string
  nullable?: boolean
  unsigned?: boolean
  comment?: string
  defaultValue?: string
  primaryKey?: boolean
  extra?: string
}

// this is the flattened structure we actually render in a component
export interface SchemaItem extends SchemaConfig {
  columnName: string
}

export interface Schema {
  name: string
  schema?: string
  columns: SchemaItem[]
}

export interface SchemaItemChange {
  changeType: 'columnName' | 'dataType' | 'nullable' | 'defaultValue' | 'comment' | 'extra'
  columnName: string
  newValue: string | boolean | null
}

export interface AlterTableSpec {
  table: string
  schema?: string
  alterations?: SchemaItemChange[]
  adds?: SchemaItem[]
  drops?: string[]
}

export interface PartitionExpressionChange {
  partitionName: string
  newValue: string
}

export interface PartitionItem {
  name: string
  expression: string
}

export interface AlterPartitionsSpec {
  table: string
  alterations?: PartitionExpressionChange[]
  adds?: PartitionItem[]
  detaches?: string[]
}

export interface IndexColumn {
  name: string
  order: 'ASC' | 'DESC'
}

export interface CreateIndexSpec {
  name?: string
  columns: IndexColumn[]
  unique: boolean
}

export interface DropIndexSpec {
  name: string
}

export interface IndexAlterations {
  additions: CreateIndexSpec[]
  drops: DropIndexSpec[]
  table: string
  schema?: string
}



export interface CreateRelationSpec {
  toTable: string;
  toSchema?: string;
  toColumn: string;
  fromColumn: string;
  constraintName?: string;
  onUpdate?: string;
  onDelete?: string;
}


export type DialectConfig = {
  [K in Dialect]: SchemaConfig
}


export interface TableKey {
  toTable: string;
  toSchema: string;
  toColumn: string;
  fromTable: string;
  fromSchema: string;
  fromColumn: string;
  constraintName?: string;
  onUpdate?: string;
  onDelete?: string;
}

export interface RelationAlterations {
  additions: CreateRelationSpec[],
  drops: string[]
  table: string
  schema?: string
}<|MERGE_RESOLUTION|>--- conflicted
+++ resolved
@@ -1,12 +1,7 @@
 import _ from 'lodash'
 
-<<<<<<< HEAD
-const communityDialects = ['postgresql', 'sqlite', 'sqlserver', 'mysql', 'redshift', 'oracle'] as const
+const communityDialects = ['postgresql', 'sqlite', 'sqlserver', 'mysql', 'redshift', 'oracle', 'bigquery'] as const
 const ultimateDialects = [] as const
-=======
-const communityDialects = ['postgresql', 'sqlite', 'sqlserver', 'mysql', 'redshift', 'bigquery']
-const ultimateDialects = []
->>>>>>> e1ef000d
 
 export const Dialects = [...communityDialects, ...ultimateDialects]
 
@@ -38,11 +33,8 @@
   sqlserver: "SQL Server",
   redshift: "Amazon Redshift",
   sqlite: "SQLite",
-<<<<<<< HEAD
   oracle: "Oracle",
-=======
   bigquery: "BigQuery",
->>>>>>> e1ef000d
   ...UltimateDialectTitles
 
 }
